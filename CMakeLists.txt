--- conflicted
+++ resolved
@@ -61,10 +61,7 @@
     add_definitions(-DENABLE_GSIBEC=0)
 endif()
 # TODO(Benjamin): remove this line once ATLAS is upgraded to 0.30.0 everywhere
-<<<<<<< HEAD
-=======
 set( ENABLE_SPECTRALB 0 )
->>>>>>> 54de8245
 if( atlas_VERSION GREATER_EQUAL 0.30.0 )
     message( STATUS "ATLAS version higher or equal to 0.30.0" )
     if( atlas_TRANS_FOUND )
