# (C) Copyright 2017-2019 UCAR.
#
# This software is licensed under the terms of the Apache Licence Version 2.0
# which can be obtained at http://www.apache.org/licenses/LICENSE-2.0.

################################################################################
# SABER
################################################################################

cmake_minimum_required( VERSION 3.3.2 FATAL_ERROR )

project( saber C CXX Fortran )

set( CMAKE_MODULE_PATH ${CMAKE_CURRENT_SOURCE_DIR}/cmake;${CMAKE_MODULE_PATH})

set( CMAKE_DIRECTORY_LABELS "saber" )

set( ECBUILD_DEFAULT_BUILD_TYPE Release )
set( ENABLE_OS_TESTS           OFF CACHE BOOL "Disable OS tests" FORCE )
set( ENABLE_LARGE_FILE_SUPPORT OFF CACHE BOOL "Disable testing of large file support" FORCE )
set( BUILD_BUMP_DOC OFF )

include( ecbuild_system NO_POLICY_SCOPE )

ecbuild_requires_macro_version( 2.5 )

################################################################################
# Project
################################################################################

ecbuild_declare_project()

ecbuild_enable_fortran( REQUIRED )
ecbuild_add_cxx11_flags()

set( SABER_LINKER_LANGUAGE CXX )

################################################################################
# Standard compiler flags
################################################################################

include( saber_compiler_flags )
include( saber_extra_macros )

################################################################################
# Dependencies
################################################################################

# Boost
include_directories( ${Boost_INCLUDE_DIR} )

# OpenMP
ecbuild_add_option( FEATURE OMP
                    DESCRIPTION "Support for OpenMP threaded parallelism"
                    REQUIRED_PACKAGES "OMP COMPONENTS CXX Fortran" )
if( HAVE_OMP )
  ecbuild_enable_omp()
else()
  ecbuild_enable_ompstubs()
endif()

# NetCDF
find_package( NetCDF REQUIRED COMPONENTS Fortran )
include_directories( ${NETCDF_INCLUDE_DIRS} )

# eckit and MPI
ecbuild_use_package( PROJECT eckit VERSION 1.1.0 REQUIRED )
include_directories( ${ECKIT_INCLUDE_DIRS} )
if ( NOT ECKIT_HAVE_MPI )
  ecbuild_error("SABER requested to build with MPI but eckit wasn't built with MPI: ECKIT_HAVE_MPI = ${ECKIT_HAVE_MPI}")
endif()

# fckit
ecbuild_use_package( PROJECT fckit VERSION 0.6.3 REQUIRED )
include_directories( ${FCKIT_INCLUDE_DIRS} )

<<<<<<< HEAD
# metis
if(BUILD_METIS)
    ecbuild_use_package( PROJECT metis VERSION 0.0.0 REQUIRED )
    include_directories( ${METIS_INCLUDE_DIRS} )
    add_definitions( -DSABER_USE_METIS=1 )
else()
    add_definitions( -DSABER_USE_METIS=0 )
endif()
=======
# atlas
ecbuild_use_package( PROJECT atlas VERSION 0.18.1 REQUIRED )
include_directories( ${ATLAS_INCLUDE_DIRS} )
>>>>>>> a2d2f29d

################################################################################
# Export package info
################################################################################

<<<<<<< HEAD
list( APPEND SABER_TPLS eckit eckit_mpi fckit )
if(BUILD_METIS)
    list( APPEND SABER_TPLS metis )
endif()
=======
list( APPEND SABER_TPLS eckit eckit_mpi fckit atlas atlas_f )
>>>>>>> a2d2f29d

set( SABER_INCLUDE_DIRS ${CMAKE_CURRENT_SOURCE_DIR}/src
                        ${CMAKE_CURRENT_BINARY_DIR}/src
                        ${CMAKE_Fortran_MODULE_DIRECTORY} )

set( SABER_LIBRARIES saber )

get_directory_property( SABER_DEFINITIONS COMPILE_DEFINITIONS )

foreach( _tpl ${SABER_TPLS} )
  string( TOUPPER ${_tpl} TPL )
  list( APPEND SABER_EXTRA_DEFINITIONS   ${${TPL}_DEFINITIONS}  ${${TPL}_TPL_DEFINITIONS}  )
  list( APPEND SABER_EXTRA_INCLUDE_DIRS  ${${TPL}_INCLUDE_DIRS} ${${TPL}_TPL_INCLUDE_DIRS} )
  list( APPEND SABER_EXTRA_LIBRARIES     ${${TPL}_LIBRARIES}    ${${TPL}_TPL_LIBRARIES}    )
endforeach()

################################################################################
# Sources
################################################################################

include_directories( ${SABER_INCLUDE_DIRS}
                     ${SABER_EXTRA_INCLUDE_DIRS}
                     ${CMAKE_CURRENT_SOURCE_DIR}/src )

add_subdirectory( doc )
add_subdirectory( src )
add_subdirectory( test )
add_subdirectory( tools )

if(ECBUILD_INSTALL_FORTRAN_MODULES)
  install(DIRECTORY ${CMAKE_Fortran_MODULE_DIRECTORY}/${CMAKE_CFG_INTDIR} DESTINATION ${INSTALL_INCLUDE_DIR} )
endif()

################################################################################
# Finalise configuration
################################################################################

# prepares a tar.gz of the sources and/or binaries
ecbuild_install_project( NAME saber )

# print the summary of the configuration
ecbuild_print_summary()<|MERGE_RESOLUTION|>--- conflicted
+++ resolved
@@ -74,7 +74,10 @@
 ecbuild_use_package( PROJECT fckit VERSION 0.6.3 REQUIRED )
 include_directories( ${FCKIT_INCLUDE_DIRS} )
 
-<<<<<<< HEAD
+# atlas
+ecbuild_use_package( PROJECT atlas VERSION 0.18.1 REQUIRED )
+include_directories( ${ATLAS_INCLUDE_DIRS} )
+
 # metis
 if(BUILD_METIS)
     ecbuild_use_package( PROJECT metis VERSION 0.0.0 REQUIRED )
@@ -83,24 +86,15 @@
 else()
     add_definitions( -DSABER_USE_METIS=0 )
 endif()
-=======
-# atlas
-ecbuild_use_package( PROJECT atlas VERSION 0.18.1 REQUIRED )
-include_directories( ${ATLAS_INCLUDE_DIRS} )
->>>>>>> a2d2f29d
 
 ################################################################################
 # Export package info
 ################################################################################
 
-<<<<<<< HEAD
-list( APPEND SABER_TPLS eckit eckit_mpi fckit )
+list( APPEND SABER_TPLS eckit eckit_mpi fckit atlas atlas_f )
 if(BUILD_METIS)
     list( APPEND SABER_TPLS metis )
 endif()
-=======
-list( APPEND SABER_TPLS eckit eckit_mpi fckit atlas atlas_f )
->>>>>>> a2d2f29d
 
 set( SABER_INCLUDE_DIRS ${CMAKE_CURRENT_SOURCE_DIR}/src
                         ${CMAKE_CURRENT_BINARY_DIR}/src
