--- conflicted
+++ resolved
@@ -48,16 +48,12 @@
 
 # Optionals
 find_package( oops QUIET )
-<<<<<<< HEAD
-find_package( gsibec 1.0.2 QUIET )
-=======
 find_package( gsibec 1.0.6 QUIET )
->>>>>>> fcc970e1
 find_package( vader QUIET )
 
 # Optional SABER blocks
 if( gsibec_FOUND )
-    find_package( sp )
+    find_package( sp QUIET )
     message( STATUS "SABER block GSI is enabled" )
 else()
     message( STATUS "SABER block GSI is NOT enabled" )
