--- conflicted
+++ resolved
@@ -74,14 +74,12 @@
 ecbuild_use_package( PROJECT fckit VERSION 0.6.3 REQUIRED )
 include_directories( ${FCKIT_INCLUDE_DIRS} )
 
-<<<<<<< HEAD
-# git
-find_package( Git )
-=======
 # atlas
 ecbuild_use_package( PROJECT atlas VERSION 0.18.1 REQUIRED )
 include_directories( ${ATLAS_INCLUDE_DIRS} )
->>>>>>> a2d2f29d
+
+# git
+find_package( Git )
 
 ################################################################################
 # Export package info
