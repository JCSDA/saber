--- conflicted
+++ resolved
@@ -27,77 +27,13 @@
 find_package( OpenMP REQUIRED COMPONENTS Fortran )
 find_package( MPI REQUIRED COMPONENTS Fortran )
 find_package( NetCDF REQUIRED COMPONENTS Fortran )
-<<<<<<< HEAD
-include_directories( ${NETCDF_INCLUDE_DIRS} )
-
-# eckit and MPI
-ecbuild_use_package( PROJECT eckit VERSION 1.1.0 REQUIRED )
-include_directories( ${ECKIT_INCLUDE_DIRS} )
-if ( NOT ECKIT_HAVE_MPI )
-  ecbuild_error("SABER requested to build with MPI but eckit wasn't built with MPI: ECKIT_HAVE_MPI = ${ECKIT_HAVE_MPI}")
-endif()
-
-# fckit
-ecbuild_use_package( PROJECT fckit VERSION 0.6.3 REQUIRED )
-include_directories( ${FCKIT_INCLUDE_DIRS} )
-
-# atlas
-ecbuild_use_package( PROJECT atlas VERSION 0.18.1 REQUIRED )
-include_directories( ${ATLAS_INCLUDE_DIRS} )
-
-# git
-find_package( Git )
-
-# oops
-ecbuild_use_package( PROJECT oops VERSION 0.2.1 )
-if (${OOPS_FOUND})
-    include_directories( ${OOPS_INCLUDE_DIRS} )
-    link_libraries( ${OOPS_LIBRARIES} )
-endif()
-
-################################################################################
-# Export package info
-################################################################################
-
-list( APPEND SABER_TPLS eckit eckit_mpi fckit atlas atlas_f )
-
-if (${OOPS_FOUND})
-    list( APPEND SABER_TPLS oops )
-endif()
-
-set( SABER_INCLUDE_DIRS ${CMAKE_CURRENT_SOURCE_DIR}/src
-                        ${CMAKE_CURRENT_BINARY_DIR}/src
-                        ${CMAKE_Fortran_MODULE_DIRECTORY} )
-
-set( SABER_LIBRARIES saber )
-
-get_directory_property( SABER_DEFINITIONS COMPILE_DEFINITIONS )
-
-foreach( _tpl ${SABER_TPLS} )
-  string( TOUPPER ${_tpl} TPL )
-  list( APPEND SABER_EXTRA_DEFINITIONS   ${${TPL}_DEFINITIONS}  ${${TPL}_TPL_DEFINITIONS}  )
-  list( APPEND SABER_EXTRA_INCLUDE_DIRS  ${${TPL}_INCLUDE_DIRS} ${${TPL}_TPL_INCLUDE_DIRS} )
-  list( APPEND SABER_EXTRA_LIBRARIES     ${${TPL}_LIBRARIES}    ${${TPL}_TPL_LIBRARIES}    )
-endforeach()
-
-################################################################################
-# Sources
-################################################################################
-
-include_directories( ${SABER_INCLUDE_DIRS}
-                     ${SABER_EXTRA_INCLUDE_DIRS}
-                     ${CMAKE_CURRENT_SOURCE_DIR}/src )
-
-=======
 find_package( eckit REQUIRED COMPONENTS MPI )
 find_package( fckit REQUIRED )
 find_package( atlas REQUIRED COMPONENTS OMP_Fortran )
 # Optionals
-find_package( metis QUIET )
 find_package( oops QUIET OPTIONAL_COMPONENTS qg )
 
 ## Sources
->>>>>>> f2d01b3a
 add_subdirectory( src/saber )
 add_subdirectory( test )
 add_subdirectory( tools )
