--- conflicted
+++ resolved
@@ -98,10 +98,6 @@
 
       # metis
       - git clone https://$GIT_USER:$GIT_PASS@github.com/jcsda/metis saber-bundle/metis
-<<<<<<< HEAD
-      - ls
-=======
->>>>>>> b8d1f1fa
 
       - mv saber-bundle /jcsda/
       - cd /jcsda/saber-bundle
