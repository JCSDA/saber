--- conflicted
+++ resolved
@@ -30,24 +30,8 @@
     target_link_libraries( ${PROJECT_NAME} PUBLIC atlas_f )
     target_compile_definitions( ${PROJECT_NAME} PRIVATE ATLASIFIED=1 )
 endif()
-<<<<<<< HEAD
-
-list( APPEND SABER_LIB_DEPS
-  ${NETCDF_LIBRARIES} fckit eckit_mpi eckit
-)
-
-if (${OOPS_FOUND})
-    if (${ENABLE_OOPS_TOYMODELS})
-       list( APPEND SABER_LIB_DEPS oops qg )
-    endif()
-=======
-if( metis_FOUND )
-    target_link_libraries( ${PROJECT_NAME} PUBLIC metis metis_interface )
-    target_compile_definitions( ${PROJECT_NAME} PRIVATE SABER_USE_METIS=1 )
-endif()
 if( oops_FOUND )
     target_link_libraries( ${PROJECT_NAME} PUBLIC ${oops_LIBRARIES} )
->>>>>>> f2d01b3a
 endif()
 
 # Enable including of local header Fortran file templates
