# (C) Copyright 2017-2019 UCAR.
#
# This software is licensed under the terms of the Apache Licence Version 2.0
# which can be obtained at http://www.apache.org/licenses/LICENSE-2.0.

add_subdirectory( bump )
add_subdirectory( external )
add_subdirectory( gaugrid )
add_subdirectory( util )

if (${OOPS_FOUND})
  add_subdirectory( oops )
  add_subdirectory( interpolation )
endif()

PREPEND( _p_bump_src_files "bump" ${bump_src_files} )
PREPEND( _p_external_src_files "external" ${external_src_files} )
PREPEND( _p_gaugrid_src_files "gaugrid" ${gaugrid_src_files} )
PREPEND( _p_util_src_files "util" ${util_src_files} )
<<<<<<< HEAD
PREPEND( _p_interpolation_src_files "interpolation" ${interpolation_src_files} )
=======
PREPEND( _p_util_header_files "util" ${util_header_files} )
>>>>>>> 3e4c5a87

if (${OOPS_FOUND})
  PREPEND( _p_oops_src_files "oops" ${oops_src_files} )
endif()

list( APPEND saber_src_files
  ${_p_bump_src_files}
  ${_p_external_src_files}
  ${_p_gaugrid_src_files}
  ${_p_util_src_files}
  ${_p_interpolation_src_files}
)

list( APPEND saber_header_files
  ${_p_util_header_files}
)

if (${OOPS_FOUND})
  list( APPEND saber_src_files
    ${_p_oops_src_files}
  )
endif()

list( APPEND SABER_LIB_DEPS
  ${NETCDF_LIBRARIES} fckit eckit_mpi eckit
)

if(${METIS_FOUND})
    list( APPEND SABER_LIB_DEPS metis metis_interface )
endif()

if (${OOPS_FOUND})
    list( APPEND SABER_LIB_DEPS oops )
    if (${ENABLE_OOPS_TOYMODELS})
       list( APPEND SABER_LIB_DEPS qg )
    endif()
endif()

ecbuild_add_library( TARGET     saber
                     SOURCES    ${FORTRAN_BINDINGS}
                                ${saber_src_files}
                     LIBS       ${SABER_LIB_DEPS}
                     INSTALL_HEADERS LISTED
                     HEADER_DESTINATION ${INSTALL_INCLUDE_DIR}/saber
                     TEMPLATES ${saber_header_files}
                     LINKER_LANGUAGE ${SABER_LINKER_LANGUAGE}
                   )

target_link_libraries(saber PUBLIC atlas atlas_f)<|MERGE_RESOLUTION|>--- conflicted
+++ resolved
@@ -9,21 +9,18 @@
 add_subdirectory( util )
 
 if (${OOPS_FOUND})
+  add_subdirectory( interpolation )
   add_subdirectory( oops )
-  add_subdirectory( interpolation )
 endif()
 
 PREPEND( _p_bump_src_files "bump" ${bump_src_files} )
 PREPEND( _p_external_src_files "external" ${external_src_files} )
 PREPEND( _p_gaugrid_src_files "gaugrid" ${gaugrid_src_files} )
 PREPEND( _p_util_src_files "util" ${util_src_files} )
-<<<<<<< HEAD
-PREPEND( _p_interpolation_src_files "interpolation" ${interpolation_src_files} )
-=======
 PREPEND( _p_util_header_files "util" ${util_header_files} )
->>>>>>> 3e4c5a87
 
 if (${OOPS_FOUND})
+  PREPEND( _p_interpolation_src_files "interpolation" ${interpolation_src_files} )
   PREPEND( _p_oops_src_files "oops" ${oops_src_files} )
 endif()
 
@@ -32,7 +29,6 @@
   ${_p_external_src_files}
   ${_p_gaugrid_src_files}
   ${_p_util_src_files}
-  ${_p_interpolation_src_files}
 )
 
 list( APPEND saber_header_files
@@ -41,6 +37,7 @@
 
 if (${OOPS_FOUND})
   list( APPEND saber_src_files
+    ${_p_interpolation_src_files}
     ${_p_oops_src_files}
   )
 endif()
