# (C) Copyright 2017-2020 UCAR.
#
# This software is licensed under the terms of the Apache Licence Version 2.0
# which can be obtained at http://www.apache.org/licenses/LICENSE-2.0.

<<<<<<< HEAD
#Build list of subdirs with files to add
set(_subdirs bump external gaugrid util)
if(oops_FOUND)
    list(APPEND _subdirs oops)
endif()
foreach( _subdir IN LISTS _subdirs )
    add_subdirectory( ${_subdir} )
    list( TRANSFORM ${_subdir}_src_files PREPEND ${_subdir}/ )
    list( APPEND ${PROJECT_NAME}_src_files ${${_subdir}_src_files} )
endforeach()

include(GNUInstallDirs)
ecbuild_add_library( TARGET ${PROJECT_NAME}
                     SOURCES ${${PROJECT_NAME}_src_files}
                     INSTALL_HEADERS LISTED
                     HEADER_DESTINATION ${CMAKE_INSTALL_INCLUDEDIR}/${PROJECT_NAME}
                     LINKER_LANGUAGE CXX )

target_link_libraries( ${PROJECT_NAME} PUBLIC OpenMP::OpenMP_Fortran )
target_link_libraries( ${PROJECT_NAME} PUBLIC NetCDF::NetCDF_Fortran )
target_link_libraries( ${PROJECT_NAME} PUBLIC MPI::MPI_Fortran )
target_link_libraries( ${PROJECT_NAME} PUBLIC eckit )
target_link_libraries( ${PROJECT_NAME} PUBLIC fckit )
if( atlas_FOUND )
    target_link_libraries( ${PROJECT_NAME} PUBLIC atlas_f )
    target_compile_definitions( ${PROJECT_NAME} PRIVATE ATLASIFIED=1)
endif()
if( metis_FOUND )
    target_link_libraries( ${PROJECT_NAME} PUBLIC metis metis_interface )
    target_compile_definitions( ${PROJECT_NAME} PRIVATE SABER_USE_METIS=1 )
=======
add_subdirectory( bump )
add_subdirectory( external )
add_subdirectory( gaugrid )
add_subdirectory( util )

if (${OOPS_FOUND})
  add_subdirectory( interpolation )
  add_subdirectory( oops )
endif()

PREPEND( _p_bump_src_files "bump" ${bump_src_files} )
PREPEND( _p_external_src_files "external" ${external_src_files} )
PREPEND( _p_gaugrid_src_files "gaugrid" ${gaugrid_src_files} )
PREPEND( _p_util_src_files "util" ${util_src_files} )
PREPEND( _p_util_header_files "util" ${util_header_files} )

if (${OOPS_FOUND})
  PREPEND( _p_interpolation_src_files "interpolation" ${interpolation_src_files} )
  PREPEND( _p_oops_src_files "oops" ${oops_src_files} )
endif()

list( APPEND saber_src_files
  ${_p_bump_src_files}
  ${_p_external_src_files}
  ${_p_gaugrid_src_files}
  ${_p_util_src_files}
)

list( APPEND saber_header_files
  ${_p_util_header_files}
)

if (${OOPS_FOUND})
  list( APPEND saber_src_files
    ${_p_interpolation_src_files}
    ${_p_oops_src_files}
  )
>>>>>>> 9eef3ae1
endif()
if( oops_FOUND )
    target_link_libraries( ${PROJECT_NAME} PUBLIC ${oops_LIBRARIES} )
endif()

#Enable including of local header Fortran file templates
target_include_directories( ${PROJECT_NAME} PUBLIC $<BUILD_INTERFACE:${CMAKE_CURRENT_SOURCE_DIR}/..> )


#Fortran module output directory for build and install interfaces
set(MODULE_DIR module/${PROJECT_NAME}/${CMAKE_Fortran_COMPILER_ID}/${CMAKE_Fortran_COMPILER_VERSION})
set_target_properties(${PROJECT_NAME} PROPERTIES Fortran_MODULE_DIRECTORY ${CMAKE_BINARY_DIR}/${MODULE_DIR})
install(DIRECTORY ${CMAKE_BINARY_DIR}/${MODULE_DIR}/ DESTINATION ${MODULE_DIR})
target_include_directories(${PROJECT_NAME} INTERFACE
                                $<BUILD_INTERFACE:${CMAKE_BINARY_DIR}/${MODULE_DIR}>
                                $<INSTALL_INTERFACE:${CMAKE_INSTALL_PREFIX}/${MODULE_DIR}>)<|MERGE_RESOLUTION|>--- conflicted
+++ resolved
@@ -3,11 +3,10 @@
 # This software is licensed under the terms of the Apache Licence Version 2.0
 # which can be obtained at http://www.apache.org/licenses/LICENSE-2.0.
 
-<<<<<<< HEAD
-#Build list of subdirs with files to add
+# Build list of subdirs with files to add
 set(_subdirs bump external gaugrid util)
-if(oops_FOUND)
-    list(APPEND _subdirs oops)
+if( oops_FOUND )
+    list(APPEND _subdirs oops interpolation)
 endif()
 foreach( _subdir IN LISTS _subdirs )
     add_subdirectory( ${_subdir} )
@@ -29,63 +28,23 @@
 target_link_libraries( ${PROJECT_NAME} PUBLIC fckit )
 if( atlas_FOUND )
     target_link_libraries( ${PROJECT_NAME} PUBLIC atlas_f )
-    target_compile_definitions( ${PROJECT_NAME} PRIVATE ATLASIFIED=1)
+    target_compile_definitions( ${PROJECT_NAME} PRIVATE ATLASIFIED=1 )
 endif()
 if( metis_FOUND )
     target_link_libraries( ${PROJECT_NAME} PUBLIC metis metis_interface )
     target_compile_definitions( ${PROJECT_NAME} PRIVATE SABER_USE_METIS=1 )
-=======
-add_subdirectory( bump )
-add_subdirectory( external )
-add_subdirectory( gaugrid )
-add_subdirectory( util )
-
-if (${OOPS_FOUND})
-  add_subdirectory( interpolation )
-  add_subdirectory( oops )
-endif()
-
-PREPEND( _p_bump_src_files "bump" ${bump_src_files} )
-PREPEND( _p_external_src_files "external" ${external_src_files} )
-PREPEND( _p_gaugrid_src_files "gaugrid" ${gaugrid_src_files} )
-PREPEND( _p_util_src_files "util" ${util_src_files} )
-PREPEND( _p_util_header_files "util" ${util_header_files} )
-
-if (${OOPS_FOUND})
-  PREPEND( _p_interpolation_src_files "interpolation" ${interpolation_src_files} )
-  PREPEND( _p_oops_src_files "oops" ${oops_src_files} )
-endif()
-
-list( APPEND saber_src_files
-  ${_p_bump_src_files}
-  ${_p_external_src_files}
-  ${_p_gaugrid_src_files}
-  ${_p_util_src_files}
-)
-
-list( APPEND saber_header_files
-  ${_p_util_header_files}
-)
-
-if (${OOPS_FOUND})
-  list( APPEND saber_src_files
-    ${_p_interpolation_src_files}
-    ${_p_oops_src_files}
-  )
->>>>>>> 9eef3ae1
 endif()
 if( oops_FOUND )
     target_link_libraries( ${PROJECT_NAME} PUBLIC ${oops_LIBRARIES} )
 endif()
 
-#Enable including of local header Fortran file templates
+# Enable including of local header Fortran file templates
 target_include_directories( ${PROJECT_NAME} PUBLIC $<BUILD_INTERFACE:${CMAKE_CURRENT_SOURCE_DIR}/..> )
 
-
-#Fortran module output directory for build and install interfaces
-set(MODULE_DIR module/${PROJECT_NAME}/${CMAKE_Fortran_COMPILER_ID}/${CMAKE_Fortran_COMPILER_VERSION})
-set_target_properties(${PROJECT_NAME} PROPERTIES Fortran_MODULE_DIRECTORY ${CMAKE_BINARY_DIR}/${MODULE_DIR})
-install(DIRECTORY ${CMAKE_BINARY_DIR}/${MODULE_DIR}/ DESTINATION ${MODULE_DIR})
-target_include_directories(${PROJECT_NAME} INTERFACE
-                                $<BUILD_INTERFACE:${CMAKE_BINARY_DIR}/${MODULE_DIR}>
-                                $<INSTALL_INTERFACE:${CMAKE_INSTALL_PREFIX}/${MODULE_DIR}>)+# Fortran module output directory for build and install interfaces
+set( MODULE_DIR module/${PROJECT_NAME}/${CMAKE_Fortran_COMPILER_ID}/${CMAKE_Fortran_COMPILER_VERSION} )
+set_target_properties( ${PROJECT_NAME} PROPERTIES Fortran_MODULE_DIRECTORY ${CMAKE_BINARY_DIR}/${MODULE_DIR} )
+install( DIRECTORY ${CMAKE_BINARY_DIR}/${MODULE_DIR}/ DESTINATION ${MODULE_DIR} )
+target_include_directories( ${PROJECT_NAME} INTERFACE
+                            $<BUILD_INTERFACE:${CMAKE_BINARY_DIR}/${MODULE_DIR}>
+                            $<INSTALL_INTERFACE:${CMAKE_INSTALL_PREFIX}/${MODULE_DIR}> )