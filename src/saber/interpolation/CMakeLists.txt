# (C) Copyright 2017-2019 UCAR.
#
# This software is licensed under the terms of the Apache Licence Version 2.0
# which can be obtained at http://www.apache.org/licenses/LICENSE-2.0.

list(APPEND interpolation_src_files_list
interpolatorbump_mod.fypp
)

if( oops_FOUND )
    list(APPEND interpolation_src_files_list
    AtlasInterpWrapper.h
<<<<<<< HEAD
=======
    AtlasInterpWrapper.cc

    # ATLAS gauss to cubed-sphere-dual saber block
    GaussToCS.h
    GaussToCS.cc

>>>>>>> 9ec75b43
    )
endif()

set( interpolation_src_files ${interpolation_src_files_list} PARENT_SCOPE )<|MERGE_RESOLUTION|>--- conflicted
+++ resolved
@@ -4,21 +4,19 @@
 # which can be obtained at http://www.apache.org/licenses/LICENSE-2.0.
 
 list(APPEND interpolation_src_files_list
+# BUMP interpolator
 interpolatorbump_mod.fypp
 )
 
 if( oops_FOUND )
     list(APPEND interpolation_src_files_list
+    # ATLAS interpolation wrapper
     AtlasInterpWrapper.h
-<<<<<<< HEAD
-=======
     AtlasInterpWrapper.cc
 
     # ATLAS gauss to cubed-sphere-dual saber block
     GaussToCS.h
     GaussToCS.cc
-
->>>>>>> 9ec75b43
     )
 endif()
 
