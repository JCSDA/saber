! (C) Copyright 2019-2020 UCAR
!
! This software is licensed under the terms of the Apache Licence Version 2.0
! which can be obtained at http://www.apache.org/licenses/LICENSE-2.0.
! ------------------------------------------------------------------------------
! Module: bump_interpolation_mod
!> BUMP interpolation module
!!
!! \date Jan, 2020: Created by M. Miesch (JCSDA/UCAR) based on previously exising type_obsop.F90
!! written by Benjamin Menetrier (JCSDA/UCAR, CERFACS, METEO-FRANCE, IRIT)
! ------------------------------------------------------------------------------
module bump_interpolation_mod

use atlas_module, only: atlas_functionspace,atlas_field,atlas_real
use fckit_configuration_module, only: fckit_configuration
use fckit_log_module, only: fckit_log
use fckit_mpi_module, only: fckit_mpi_comm,fckit_mpi_sum,fckit_mpi_min,fckit_mpi_max,fckit_mpi_status
use iso_c_binding, only: c_char
use netcdf
use tools_atlas, only: field_from_array,field_to_array
use tools_const, only: pi,deg2rad,rad2deg
use tools_func, only: lonlatmod,sphere_dist
use tools_kinds, only: kind_real
use tools_qsort, only: qsort
use tools_repro, only: rth
use type_bump, only : bump_type
use type_com, only: com_type
use type_fieldset, only: fieldset_type
use type_geom, only: geom_type
use type_linop, only: linop_type
use type_mesh, only: mesh_type
use type_mpl, only: mpl_type
use type_nam, only: nam_type
use type_rng, only: rng_type

implicit none

private
public :: bump_interpolator
public :: bump_interpolator_registry

integer,parameter :: max_string = 1024 !< Maximum string size

! BUMP interpolator type
type bump_interpolator
   private

   ! BUMP object
   type(bump_type),public :: bump             !< BUMP

   ! Grid information
   type(geom_type) :: outgeom                 !< Output grid - unstructured
   type(atlas_functionspace) :: in_funcspace  !< ATLAS functionspace for input grid
   type(atlas_functionspace) :: out_funcspace !< ATLAS functionspace for output grid

   ! Number of points
   integer :: nc0b                            !< Halo B size
   integer,public :: nlev                     !< Number of levels
   integer,public :: nout                     !< Global number of output grid points
   integer,public :: nout_local               !< Local number of output grid points

   ! Interpolation data (operator)
   type(linop_type) :: h                      !< Interpolation operator

   ! Communication data
   type(com_type) :: com                      !< Communication data
contains
  private

  procedure,private :: driver => bint_driver
  procedure,public :: init => bint_init
  procedure,public :: apply => bint_apply
  procedure,public :: apply_ad => bint_apply_ad
  procedure :: deallocate_outgrid => bint_deallocate_outgrid
  procedure,public :: delete => bint_delete
  procedure,private :: apply_interp
  procedure,private :: apply_interp_ad
  final :: dummy
end type bump_interpolator

! BUMP interpolator registry
#define LISTED_TYPE bump_interpolator

! Linked list interface - defines registry_t type
#include "saber/util/linkedList_i.f"

! Global registry
type(registry_t) :: bump_interpolator_registry

contains

!----------------------------------------------------------------------
! Linked list implementation
!----------------------------------------------------------------------
#include "saber/util/linkedList_c.f"

! ------------------------------------------------------------------------------
! Subroutine: bint_init
!> Initialize interpolation object.
!! The input and output fields are ATLAS_FieldSet objects that are assumed
!! to be created from ATLAS functionspaces. So, they have the grid and
!! mesh information built in.
! ------------------------------------------------------------------------------
subroutine bint_init(self,config,comm,in_funcspace,out_funcspace,masks)

implicit none

! Passed variables
class(bump_interpolator),intent(inout) :: self         !< BUMP interpolator
class(fckit_configuration),intent(in) :: config        !< Configuration
type(fckit_mpi_comm),intent(in) :: comm                !< Communicator
class(atlas_functionspace),intent(in) :: in_funcspace  !< Input grid, rendered as an ATLAS functionspace, so it includes information about the mesh (parallel connectivity) as well.
class(atlas_functionspace),intent(in) :: out_funcspace !< Output grid, also represented as an altas_functionspace.
type(fieldset_type),intent(in),optional :: masks       !< Metadata needed for the interpolation, rendered as an ATLAS FieldSet with the following named fields: area (cell area), vunit (vertical unit), gmask (geometry mask) and smask (sampling mask). Each of these named fields is optional, if omitted default values will be provided

! Local variables
type(fckit_configuration) :: bump_config
integer :: msvali,j
real(kind_real) :: msvalr
integer,allocatable :: levels(:)
character(len=max_string) :: msg
character(len=max_string) :: myname = "saber::interpolation::bump_interpolation_mod::bint_init "

! Set BUMP namelist parameters.
call config%get_or_die("bump",bump_config)

! BUMP defaults
call self%bump%nam%init(comm%size())

! Modified defaults for BUMP interpolator
self%bump%nam%default_seed = .true.
self%bump%nam%prefix = 'bump_interpolator'
self%bump%nam%datadir = 'testdata'

! Optionally override defaults with config
call self%bump%nam%from_conf(bump_config)

! Optional missing values for integers and reals
msvali = -999
msvalr = -999.0
if (config%has("missingvalue_int")) call config%get_or_die("missingvalue_int",msvali)
if (config%has("missingvalue_real")) call config%get_or_die("missingvalue_real",msvalr)

! Save these for future use
self%in_funcspace = in_funcspace
self%out_funcspace = out_funcspace

! Determine the number of vertical levels
self%nlev = 1
if (config%has("nlevels")) call config%get_or_die("nlevels",self%nlev)
self%bump%nam%nl = self%nlev
allocate(levels(1:self%nlev))
if (config%has("levels")) then
   call config%get_or_die("levels",levels)
else
   do j=1,self%nlev
      levels(j) = j
   end do
end if
self%bump%nam%levs(1:self%nlev) = levels
deallocate(levels)

! Initialize BUMP

! Clear any pre-existing data
call self%delete

! Basic BUMP setup
if (present(masks)) then
   call self%bump%setup(self%bump%mpl%f_comm,in_funcspace,masks,msvali=msvali,msvalr=msvalr)
else
   call self%bump%setup(self%bump%mpl%f_comm,in_funcspace,msvali=msvali,msvalr=msvalr)
end if

! Initialize output grid
call fckit_log%info('-------------------------------------------------------------------')
call fckit_log%info('--- Initialize output grid')
self%outgeom%nl0 = self%nlev

! Unpack output grid from output functionspace
call self%outgeom%from_atlas(self%bump%mpl,out_funcspace)
self%nout_local = size(self%outgeom%lon_mga)

! Run basic BUMP drivers
call self%bump%run_drivers

! Run interpolation driver
call fckit_log%info('-------------------------------------------------------------------')
call fckit_log%info('--- Run bump_interpolation driver')
call self%driver(self%bump%mpl,self%bump%rng,self%bump%nam,self%bump%geom)
if (self%bump%nam%default_seed) call self%bump%rng%reseed(self%bump%mpl)

! More initializations and checks that the setup is correct
if (self%nout < 1) then
   write(msg,'(a)') trim(myname)//": output grid not properly defined"
   call abor1_ftn(msg)
end if
if (self%nlev /= self%bump%geom%nl0) then
   write(msg,'(a)') trim(myname)//": number of levels does not match bump geom"
   call abor1_ftn(msg)
end if
if (self%nlev /= self%outgeom%nl0) then
   write(msg,'(a)') trim(myname)//": output grid has different number of levels than input grid!"
   call abor1_ftn(msg)
end if

end subroutine bint_init

! ------------------------------------------------------------------------------
! Subroutine: bint_driver
!> Initialize BUMP to perform interpolation
!----------------------------------------------------------------------
subroutine bint_driver(self,mpl,rng,nam,geom)
<<<<<<< HEAD
  class(bump_interpolator), intent(inout) :: self
  type(mpl_type),intent(inout) :: mpl      !< MPI data
  type(rng_type),intent(inout) :: rng      !< Random number generator
  type(nam_type),intent(in) :: nam         !< Namelist
  type(geom_type),intent(in) :: geom       !< Geometry

  ! Local variables
  integer :: iouta,iproc,i_s,ic0,ic0u,jc0u,ic0b,ic0a
  integer :: proc_to_nout_local(mpl%nproc)
  integer :: c0u_to_c0b(geom%nc0u)
  integer,allocatable :: c0b_to_c0(:)
  real(kind_real) :: N_max,C_max
  logical :: maskout_local(self%nout_local),lcheck_nc0b(geom%nc0)
  character(len=1024),parameter :: subr = 'bint_driver'

  ! Check that universe is global
  if (any(.not.geom%myuniverse)) call mpl%abort(subr,'universe should be global for interpolation')

  ! Get global number of output grid points
  call mpl%f_comm%allgather(self%nout_local,proc_to_nout_local)
  self%nout = sum(proc_to_nout_local)

  ! Print input
  write(mpl%info,'(a7,a)') '','Number of points in output grid:'
  call mpl%flush
  do iproc=1,mpl%nproc
     write(mpl%info,'(a10,a,i3,a,i8)') '','Task ',iproc,': ',proc_to_nout_local(iproc)
     call mpl%flush
  end do
  write(mpl%info,'(a10,a,i8)') '','Total   : ',self%nout
  call mpl%flush

  ! Compute interpolation
  self%h%prefix = 'o'
  maskout_local = .true.
  write(mpl%info,'(a7,a)') '','Single level:'
  call mpl%flush
  call self%h%interp(mpl,rng,nam,geom,0,geom%nc0u,geom%lon_c0u,geom%lat_c0u,&
                     geom%gmask_hor_c0u,self%nout_local,self%outgeom%lon_mga,&
                     self%outgeom%lat_mga,maskout_local,10)

  ! Define halo B
  lcheck_nc0b = .false.
  do ic0a=1,geom%nc0a
     ic0u = geom%c0a_to_c0u(ic0a)
     lcheck_nc0b(ic0u) = .true.
  end do
  do iouta=1,self%nout_local
     do i_s=1,self%h%n_s
        jc0u = self%h%col(i_s)
        lcheck_nc0b(jc0u) = .true.
     end do
  end do
  self%nc0b = count(lcheck_nc0b)

  ! Allocation
  allocate(c0b_to_c0(self%nc0b))

  ! Global-local conversion for halo B
  c0u_to_c0b = mpl%msv%vali
  ic0b = 0
  do ic0u=1,geom%nc0u
     if (lcheck_nc0b(ic0u)) then
        ic0b = ic0b+1
        ic0 = geom%c0u_to_c0(ic0u)
        c0b_to_c0(ic0b) = ic0
        c0u_to_c0b(ic0u) = ic0b
     end if
  end do

  ! Local interpolation source
  self%h%n_src = self%nc0b
  do i_s=1,self%h%n_s
     self%h%col(i_s) = c0u_to_c0b(self%h%col(i_s))
  end do

  ! Setup communications
  call self%com%setup(mpl,'com',geom%nc0a,self%nc0b,geom%nc0,geom%c0a_to_c0,c0b_to_c0)

  ! Compute scores
  if (self%nout > 0) then
     call mpl%f_comm%allreduce(real(self%com%nhalo,kind_real),C_max,fckit_mpi_max())
     C_max = C_max/(3.0*real(self%nout,kind_real)/real(mpl%nproc,kind_real))
     N_max = real(maxval(proc_to_nout_local),kind_real)/(real(self%nout,kind_real)/real(mpl%nproc,kind_real))

     ! Print results
     write(mpl%info,'(a7,a,f5.1,a)') '','Output grid repartition imbalance: ',100.0*real(maxval(proc_to_nout_local) &
          & -minval(proc_to_nout_local),kind_real)/(real(sum(proc_to_nout_local),kind_real)/real(mpl%nproc,kind_real)),' %'
     call mpl%flush
     write(mpl%info,'(a7,a,i8,a,i8,a,i8)') '','Number of grid points / halo size / number of received values: ', &
          & self%com%nred,' / ',self%com%next,' / ',self%com%nhalo
     call mpl%flush
     write(mpl%info,'(a7,a,f10.2,a,f10.2)') '','Scores (N_max / C_max):',N_max,' / ',C_max
     call mpl%flush
  endif

  ! Release memory
  deallocate(c0b_to_c0)
=======

implicit none

! Passed variables
class(bump_interpolator),intent(inout) :: self !< BUMP interpolator
type(mpl_type),intent(inout) :: mpl            !< MPI data
type(rng_type),intent(inout) :: rng            !< Random number generator
type(nam_type),intent(in) :: nam               !< Namelist
type(geom_type),intent(in) :: geom             !< Geometry

! Local variables
integer :: iouta,iproc,i_s,ic0,ic0u,jc0u,ic0b,ic0a,nouta_eff
integer :: nout_eff,nn_index(1),proc_to_nouta(mpl%nproc),proc_to_nouta_eff(mpl%nproc)
integer :: c0u_to_c0b(geom%nc0u)
integer,allocatable :: c0b_to_c0(:)
real(kind_real) :: nn_dist(1),N_max,C_max
logical :: maskouta(self%nout_local),lcheck_nc0b(geom%nc0)
character(len=1024),parameter :: subr = 'bint_driver'

! Check that universe is global
if (any(.not.geom%myuniverse)) call mpl%abort(subr,'universe should be global for interpolation')

! Check whether output grid points are inside the mesh
if (self%nout_local > 0) then
   do iouta=1,self%nout_local
      call geom%mesh_c0u%inside(mpl,self%outgeom%lon_mga(iouta),self%outgeom%lat_mga(iouta),maskouta(iouta))
      if (.not.maskouta(iouta)) then
         ! Check for very close points
         call geom%tree_c0u%find_nearest_neighbors(self%outgeom%lon_mga(iouta),self%outgeom%lat_mga(iouta), &
 & 1,nn_index,nn_dist)
         if (nn_dist(1)<rth) maskouta(iouta) = .true.
      end if
   end do
   nouta_eff = count(maskouta)
else
   nouta_eff = 0
end if

! Get global number of output grid points
call mpl%f_comm%allgather(self%nout_local,proc_to_nouta)
call mpl%f_comm%allgather(nouta_eff,proc_to_nouta_eff)
self%nout = sum(proc_to_nouta)
nout_eff = sum(proc_to_nouta_eff)

! Print input
write(mpl%info,'(a7,a)') '','Number of points in output grid / valid points per MPI task:'
call mpl%flush
do iproc=1,mpl%nproc
   write(mpl%info,'(a10,a,i3,a,i8,a,i8)') '','Task ',iproc,': ',proc_to_nouta(iproc),' / ',proc_to_nouta_eff(iproc)
   call mpl%flush
end do
write(mpl%info,'(a10,a,i8,a,i8)') '','Total   : ',self%nout,' / ',nout_eff
call mpl%flush

! Compute interpolation
self%h%prefix = 'o'
write(mpl%info,'(a7,a)') '','Single level:'
call mpl%flush
call self%h%interp(mpl,rng,nam,geom,0,geom%nc0u,geom%lon_c0u,geom%lat_c0u,geom%gmask_hor_c0u,self%nout_local,self%outgeom%lon_mga,&
 & self%outgeom%lat_mga,maskouta,10)

! Define halo B
lcheck_nc0b = .false.
do ic0a=1,geom%nc0a
   ic0u = geom%c0a_to_c0u(ic0a)
   lcheck_nc0b(ic0u) = .true.
end do
do iouta=1,self%nout_local
   do i_s=1,self%h%n_s
      jc0u = self%h%col(i_s)
      lcheck_nc0b(jc0u) = .true.
   end do
end do
self%nc0b = count(lcheck_nc0b)

! Allocation
allocate(c0b_to_c0(self%nc0b))

! Global-local conversion for halo B
c0u_to_c0b = mpl%msv%vali
ic0b = 0
do ic0u=1,geom%nc0u
   if (lcheck_nc0b(ic0u)) then
      ic0b = ic0b+1
      ic0 = geom%c0u_to_c0(ic0u)
      c0b_to_c0(ic0b) = ic0
      c0u_to_c0b(ic0u) = ic0b
   end if
end do

! Local interpolation source
self%h%n_src = self%nc0b
do i_s=1,self%h%n_s
   self%h%col(i_s) = c0u_to_c0b(self%h%col(i_s))
end do

! Setup communications
call self%com%setup(mpl,'com',geom%nc0a,self%nc0b,geom%nc0,geom%c0a_to_c0,c0b_to_c0)

! Compute scores
if (nout_eff > 0) then
   call mpl%f_comm%allreduce(real(self%com%nhalo,kind_real),C_max,fckit_mpi_max())
   C_max = C_max/(3.0*real(nout_eff,kind_real)/real(mpl%nproc,kind_real))
   N_max = real(maxval(proc_to_nouta_eff),kind_real)/(real(nout_eff,kind_real)/real(mpl%nproc,kind_real))

   ! Print results
   write(mpl%info,'(a7,a,f5.1,a)') '','Output grid repartition imbalance: ',100.0*real(maxval(proc_to_nouta_eff) &
 & -minval(proc_to_nouta_eff),kind_real)/(real(sum(proc_to_nouta_eff),kind_real)/real(mpl%nproc,kind_real)),' %'
   call mpl%flush
   write(mpl%info,'(a7,a,i8,a,i8,a,i8)') '','Number of grid points / halo size / number of received values: ', &
 & self%com%nred,' / ',self%com%next,' / ',self%com%nhalo
   call mpl%flush
   write(mpl%info,'(a7,a,f10.2,a,f10.2)') '','Scores (N_max / C_max):',N_max,' / ',C_max
   call mpl%flush
end if

! Release memory
deallocate(c0b_to_c0)
>>>>>>> 1a68f5e3

end subroutine bint_driver

! ------------------------------------------------------------------------------
! Subroutine bint_apply
!> Apply interpolation.
!! If the fields that constitute the fieldset are not already allocated by
!! the caller, then they will be created and allocated by this method.
!! So, the user can optionally pass this routine an empty output fieldset.
! ------------------------------------------------------------------------------
subroutine bint_apply(self,infields,outfields)

implicit none

! Passed variables
class(bump_interpolator),intent(inout) :: self !< BUMP interpolator
type(fieldset_type),intent(in) :: infields     !< Input fields represented as an ATLAS fieldset, created from a functionspace
type(fieldset_type),intent(inout) :: outfields !< Output fields represented as an ATLAS fieldset

! Local variables
type(atlas_field) :: infield,outfield
real(kind_real),allocatable :: infld_mga(:,:),infld_c0a(:,:)
real(kind_real),allocatable :: outfld(:,:)
integer :: ifield
character(len=max_string) :: fieldname

! Allocation
allocate(infld_mga(self%bump%geom%nmga,self%nlev))
allocate(outfld(self%nout_local,self%nlev))
if (.not.self%bump%geom%same_grid) then
   allocate(infld_c0a(self%bump%geom%nc0a,self%nlev))
end if

do ifield=1,infields%size()
   ! Copy field and field name
   infield = infields%field(ifield)
   fieldname = infield%name()

   ! Allocation
   if (.not. outfields%has_field(fieldname)) then
      outfield = self%out_funcspace%create_field(name=fieldname,kind=atlas_real(kind_real),levels=self%nlev)
   else
      outfield = outfields%field(name=fieldname)
   end if

   ! ATLAS field to BUMP array
   call field_to_array(self%bump%mpl,infield,infld_mga)

   if (self%bump%geom%same_grid) then
      ! Apply interpolation
      call self%apply_interp(infld_mga,outfld)
   else
      ! Model grid to subset Sc0
      infld_c0a = 0.0_kind_real
      call self%bump%geom%copy_mga_to_c0a(self%bump%mpl,infld_mga,infld_c0a)

      ! Apply interpolation
      call self%apply_interp(infld_c0a,outfld)
   end if

   ! BUMP array to ATLAS field
   call field_from_array(self%bump%mpl,outfld,outfield)

   ! Add output field to output fields
   if (.not. outfields%has_field(fieldname)) then
      call outfields%add(outfield)
   end if

   ! Release pointers
   call infield%final()
   call outfield%final()
end do

! Release memory
if (allocated(infld_mga)) deallocate(infld_mga)
if (allocated(infld_c0a)) deallocate(infld_c0a)
if (allocated(outfld)) deallocate(outfld)

end subroutine bint_apply

!----------------------------------------------------------------------
! Subroutine: apply_interp
!> Low-level routine to apply the interpolation to a single field on a single level
!----------------------------------------------------------------------
subroutine apply_interp(self,infield,outfield)

implicit none

! Passed variables
class(bump_interpolator),intent(inout) :: self                       !< BUMP interpolator
real(kind_real),intent(in) :: infield(self%bump%geom%nc0a,self%nlev) !< Input field
real(kind_real),intent(out) :: outfield(self%nout_local,self%nlev)   !< Output field

! Local variables
integer :: ilev
real(kind_real),allocatable :: infield_ext(:,:)

! Allocation
allocate(infield_ext(self%nc0b,self%nlev))

! Halo extension
call self%com%ext(self%bump%mpl,self%nlev,infield,infield_ext)

if (self%nout_local > 0) then
   ! Horizontal interpolation
   !$omp parallel do schedule(static) private(ilev)
   do ilev=1,self%nlev
      call self%h%apply(self%bump%mpl,infield_ext(:,ilev),outfield(:,ilev))
   end do
   !$omp end parallel do
end if

! Release memory
deallocate(infield_ext)

end subroutine apply_interp

!----------------------------------------------------------------------
!> Apply interpolator operator adjoint.
!! The caller can optionally pass this arguement as an empty fieldset and the 
!! routine will create and allocate each component of the fieldset. Or, if
!! the field components of the fieldset are already allocated by the caller,
!! then this routine will merely replace the field values with the result
!! of the computation.
!----------------------------------------------------------------------
subroutine bint_apply_ad(self,fields_outgrid,fields_ingrid)

implicit none

! Passed variables
class(bump_interpolator),intent(inout) :: self     !< BUMP interpolator
type(fieldset_type),intent(in) :: fields_outgrid   !< Fields on the second grid, i.e. the target grid of the original interpolation. For the adjoint, these fields are treated as an input.
type(fieldset_type),intent(inout) :: fields_ingrid !< Fields defined on the first grid, i.e. the source grid of the original interpolation. For the adjoint, these are treated as an output.

! Local variables
type(atlas_field) :: field_ingrid,field_outgrid
real(kind_real),allocatable :: fld_ingrid_mga(:,:),fld_ingrid_c0a(:,:)
real(kind_real),allocatable :: fld_outgrid(:,:)
integer :: ifield
character(len=max_string) :: fieldname

! Allocation
allocate(fld_ingrid_mga(self%bump%geom%nmga,self%nlev))
allocate(fld_outgrid(self%nout_local,self%nlev))
if (.not.self%bump%geom%same_grid) then
   allocate(fld_ingrid_c0a(self%bump%geom%nc0a,self%nlev))
end if

do ifield=1,fields_outgrid%size()
   ! Copy field and field name
   field_outgrid = fields_outgrid%field(ifield)
   fieldname = field_outgrid%name()

   ! Allocation
   if (.not. fields_ingrid%has_field(fieldname)) then
      field_ingrid = self%in_funcspace%create_field(name=fieldname,kind=atlas_real(kind_real),levels=self%nlev)
   else
      field_ingrid = fields_ingrid%field(name=fieldname)
   end if

   ! ATLAS field to BUMP array
   call field_to_array(self%bump%mpl,field_outgrid,fld_outgrid)
   if (self%bump%geom%same_grid) then
      ! Apply observation operator adjoint
      call self%apply_interp_ad(fld_outgrid,fld_ingrid_mga)
   else
      ! Apply observation operator adjoint
      call self%apply_interp_ad(fld_outgrid,fld_ingrid_c0a)

      ! Subset Sc0 to model grid
      call self%bump%geom%copy_c0a_to_mga(self%bump%mpl,fld_ingrid_c0a,fld_ingrid_mga)
   end if

   ! BUMP array to ATLAS field
   call field_from_array(self%bump%mpl,fld_ingrid_mga,field_ingrid)

   ! Add field to result
   if (.not. fields_ingrid%has_field(fieldname)) then
      call fields_ingrid%add(field_ingrid)
   end if

   ! Release pointers
   call field_ingrid%final()
   call field_outgrid%final()
end do

! Release memory
if (allocated(fld_ingrid_mga)) deallocate(fld_ingrid_mga)
if (allocated(fld_ingrid_c0a)) deallocate(fld_ingrid_c0a)
if (allocated(fld_outgrid)) deallocate(fld_outgrid)

end subroutine bint_apply_ad

!----------------------------------------------------------------------
! Subroutine: apply_interp_ad
!> Low-level routine to apply the adjoint of the interpolation operator
!! to a single field on a single level
!----------------------------------------------------------------------
subroutine apply_interp_ad(self,fld_outgrid,fld_ingrid)

implicit none

! Passed variables
class(bump_interpolator),intent(inout) :: self                           !< BUMP interpolator
real(kind_real),intent(in) :: fld_outgrid(self%nout_local,self%nlev)     !< Field on input grid
real(kind_real),intent(out) :: fld_ingrid(self%bump%geom%nc0a,self%nlev) !< Field on output grid

! Local variables
integer :: ilev
real(kind_real) :: fld_ingrid_ext(self%nc0b,self%nlev)

if (self%nout_local > 0) then
   ! Horizontal interpolation
   !$omp parallel do schedule(static) private(ilev)
   do ilev=1,self%nlev
      call self%h%apply_ad(self%bump%mpl,fld_outgrid(:,ilev),fld_ingrid_ext(:,ilev))
   end do
   !$omp end parallel do
else
   ! No observation on this task
   fld_ingrid_ext = 0.0
end if

! Halo reduction
call self%com%red(self%bump%mpl,self%nlev,fld_ingrid_ext,fld_ingrid)

end subroutine apply_interp_ad

!----------------------------------------------------------------------
! Subroutine: bint_deallocate_outgrid
!> Release memory (partial) by deallocating output grid
!----------------------------------------------------------------------
subroutine bint_deallocate_outgrid(self)

implicit none

! Passed variables
class(bump_interpolator),intent(inout) :: self !< BUMP interpolator

! Release memory
call self%outgeom%dealloc()

end subroutine bint_deallocate_outgrid

! ------------------------------------------------------------------------------
! Subroutine: bint_delete
!> Release all memory
! ------------------------------------------------------------------------------
subroutine bint_delete(self)

implicit none

! Passed variables
class(bump_interpolator),intent(inout) :: self !< BUMP interpolator

! Release memory
call self%bump%dealloc()
call self%deallocate_outgrid()
call self%h%dealloc()
call self%com%dealloc()

end subroutine bint_delete

!----------------------------------------------------------------------
! Subroutine: dummy
!> Dummy finalization
!----------------------------------------------------------------------
subroutine dummy(self)

implicit none

! Passed variables
type(bump_interpolator),intent(inout) :: self !< BUMP interpolator

end subroutine dummy

end module bump_interpolation_mod<|MERGE_RESOLUTION|>--- conflicted
+++ resolved
@@ -57,7 +57,7 @@
    integer :: nc0b                            !< Halo B size
    integer,public :: nlev                     !< Number of levels
    integer,public :: nout                     !< Global number of output grid points
-   integer,public :: nout_local               !< Local number of output grid points
+   integer,public :: nouta                    !< Local number of output grid points
 
    ! Interpolation data (operator)
    type(linop_type) :: h                      !< Interpolation operator
@@ -179,7 +179,7 @@
 
 ! Unpack output grid from output functionspace
 call self%outgeom%from_atlas(self%bump%mpl,out_funcspace)
-self%nout_local = size(self%outgeom%lon_mga)
+self%nouta = size(self%outgeom%lon_mga)
 
 ! Run basic BUMP drivers
 call self%bump%run_drivers
@@ -211,106 +211,6 @@
 !> Initialize BUMP to perform interpolation
 !----------------------------------------------------------------------
 subroutine bint_driver(self,mpl,rng,nam,geom)
-<<<<<<< HEAD
-  class(bump_interpolator), intent(inout) :: self
-  type(mpl_type),intent(inout) :: mpl      !< MPI data
-  type(rng_type),intent(inout) :: rng      !< Random number generator
-  type(nam_type),intent(in) :: nam         !< Namelist
-  type(geom_type),intent(in) :: geom       !< Geometry
-
-  ! Local variables
-  integer :: iouta,iproc,i_s,ic0,ic0u,jc0u,ic0b,ic0a
-  integer :: proc_to_nout_local(mpl%nproc)
-  integer :: c0u_to_c0b(geom%nc0u)
-  integer,allocatable :: c0b_to_c0(:)
-  real(kind_real) :: N_max,C_max
-  logical :: maskout_local(self%nout_local),lcheck_nc0b(geom%nc0)
-  character(len=1024),parameter :: subr = 'bint_driver'
-
-  ! Check that universe is global
-  if (any(.not.geom%myuniverse)) call mpl%abort(subr,'universe should be global for interpolation')
-
-  ! Get global number of output grid points
-  call mpl%f_comm%allgather(self%nout_local,proc_to_nout_local)
-  self%nout = sum(proc_to_nout_local)
-
-  ! Print input
-  write(mpl%info,'(a7,a)') '','Number of points in output grid:'
-  call mpl%flush
-  do iproc=1,mpl%nproc
-     write(mpl%info,'(a10,a,i3,a,i8)') '','Task ',iproc,': ',proc_to_nout_local(iproc)
-     call mpl%flush
-  end do
-  write(mpl%info,'(a10,a,i8)') '','Total   : ',self%nout
-  call mpl%flush
-
-  ! Compute interpolation
-  self%h%prefix = 'o'
-  maskout_local = .true.
-  write(mpl%info,'(a7,a)') '','Single level:'
-  call mpl%flush
-  call self%h%interp(mpl,rng,nam,geom,0,geom%nc0u,geom%lon_c0u,geom%lat_c0u,&
-                     geom%gmask_hor_c0u,self%nout_local,self%outgeom%lon_mga,&
-                     self%outgeom%lat_mga,maskout_local,10)
-
-  ! Define halo B
-  lcheck_nc0b = .false.
-  do ic0a=1,geom%nc0a
-     ic0u = geom%c0a_to_c0u(ic0a)
-     lcheck_nc0b(ic0u) = .true.
-  end do
-  do iouta=1,self%nout_local
-     do i_s=1,self%h%n_s
-        jc0u = self%h%col(i_s)
-        lcheck_nc0b(jc0u) = .true.
-     end do
-  end do
-  self%nc0b = count(lcheck_nc0b)
-
-  ! Allocation
-  allocate(c0b_to_c0(self%nc0b))
-
-  ! Global-local conversion for halo B
-  c0u_to_c0b = mpl%msv%vali
-  ic0b = 0
-  do ic0u=1,geom%nc0u
-     if (lcheck_nc0b(ic0u)) then
-        ic0b = ic0b+1
-        ic0 = geom%c0u_to_c0(ic0u)
-        c0b_to_c0(ic0b) = ic0
-        c0u_to_c0b(ic0u) = ic0b
-     end if
-  end do
-
-  ! Local interpolation source
-  self%h%n_src = self%nc0b
-  do i_s=1,self%h%n_s
-     self%h%col(i_s) = c0u_to_c0b(self%h%col(i_s))
-  end do
-
-  ! Setup communications
-  call self%com%setup(mpl,'com',geom%nc0a,self%nc0b,geom%nc0,geom%c0a_to_c0,c0b_to_c0)
-
-  ! Compute scores
-  if (self%nout > 0) then
-     call mpl%f_comm%allreduce(real(self%com%nhalo,kind_real),C_max,fckit_mpi_max())
-     C_max = C_max/(3.0*real(self%nout,kind_real)/real(mpl%nproc,kind_real))
-     N_max = real(maxval(proc_to_nout_local),kind_real)/(real(self%nout,kind_real)/real(mpl%nproc,kind_real))
-
-     ! Print results
-     write(mpl%info,'(a7,a,f5.1,a)') '','Output grid repartition imbalance: ',100.0*real(maxval(proc_to_nout_local) &
-          & -minval(proc_to_nout_local),kind_real)/(real(sum(proc_to_nout_local),kind_real)/real(mpl%nproc,kind_real)),' %'
-     call mpl%flush
-     write(mpl%info,'(a7,a,i8,a,i8,a,i8)') '','Number of grid points / halo size / number of received values: ', &
-          & self%com%nred,' / ',self%com%next,' / ',self%com%nhalo
-     call mpl%flush
-     write(mpl%info,'(a7,a,f10.2,a,f10.2)') '','Scores (N_max / C_max):',N_max,' / ',C_max
-     call mpl%flush
-  endif
-
-  ! Release memory
-  deallocate(c0b_to_c0)
-=======
 
 implicit none
 
@@ -322,54 +222,37 @@
 type(geom_type),intent(in) :: geom             !< Geometry
 
 ! Local variables
-integer :: iouta,iproc,i_s,ic0,ic0u,jc0u,ic0b,ic0a,nouta_eff
-integer :: nout_eff,nn_index(1),proc_to_nouta(mpl%nproc),proc_to_nouta_eff(mpl%nproc)
+integer :: iouta,iproc,i_s,ic0,ic0u,jc0u,ic0b,ic0a
+integer :: proc_to_nouta(mpl%nproc)
 integer :: c0u_to_c0b(geom%nc0u)
 integer,allocatable :: c0b_to_c0(:)
-real(kind_real) :: nn_dist(1),N_max,C_max
-logical :: maskouta(self%nout_local),lcheck_nc0b(geom%nc0)
+real(kind_real) :: N_max,C_max
+logical :: maskouta(self%nouta),lcheck_nc0b(geom%nc0)
 character(len=1024),parameter :: subr = 'bint_driver'
 
 ! Check that universe is global
 if (any(.not.geom%myuniverse)) call mpl%abort(subr,'universe should be global for interpolation')
 
-! Check whether output grid points are inside the mesh
-if (self%nout_local > 0) then
-   do iouta=1,self%nout_local
-      call geom%mesh_c0u%inside(mpl,self%outgeom%lon_mga(iouta),self%outgeom%lat_mga(iouta),maskouta(iouta))
-      if (.not.maskouta(iouta)) then
-         ! Check for very close points
-         call geom%tree_c0u%find_nearest_neighbors(self%outgeom%lon_mga(iouta),self%outgeom%lat_mga(iouta), &
- & 1,nn_index,nn_dist)
-         if (nn_dist(1)<rth) maskouta(iouta) = .true.
-      end if
-   end do
-   nouta_eff = count(maskouta)
-else
-   nouta_eff = 0
-end if
-
 ! Get global number of output grid points
-call mpl%f_comm%allgather(self%nout_local,proc_to_nouta)
-call mpl%f_comm%allgather(nouta_eff,proc_to_nouta_eff)
+call mpl%f_comm%allgather(self%nouta,proc_to_nouta)
 self%nout = sum(proc_to_nouta)
-nout_eff = sum(proc_to_nouta_eff)
 
 ! Print input
-write(mpl%info,'(a7,a)') '','Number of points in output grid / valid points per MPI task:'
+write(mpl%info,'(a7,a)') '','Number of points in output grid:'
 call mpl%flush
 do iproc=1,mpl%nproc
-   write(mpl%info,'(a10,a,i3,a,i8,a,i8)') '','Task ',iproc,': ',proc_to_nouta(iproc),' / ',proc_to_nouta_eff(iproc)
+   write(mpl%info,'(a10,a,i3,a,i8)') '','Task ',iproc,': ',proc_to_nouta(iproc)
    call mpl%flush
 end do
-write(mpl%info,'(a10,a,i8,a,i8)') '','Total   : ',self%nout,' / ',nout_eff
+write(mpl%info,'(a10,a,i8)') '','Total   : ',self%nout
 call mpl%flush
 
 ! Compute interpolation
 self%h%prefix = 'o'
+maskouta = .true.
 write(mpl%info,'(a7,a)') '','Single level:'
 call mpl%flush
-call self%h%interp(mpl,rng,nam,geom,0,geom%nc0u,geom%lon_c0u,geom%lat_c0u,geom%gmask_hor_c0u,self%nout_local,self%outgeom%lon_mga,&
+call self%h%interp(mpl,rng,nam,geom,0,geom%nc0u,geom%lon_c0u,geom%lat_c0u,geom%gmask_hor_c0u,self%nouta,self%outgeom%lon_mga,&
  & self%outgeom%lat_mga,maskouta,10)
 
 ! Define halo B
@@ -378,7 +261,7 @@
    ic0u = geom%c0a_to_c0u(ic0a)
    lcheck_nc0b(ic0u) = .true.
 end do
-do iouta=1,self%nout_local
+do iouta=1,self%nouta
    do i_s=1,self%h%n_s
       jc0u = self%h%col(i_s)
       lcheck_nc0b(jc0u) = .true.
@@ -410,26 +293,25 @@
 ! Setup communications
 call self%com%setup(mpl,'com',geom%nc0a,self%nc0b,geom%nc0,geom%c0a_to_c0,c0b_to_c0)
 
-! Compute scores
-if (nout_eff > 0) then
-   call mpl%f_comm%allreduce(real(self%com%nhalo,kind_real),C_max,fckit_mpi_max())
-   C_max = C_max/(3.0*real(nout_eff,kind_real)/real(mpl%nproc,kind_real))
-   N_max = real(maxval(proc_to_nouta_eff),kind_real)/(real(nout_eff,kind_real)/real(mpl%nproc,kind_real))
-
-   ! Print results
-   write(mpl%info,'(a7,a,f5.1,a)') '','Output grid repartition imbalance: ',100.0*real(maxval(proc_to_nouta_eff) &
- & -minval(proc_to_nouta_eff),kind_real)/(real(sum(proc_to_nouta_eff),kind_real)/real(mpl%nproc,kind_real)),' %'
-   call mpl%flush
-   write(mpl%info,'(a7,a,i8,a,i8,a,i8)') '','Number of grid points / halo size / number of received values: ', &
- & self%com%nred,' / ',self%com%next,' / ',self%com%nhalo
-   call mpl%flush
-   write(mpl%info,'(a7,a,f10.2,a,f10.2)') '','Scores (N_max / C_max):',N_max,' / ',C_max
-   call mpl%flush
-end if
+  ! Compute scores
+  if (self%nout > 0) then
+     call mpl%f_comm%allreduce(real(self%com%nhalo,kind_real),C_max,fckit_mpi_max())
+     C_max = C_max/(3.0*real(self%nout,kind_real)/real(mpl%nproc,kind_real))
+     N_max = real(maxval(proc_to_nouta),kind_real)/(real(self%nout,kind_real)/real(mpl%nproc,kind_real))
+
+     ! Print results
+     write(mpl%info,'(a7,a,f5.1,a)') '','Output grid repartition imbalance: ',100.0*real(maxval(proc_to_nouta) &
+          & -minval(proc_to_nouta),kind_real)/(real(sum(proc_to_nouta),kind_real)/real(mpl%nproc,kind_real)),' %'
+     call mpl%flush
+     write(mpl%info,'(a7,a,i8,a,i8,a,i8)') '','Number of grid points / halo size / number of received values: ', &
+          & self%com%nred,' / ',self%com%next,' / ',self%com%nhalo
+     call mpl%flush
+     write(mpl%info,'(a7,a,f10.2,a,f10.2)') '','Scores (N_max / C_max):',N_max,' / ',C_max
+     call mpl%flush
+  endif
 
 ! Release memory
 deallocate(c0b_to_c0)
->>>>>>> 1a68f5e3
 
 end subroutine bint_driver
 
@@ -458,7 +340,7 @@
 
 ! Allocation
 allocate(infld_mga(self%bump%geom%nmga,self%nlev))
-allocate(outfld(self%nout_local,self%nlev))
+allocate(outfld(self%nouta,self%nlev))
 if (.not.self%bump%geom%same_grid) then
    allocate(infld_c0a(self%bump%geom%nc0a,self%nlev))
 end if
@@ -521,7 +403,7 @@
 ! Passed variables
 class(bump_interpolator),intent(inout) :: self                       !< BUMP interpolator
 real(kind_real),intent(in) :: infield(self%bump%geom%nc0a,self%nlev) !< Input field
-real(kind_real),intent(out) :: outfield(self%nout_local,self%nlev)   !< Output field
+real(kind_real),intent(out) :: outfield(self%nouta,self%nlev)        !< Output field
 
 ! Local variables
 integer :: ilev
@@ -533,7 +415,7 @@
 ! Halo extension
 call self%com%ext(self%bump%mpl,self%nlev,infield,infield_ext)
 
-if (self%nout_local > 0) then
+if (self%nouta > 0) then
    ! Horizontal interpolation
    !$omp parallel do schedule(static) private(ilev)
    do ilev=1,self%nlev
@@ -573,7 +455,7 @@
 
 ! Allocation
 allocate(fld_ingrid_mga(self%bump%geom%nmga,self%nlev))
-allocate(fld_outgrid(self%nout_local,self%nlev))
+allocate(fld_outgrid(self%nouta,self%nlev))
 if (.not.self%bump%geom%same_grid) then
    allocate(fld_ingrid_c0a(self%bump%geom%nc0a,self%nlev))
 end if
@@ -634,14 +516,14 @@
 
 ! Passed variables
 class(bump_interpolator),intent(inout) :: self                           !< BUMP interpolator
-real(kind_real),intent(in) :: fld_outgrid(self%nout_local,self%nlev)     !< Field on input grid
+real(kind_real),intent(in) :: fld_outgrid(self%nouta,self%nlev)          !< Field on input grid
 real(kind_real),intent(out) :: fld_ingrid(self%bump%geom%nc0a,self%nlev) !< Field on output grid
 
 ! Local variables
 integer :: ilev
 real(kind_real) :: fld_ingrid_ext(self%nc0b,self%nlev)
 
-if (self%nout_local > 0) then
+if (self%nouta > 0) then
    ! Horizontal interpolation
    !$omp parallel do schedule(static) private(ilev)
    do ilev=1,self%nlev
