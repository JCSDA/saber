--- conflicted
+++ resolved
@@ -17,28 +17,19 @@
 
 implicit none
 
-integer,parameter :: lunit_min=10   ! Minimum unit number
-integer,parameter :: lunit_max=1000 ! Maximum unit number
-integer,parameter :: ddis = 5       ! Progression display step
+integer,parameter :: lunit_min=10   !< Minimum unit number
+integer,parameter :: lunit_max=1000 !< Maximum unit number
+integer,parameter :: ddis = 5       !< Progression display step
 
 type mpl_type
    ! MPI communicator
-<<<<<<< HEAD
-   type(fckit_mpi_comm) :: f_comm   ! MPI data
-   integer :: nproc                 ! Number of MPI tasks
-   integer :: myproc                ! MPI task index
-   integer :: rootproc              ! Main task index
-   logical :: main                  ! Main task logical
-   integer :: tag                   ! MPI tag
-   logical :: parallel_io           ! Parallel I/O
-=======
    type(fckit_mpi_comm) :: f_comm   !< MPI data
    integer :: nproc                 !< Number of MPI tasks
    integer :: myproc                !< MPI task index
    integer :: rootproc              !< Main task index
    logical :: main                  !< Main task logical
    integer :: tag                   !< MPI tag
->>>>>>> e84d0367
+   logical :: parallel_io           !< Parallel I/O
 
    ! Number of OpenMP threads
    integer :: nthread               !< Number of OpenMP threads
@@ -396,8 +387,8 @@
 implicit none
 
 ! Passed variables
-class(mpl_type),intent(inout) :: mpl   !< MPI data
-integer,intent(in) :: add              !< Tag update incrememnt
+class(mpl_type),intent(inout) :: mpl !< MPI data
+integer,intent(in) :: add            !< Tag update incrememnt
 
 ! Update tag
 mpl%tag = mpl%tag+add
@@ -1029,7 +1020,7 @@
 implicit none
 
 ! Passed variables
-class(mpl_type),intent(inout) :: mpl     !< MPI data
+class(mpl_type),intent(inout) :: mpl    !< MPI data
 integer,intent(in) :: n_loc             !< Local array size
 integer,intent(in) :: n_glb             !< Global array size
 integer,intent(in) :: loc_to_glb(n_loc) !< Local to global
@@ -1594,7 +1585,7 @@
 implicit none
 
 ! Passed variables
-class(mpl_type),intent(inout) :: mpl     !< MPI data
+class(mpl_type),intent(inout) :: mpl    !< MPI data
 integer,intent(in) :: n_loc             !< Local array size
 integer,intent(in) :: n_glb             !< Global array size
 integer,intent(in) :: loc_to_glb(n_loc) !< Local to global
@@ -1681,7 +1672,7 @@
 implicit none
 
 ! Passed variables
-class(mpl_type),intent(inout) :: mpl     !< MPI data
+class(mpl_type),intent(inout) :: mpl    !< MPI data
 integer,intent(in) :: nl                !< Number of levels
 integer,intent(in) :: n_loc             !< Local array size
 integer,intent(in) :: n_glb             !< Global array size
@@ -1902,7 +1893,7 @@
 type(fckit_mpi_comm),intent(in),optional :: f_comm !< Communicator
 
 ! Returned variable
-integer :: ncid                                    ! NetCDF file ID
+integer :: ncid
 
 ! Local variables
 integer :: info
@@ -1949,7 +1940,7 @@
 character(len=*),intent(in) :: grpname !< Group name
 
 ! Returned variable
-integer :: grpid                       ! NetCDF group ID
+integer :: grpid
 
 ! Local variables
 integer :: info
@@ -1978,7 +1969,7 @@
 integer,intent(in) :: dimsize          !< Dimension size
 
 ! Returned variable
-integer :: dimid                       ! NetCDF dimension ID
+integer :: dimid
 
 ! Local variables
 integer :: info,dimsize_test
@@ -2014,7 +2005,7 @@
 character(len=*),intent(in) :: dimname !< Dimension name
 
 ! Returned variable
-integer :: dimsize                     ! NetCDF dimension size
+integer :: dimsize
 
 ! Local variables
 integer :: info,dimid
@@ -2076,7 +2067,7 @@
 character(len=*),intent(in),optional :: unitname !< Unit name
 
 ! Returned variable
-integer :: varid                       ! NetCDF variable ID
+integer :: varid
 
 ! Local variables
 integer :: info
@@ -2130,11 +2121,11 @@
 implicit none
 
 ! Passed variables
-class(mpl_type),intent(inout) :: mpl   !< MPI data
-integer,intent(in) :: ncid             !< NetCDF file id
-character(len=*),intent(in) :: prefix  !< Prefix
+class(mpl_type),intent(inout) :: mpl     !< MPI data
+integer,intent(in) :: ncid               !< NetCDF file id
+character(len=*),intent(in) :: prefix    !< Prefix
 character(len=*),intent(in) :: variables !< Variable name
-integer,intent(in) :: var              !< Integer
+integer,intent(in) :: var                !< Integer
 
 ! Local variables
 integer :: delta
@@ -2169,12 +2160,12 @@
 implicit none
 
 ! Passed variables
-class(mpl_type),intent(inout) :: mpl   !< MPI data
-integer,intent(in) :: ncid             !< NetCDF file id
-character(len=*),intent(in) :: prefix  !< Prefix
+class(mpl_type),intent(inout) :: mpl     !< MPI data
+integer,intent(in) :: ncid               !< NetCDF file id
+character(len=*),intent(in) :: prefix    !< Prefix
 character(len=*),intent(in) :: variables !< Variable name
-integer,intent(in) :: n                !< Integer array size
-integer,intent(in) :: var(n)           !< Integer array
+integer,intent(in) :: n                  !< Integer array size
+integer,intent(in) :: var(n)             !< Integer array
 
 ! Local variables
 integer :: i,delta
@@ -2221,11 +2212,11 @@
 implicit none
 
 ! Passed variables
-class(mpl_type),intent(inout) :: mpl   !< MPI data
-integer,intent(in) :: ncid             !< NetCDF file id
-character(len=*),intent(in) :: prefix  !< Prefix
+class(mpl_type),intent(inout) :: mpl     !< MPI data
+integer,intent(in) :: ncid               !< NetCDF file id
+character(len=*),intent(in) :: prefix    !< Prefix
 character(len=*),intent(in) :: variables !< Variable name
-real(kind_real),intent(in) :: var      !< Real
+real(kind_real),intent(in) :: var        !< Real
 
 ! Local variables
 integer :: delta
@@ -2255,12 +2246,12 @@
 implicit none
 
 ! Passed variables
-class(mpl_type),intent(inout) :: mpl   !< MPI data
-integer,intent(in) :: ncid             !< NetCDF file id
-character(len=*),intent(in) :: prefix  !< Prefix
+class(mpl_type),intent(inout) :: mpl     !< MPI data
+integer,intent(in) :: ncid               !< NetCDF file id
+character(len=*),intent(in) :: prefix    !< Prefix
 character(len=*),intent(in) :: variables !< Variable name
-integer,intent(in) :: n                !< Real array size
-real(kind_real),intent(in) :: var(n)   !< Real array
+integer,intent(in) :: n                  !< Real array size
+real(kind_real),intent(in) :: var(n)     !< Real array
 
 ! Local variables
 integer :: i,delta
@@ -2303,11 +2294,11 @@
 implicit none
 
 ! Passed variables
-class(mpl_type),intent(inout) :: mpl   !< MPI data
-integer,intent(in) :: ncid             !< NetCDF file id
-character(len=*),intent(in) :: prefix  !< Prefix
+class(mpl_type),intent(inout) :: mpl     !< MPI data
+integer,intent(in) :: ncid               !< NetCDF file id
+character(len=*),intent(in) :: prefix    !< Prefix
 character(len=*),intent(in) :: variables !< Variable name
-logical,intent(in) :: var              !< Logical
+logical,intent(in) :: var                !< Logical
 
 ! Local variables
 character(len=1024) :: for
@@ -2338,12 +2329,12 @@
 implicit none
 
 ! Passed variables
-class(mpl_type),intent(inout) :: mpl   !< MPI data
-integer,intent(in) :: ncid             !< NetCDF file id
-character(len=*),intent(in) :: prefix  !< Prefix
+class(mpl_type),intent(inout) :: mpl     !< MPI data
+integer,intent(in) :: ncid               !< NetCDF file id
+character(len=*),intent(in) :: prefix    !< Prefix
 character(len=*),intent(in) :: variables !< Variable name
-integer,intent(in) :: n                !< Real array size
-logical,intent(in) :: var(n)           !< Logical array
+integer,intent(in) :: n                  !< Real array size
+logical,intent(in) :: var(n)             !< Logical array
 
 ! Local variables
 integer :: i
@@ -2392,11 +2383,11 @@
 implicit none
 
 ! Passed variables
-class(mpl_type),intent(inout) :: mpl   !< MPI data
-integer,intent(in) :: ncid             !< NetCDF file id
-character(len=*),intent(in) :: prefix  !< Prefix
+class(mpl_type),intent(inout) :: mpl     !< MPI data
+integer,intent(in) :: ncid               !< NetCDF file id
+character(len=*),intent(in) :: prefix    !< Prefix
 character(len=*),intent(in) :: variables !< Variable name
-character(len=*),intent(in) :: var     !< String
+character(len=*),intent(in) :: var       !< String
 
 ! Local variables
 character(len=1024) :: str
@@ -2428,12 +2419,12 @@
 implicit none
 
 ! Passed variables
-class(mpl_type),intent(inout) :: mpl   !< MPI data
-integer,intent(in) :: ncid             !< NetCDF file id
-character(len=*),intent(in) :: prefix  !< Prefix
+class(mpl_type),intent(inout) :: mpl     !< MPI data
+integer,intent(in) :: ncid               !< NetCDF file id
+character(len=*),intent(in) :: prefix    !< Prefix
 character(len=*),intent(in) :: variables !< Variable name
-integer,intent(in) :: n                !< String array size
-character(len=*),intent(in) :: var(n)  !< String array
+integer,intent(in) :: n                  !< String array size
+character(len=*),intent(in) :: var(n)    !< String array
 
 ! Local variables
 integer :: i
