# (C) Copyright 2017-2019 UCAR.
#
# This software is licensed under the terms of the Apache Licence Version 2.0
# which can be obtained at http://www.apache.org/licenses/LICENSE-2.0.

list(APPEND util_src_files_list

tools_atlas.fypp
tools_const.fypp
tools_kinds.fypp
tools_netcdf.fypp
tools_repro.fypp
type_fieldset.fypp
type_mpl.fypp
type_msv.fypp
type_rng.fypp

)

<<<<<<< HEAD
if( ENABLE_SABER_INSTRUMENTATION )
    list(APPEND util_src_files_list

    type_probe.fypp

    )
endif()

if ( NOT oops_FOUND )

    list(APPEND util_src_files_list

    logger_mod.fypp

    )

endif()

=======
if( oops_FOUND )
    list(APPEND util_src_files_list

    mo_cvtcoord_mod.F90
    mo_netcdf_mod.F90
    )
endif()

>>>>>>> f38a5b0d
set( util_src_files

${util_src_files_list}

PARENT_SCOPE
)<|MERGE_RESOLUTION|>--- conflicted
+++ resolved
@@ -4,7 +4,6 @@
 # which can be obtained at http://www.apache.org/licenses/LICENSE-2.0.
 
 list(APPEND util_src_files_list
-
 tools_atlas.fypp
 tools_const.fypp
 tools_kinds.fypp
@@ -14,41 +13,23 @@
 type_mpl.fypp
 type_msv.fypp
 type_rng.fypp
-
 )
 
-<<<<<<< HEAD
 if( ENABLE_SABER_INSTRUMENTATION )
     list(APPEND util_src_files_list
-
     type_probe.fypp
-
     )
 endif()
 
-if ( NOT oops_FOUND )
-
-    list(APPEND util_src_files_list
-
-    logger_mod.fypp
-
-    )
-
-endif()
-
-=======
 if( oops_FOUND )
     list(APPEND util_src_files_list
-
     mo_cvtcoord_mod.F90
     mo_netcdf_mod.F90
     )
+else()
+    list(APPEND util_src_files_list
+    logger_mod.fypp
+    )
 endif()
 
->>>>>>> f38a5b0d
-set( util_src_files
-
-${util_src_files_list}
-
-PARENT_SCOPE
-)+set( util_src_files ${util_src_files_list} PARENT_SCOPE )