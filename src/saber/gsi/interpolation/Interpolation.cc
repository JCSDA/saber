/*
 * (C) Copyright 2022 United States Government as represented by the Administrator of the National
 *     Aeronautics and Space Administration
 *
 * This software is licensed under the terms of the Apache Licence Version 2.0
 * which can be obtained at http://www.apache.org/licenses/LICENSE-2.0.
 */

#include "saber/gsi/interpolation/Interpolation.h"

#include <memory>
#include <string>
#include <vector>

#include "atlas/field.h"
#include "atlas/library.h"
#include "atlas/runtime/Log.h"

#include "oops/base/Variables.h"
#include "oops/util/abor1_cpp.h"

#include "saber/gsi/grid/Grid.h"
#include "saber/oops/SaberOuterBlockBase.h"

namespace saber {
namespace gsi {

// -------------------------------------------------------------------------------------------------

static SaberOuterBlockMaker<Interpolation> makerInterpolation_("gsi interpolation to model grid");

// -------------------------------------------------------------------------------------------------

Interpolation::Interpolation(const oops::GeometryData & outerGeometryData,
                             const std::vector<size_t> & activeVariableSizes,
                             const oops::Variables & outerVars,
                             const Parameters_ & params,
                             const atlas::FieldSet & xb,
                             const atlas::FieldSet & fg,
                             const std::vector<atlas::FieldSet> & fsetVec)
  : innerVars_(outerVars)
{
  oops::Log::trace() << classname() << "::Interpolation starting" << std::endl;
  util::Timer timer(classname(), "Interpolation");

  // Grid
  Grid grid(outerGeometryData.comm(), params.toConfiguration());

  // Inner geometry and variables
  innerGeometryData_.reset(new oops::GeometryData(grid.functionSpace(),
                                                  outerGeometryData.fieldSet(),
                                                  outerGeometryData.levelsAreTopDown(),
                                                  outerGeometryData.comm()));

  // Active variables
  std::vector<std::string> activeVars =
    params.activeVars.value().get_value_or(outerVars).variables();

<<<<<<< HEAD
  // Create the interpolation implementation
  interpolationImpl_.reset(new InterpolationImpl(outerGeometryData.comm(),
                                                 params.toConfiguration(),
                                                 innerGeometryData_->functionSpace(),
                                                 outerGeometryData.functionSpace(),
                                                 activeVariableSizes,
                                                 activeVars));
=======
  // Create the interpolator
  interpolator_.reset(new UnstructuredInterpolation(outerGeometryData.comm(),
                                                    params.toConfiguration(),
                                                    innerGeometryData_->functionSpace(),
                                                    outerGeometryData.functionSpace(),
                                                    activeVariableSizes,
                                                    activeVars));
>>>>>>> 7e7baa98
  oops::Log::trace() << classname() << "::Interpolation done" << std::endl;
}

// -------------------------------------------------------------------------------------------------

Interpolation::~Interpolation() {
  oops::Log::trace() << classname() << "::~Interpolation starting" << std::endl;
  util::Timer timer(classname(), "~Interpolation");
  oops::Log::trace() << classname() << "::~Interpolation done" << std::endl;
}

// -------------------------------------------------------------------------------------------------

void Interpolation::multiply(atlas::FieldSet & fset) const {
  oops::Log::trace() << classname() << "::multiply starting" << std::endl;
  util::Timer timer(classname(), "multiply");
<<<<<<< HEAD
  interpolationImpl_->multiply(fset);
=======
  interpolator_->apply(fset);
>>>>>>> 7e7baa98
  oops::Log::trace() << classname() << "::multiply done" << std::endl;
}

// -------------------------------------------------------------------------------------------------

void Interpolation::multiplyAD(atlas::FieldSet & fset) const {
  oops::Log::trace() << classname() << "::multiplyAD starting" << std::endl;
  util::Timer timer(classname(), "multiplyAD");
<<<<<<< HEAD
  interpolationImpl_->multiplyAD(fset);
=======
  interpolator_->applyAD(fset);
>>>>>>> 7e7baa98
  oops::Log::trace() << classname() << "::multiplyAD done" << std::endl;
}

// -------------------------------------------------------------------------------------------------

void Interpolation::calibrationInverseMultiply(atlas::FieldSet & fset) const {
  oops::Log::info() << classname()
                    << "::calibrationInverseMultiply not meaningful so fieldset unchanged"
                    << std::endl;
}

// -------------------------------------------------------------------------------------------------

void Interpolation::print(std::ostream & os) const {
  os << classname();
}

// -------------------------------------------------------------------------------------------------

}  // namespace gsi
}  // namespace saber<|MERGE_RESOLUTION|>--- conflicted
+++ resolved
@@ -56,15 +56,6 @@
   std::vector<std::string> activeVars =
     params.activeVars.value().get_value_or(outerVars).variables();
 
-<<<<<<< HEAD
-  // Create the interpolation implementation
-  interpolationImpl_.reset(new InterpolationImpl(outerGeometryData.comm(),
-                                                 params.toConfiguration(),
-                                                 innerGeometryData_->functionSpace(),
-                                                 outerGeometryData.functionSpace(),
-                                                 activeVariableSizes,
-                                                 activeVars));
-=======
   // Create the interpolator
   interpolator_.reset(new UnstructuredInterpolation(outerGeometryData.comm(),
                                                     params.toConfiguration(),
@@ -72,7 +63,6 @@
                                                     outerGeometryData.functionSpace(),
                                                     activeVariableSizes,
                                                     activeVars));
->>>>>>> 7e7baa98
   oops::Log::trace() << classname() << "::Interpolation done" << std::endl;
 }
 
@@ -89,11 +79,7 @@
 void Interpolation::multiply(atlas::FieldSet & fset) const {
   oops::Log::trace() << classname() << "::multiply starting" << std::endl;
   util::Timer timer(classname(), "multiply");
-<<<<<<< HEAD
-  interpolationImpl_->multiply(fset);
-=======
   interpolator_->apply(fset);
->>>>>>> 7e7baa98
   oops::Log::trace() << classname() << "::multiply done" << std::endl;
 }
 
@@ -102,11 +88,7 @@
 void Interpolation::multiplyAD(atlas::FieldSet & fset) const {
   oops::Log::trace() << classname() << "::multiplyAD starting" << std::endl;
   util::Timer timer(classname(), "multiplyAD");
-<<<<<<< HEAD
-  interpolationImpl_->multiplyAD(fset);
-=======
   interpolator_->applyAD(fset);
->>>>>>> 7e7baa98
   oops::Log::trace() << classname() << "::multiplyAD done" << std::endl;
 }
 
