--- conflicted
+++ resolved
@@ -35,20 +35,12 @@
  public:
   static const std::string classname() {return "oops::UnstructuredInterpolation";}
 
-<<<<<<< HEAD
-  UnstructuredInterpolation(const eckit::Configuration &,
-                            const atlas::FunctionSpace &,
-                            const atlas::FunctionSpace &,
-                            const std::vector<std::string> &,
-                            const eckit::mpi::Comm & = oops::mpi::world());
-=======
   UnstructuredInterpolation(const eckit::mpi::Comm &,
                             const eckit::Configuration &,
                             const atlas::FunctionSpace &,
                             const atlas::FunctionSpace &,
                             const std::vector<size_t> &,
                             const std::vector<std::string> &);
->>>>>>> 7e7baa98
   ~UnstructuredInterpolation();
 
   void apply(const atlas::Field &, atlas::Field &);
@@ -61,16 +53,11 @@
 
  private:
   int keyUnstructuredInterpolator_;
-<<<<<<< HEAD
-  const atlas::FunctionSpace *in_fspace_;
-  const atlas::FunctionSpace *out_fspace_;
-=======
   const atlas::FunctionSpace innerFuncSpace_;
   const atlas::FunctionSpace outerFuncSpace_;
   atlas::Field innerField_;
   atlas::Field outerField_;
   std::vector<size_t> activeVariableSizes_;
->>>>>>> 7e7baa98
   std::vector<std::string> activeVars_;
   void print(std::ostream &) const;
 };
