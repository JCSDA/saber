/*
 * (C) Copyright 2021 UCAR
 *
 * This software is licensed under the terms of the Apache Licence Version 2.0
 * which can be obtained at http://www.apache.org/licenses/LICENSE-2.0.
 */

#ifndef SABER_OOPS_LOCALIZATION_H_
#define SABER_OOPS_LOCALIZATION_H_

#include <memory>
#include <sstream>
#include <string>
#include <vector>

#include "atlas/field.h"

#include "eckit/config/Configuration.h"

#include "oops/base/Variables.h"
#include "oops/generic/LocalizationBase.h"
#include "oops/util/Duration.h"
#include "oops/util/Logger.h"

#include "saber/oops/ReadInputFields.h"
#include "saber/oops/SaberCentralBlockBase.h"
#include "saber/oops/SaberCentralBlockParametersBase.h"

namespace eckit {
  class Configuration;
}

namespace oops {
  class Variables;
}

namespace saber {

// -----------------------------------------------------------------------------

template<typename MODEL>
class Localization : public oops::LocalizationBase<MODEL> {
  typedef oops::Geometry<MODEL>               Geometry_;
  typedef oops::Increment<MODEL>              Increment_;
  typedef oops::State<MODEL>                  State_;

 public:
  Localization(const Geometry_ &,
               const oops::Variables &,
               const eckit::Configuration &);
  ~Localization();

  void randomize(Increment_ &) const override;
  void multiply(Increment_ &) const override;

 private:
  void print(std::ostream &) const override;
  std::unique_ptr<SaberCentralBlockBase> saberCentralBlock_;
};

// =============================================================================

template<typename MODEL>
<<<<<<< HEAD
Localization<MODEL>::Localization(const Geometry_ & geom,
                                  const oops::Variables & incVars,
=======
Localization<MODEL>::Localization(const Geometry_ & resol,
                                  const oops::Variables & vars,
>>>>>>> 0f1c2673
                                  const eckit::Configuration & conf)
  : saberCentralBlock_()
{
  oops::Log::trace() << "Localization::Localization starting" << std::endl;

  size_t myslot = geom.timeComm().rank();
  if (myslot == 0) {
    // Get parameters from configuration
    const eckit::LocalConfiguration saberCentralBlock(conf, "saber central block");
    SaberCentralBlockParametersWrapper saberCentralBlockParamWrapper;
    saberCentralBlockParamWrapper.validateAndDeserialize(saberCentralBlock);
    const SaberCentralBlockParametersBase & saberCentralBlockParams = saberCentralBlockParamWrapper.saberCentralBlockParameters;

    // Create dummy FieldSet (for xb and fg)
    atlas::FieldSet dummyFs;

    // Create dummy time
    util::DateTime dummyTime(1977, 5, 25, 0, 0, 0);

    // Define input/output variables
    oops::Variables inoutVars = incVars;

    // Local configuration to add parameters
    eckit::LocalConfiguration centralConf;
    saberCentralBlockParams.serialize(centralConf);
    centralConf.set("inout variables", inoutVars.variables());

    // Define active variables
    oops::Variables activeVars;
    const boost::optional<oops::Variables> &optionalActiveVars = saberCentralBlockParams.activeVars.value();
    if (optionalActiveVars != boost::none) {
       // Active variables specified
       activeVars = *optionalActiveVars;
    } else {
       // No active variables specified, assuming they are the same as output variables
       activeVars = inoutVars;
       centralConf.set("active variables", activeVars.variables());
    }

    // Read input fields (on model increment geometry)
    std::vector<atlas::FieldSet> fsetVec = readInputFields(
      geom,
      activeVars,
      dummyTime,
      saberCentralBlockParams.inputFields.value());

    // Create central block
    saberCentralBlock_.reset(SaberCentralBlockFactory::create(geom.getComm(),
                             geom.functionSpace(),
                             geom.extraFields(),
                             geom.variableSizes(activeVars),
                             centralConf,
                             dummyFs,
                             dummyFs,
                             fsetVec));

    // Check that active variables are present in input/output variables
    for (const auto & var : activeVars.variables()) {
      ASSERT(inoutVars.has(var));
    }
  }

  oops::Log::trace() << "Localization:Localization done" << std::endl;
}

// -----------------------------------------------------------------------------

template<typename MODEL>
Localization<MODEL>::~Localization() {
  oops::Log::trace() << "Localization:~Localization destructed" << std::endl;
}

// -----------------------------------------------------------------------------

template<typename MODEL>
void Localization<MODEL>::randomize(Increment_ & dx) const {
  oops::Log::trace() << "Localization:randomize starting" << std::endl;

  // Random output vector (necessary for some SABER blocks)
  dx.random();

  // Central block randomization
  saberCentralBlock_->randomize(dx.fieldSet());

  // ATLAS fieldset to Increment_
  dx.synchronizeFields();

  oops::Log::trace() << "Localization:randomize done" << std::endl;
}

// -----------------------------------------------------------------------------

template<typename MODEL>
void Localization<MODEL>::multiply(Increment_ & dx) const {
  oops::Log::trace() << "Localization:multiply starting" << std::endl;

  // Central block multiplication
  saberCentralBlock_->multiply(dx.fieldSet());

  // ATLAS fieldset to Increment_
  dx.synchronizeFields();

  oops::Log::trace() << "Localization:multiply done" << std::endl;
}

// -----------------------------------------------------------------------------

template<typename MODEL>
void Localization<MODEL>::print(std::ostream & os) const {
  os << "Localization:print not implemeted yet";
}

// -----------------------------------------------------------------------------

}  // namespace saber

#endif  // SABER_OOPS_LOCALIZATION_H_<|MERGE_RESOLUTION|>--- conflicted
+++ resolved
@@ -61,13 +61,8 @@
 // =============================================================================
 
 template<typename MODEL>
-<<<<<<< HEAD
 Localization<MODEL>::Localization(const Geometry_ & geom,
                                   const oops::Variables & incVars,
-=======
-Localization<MODEL>::Localization(const Geometry_ & resol,
-                                  const oops::Variables & vars,
->>>>>>> 0f1c2673
                                   const eckit::Configuration & conf)
   : saberCentralBlock_()
 {
@@ -79,7 +74,8 @@
     const eckit::LocalConfiguration saberCentralBlock(conf, "saber central block");
     SaberCentralBlockParametersWrapper saberCentralBlockParamWrapper;
     saberCentralBlockParamWrapper.validateAndDeserialize(saberCentralBlock);
-    const SaberCentralBlockParametersBase & saberCentralBlockParams = saberCentralBlockParamWrapper.saberCentralBlockParameters;
+    const SaberCentralBlockParametersBase & saberCentralBlockParams =
+      saberCentralBlockParamWrapper.saberCentralBlockParameters;
 
     // Create dummy FieldSet (for xb and fg)
     atlas::FieldSet dummyFs;
@@ -97,7 +93,8 @@
 
     // Define active variables
     oops::Variables activeVars;
-    const boost::optional<oops::Variables> &optionalActiveVars = saberCentralBlockParams.activeVars.value();
+    const boost::optional<oops::Variables> &optionalActiveVars =
+      saberCentralBlockParams.activeVars.value();
     if (optionalActiveVars != boost::none) {
        // Active variables specified
        activeVars = *optionalActiveVars;
