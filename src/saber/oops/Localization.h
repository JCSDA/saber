--- conflicted
+++ resolved
@@ -81,17 +81,8 @@
     oops::Variables activeVars =
       saberCentralBlockParams.activeVars.value().get_value_or(centralVars);
 
-<<<<<<< HEAD
-    // Read input fields (on model increment geometry)
-    std::vector<atlas::FieldSet> fsetVec = readInputFields(
-      geom,
-      activeVars,
-      dummyTime,
-      saberCentralBlockParams.inputFields.value().get_value_or({}));
-=======
     // Initialize vector of FieldSet
     std::vector<atlas::FieldSet> fsetVec;
->>>>>>> 75a050da
 
     // Read input fields (on model increment geometry)
     std::vector<eckit::LocalConfiguration> inputFieldConfs;
