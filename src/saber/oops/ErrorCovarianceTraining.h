--- conflicted
+++ resolved
@@ -278,20 +278,6 @@
     }
 
     // Get input fields for geometry 1
-<<<<<<< HEAD
-    std::vector<atlas::FieldSet> fsetVec1 = readInputFields(
-      geom1,
-      params.inputVars.value(),
-      xx.validTime(),
-      params.inputFields.value().get_value_or({}));
-
-    // Get input fields for geometry 2
-    std::vector<atlas::FieldSet> fsetVec2 = readInputFields(
-      *geom2,
-      params.inputVars.value(),
-      xx.validTime(),
-      params.inputFields2.value().get_value_or({}));
-=======
     std::vector<atlas::FieldSet> fsetVec1;
     std::vector<eckit::LocalConfiguration> inputFieldsConfigs1;
     inputFieldsConfigs1 = params.inputFields.value().get_value_or(inputFieldsConfigs1);
@@ -310,7 +296,6 @@
                     xx.validTime(),
                     inputFieldsConfigs2,
                     fsetVec2);
->>>>>>> 75a050da
 
     // Select SABER library training
     std::unique_ptr<bump::BUMP> bump;
