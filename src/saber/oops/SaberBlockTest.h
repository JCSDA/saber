/*
 * (C) Copyright 2022 UCAR
 *
 * This software is licensed under the terms of the Apache Licence Version 2.0
 * which can be obtained at http://www.apache.org/licenses/LICENSE-2.0.
 */

#pragma once

#include <memory>
#include <string>
#include <vector>

#include <boost/ptr_container/ptr_vector.hpp>
#include <boost/range/adaptors.hpp>

#include "oops/base/Increment.h"
#include "oops/base/State.h"
#include "oops/base/Variables.h"
#include "oops/mpi/mpi.h"
#include "oops/runs/Application.h"
#include "oops/util/Logger.h"
#include "oops/util/parameters/Parameter.h"
#include "oops/util/parameters/RequiredParameter.h"
#include "oops/util/Random.h"

#include "saber/oops/ReadInputFields.h"
#include "saber/oops/SaberBlockParametersBase.h"
#include "saber/oops/SaberCentralBlockBase.h"
#include "saber/oops/SaberOuterBlockBase.h"

namespace eckit {
  class Configuration;
}

namespace oops {
  class Variables;
}

namespace saber {

// -----------------------------------------------------------------------------

template <typename MODEL> class SaberBlockTestParameters
  : public oops::ApplicationParameters {
  OOPS_CONCRETE_PARAMETERS(SaberBlockTestParameters, oops::ApplicationParameters)

 public:
  typedef typename oops::Geometry<MODEL>::Parameters_ GeometryParameters_;
  typedef typename oops::State<MODEL>::Parameters_    StateParameters_;

  /// Geometry parameters
  oops::RequiredParameter<GeometryParameters_> geometry{"geometry", this};

  /// Tested variables
  oops::RequiredParameter<oops::Variables> variables{"variables", this};

  /// Background parameters
  oops::RequiredParameter<StateParameters_> background{"background", this};

  /// SABER blocks
  oops::OptionalParameter<SaberCentralBlockParametersWrapper>
    saberCentralBlock{"saber central block", this};
  oops::OptionalParameter<std::vector<SaberOuterBlockParametersWrapper>>
    saberOuterBlocks{"saber outer blocks", this};

  /// Adjoint test tolerance
  oops::Parameter<double> adjointTolerance{"adjoint test tolerance", 1.0e-12, this};

  /// Inverse test tolerance
  oops::Parameter<double> inverseTolerance{"inverse test tolerance", 1.0e-12, this};
};

// -----------------------------------------------------------------------------

template <typename MODEL> class SaberBlockTest : public oops::Application {
  typedef oops::Geometry<MODEL>                                Geometry_;
  typedef oops::Increment<MODEL>                               Increment_;
  typedef typename boost::ptr_vector<SaberOuterBlockBase>      SaberOuterBlockVec_;
  typedef oops::State<MODEL>                                   State_;

 public:
  static const std::string classname() {return "saber::SaberBlockTest";}
  explicit SaberBlockTest(const eckit::mpi::Comm & comm = oops::mpi::world())
    : Application(comm) {}

  virtual ~SaberBlockTest() {}

  int execute(const eckit::Configuration & fullConfig, bool validate) const override {
    util::Timer timer(classname(), "execute");

    // Deserialize parameters
    SaberBlockTestParameters<MODEL> params;
    if (validate) params.validate(fullConfig);
    params.deserialize(fullConfig);

    // Setup geometry
    const Geometry_ geom(params.geometry, this->getComm());

    // Setup variables
    const oops::Variables incVars(params.variables);

    // Setup background state
    const State_ xx(geom, params.background);

    // SABER blocks
    std::unique_ptr<SaberCentralBlockBase> saberCentralBlock_;
    SaberOuterBlockVec_ saberOuterBlocks_;

    // Local copy of background and first guess
    State_ xbLocal(xx);
    State_ fgLocal(xx);

    // Initial outer geometry and variables
    std::vector<std::reference_wrapper<const oops::GeometryData>> outerGeometryData_;
    outerGeometryData_.push_back(geom.generic());
    oops::Variables outerVars(incVars);

    // Build outer blocks successively
    const boost::optional<std::vector<SaberOuterBlockParametersWrapper>> &saberOuterBlocks =
      params.saberOuterBlocks.value();
    if (saberOuterBlocks != boost::none) {
      // Loop in reverse order
      for (const SaberOuterBlockParametersWrapper & saberOuterBlockParamWrapper :
        boost::adaptors::reverse(*saberOuterBlocks)) {
        // Get outer block parameters
        const SaberBlockParametersBase & saberOuterBlockParams =
          saberOuterBlockParamWrapper.saberOuterBlockParameters;

        // Get active variables
        oops::Variables activeVars =
          saberOuterBlockParams.activeVars.value().get_value_or(outerVars);

        // Read input fields (on model increment geometry)
        std::vector<atlas::FieldSet> fsetVec = readInputFields(
          geom,
          activeVars,
          xx.validTime(),
          saberOuterBlockParams.inputFields.value());

        // Create outer block
        oops::Log::info() << "Info     : Creating outer block: "
                          << saberOuterBlockParams.saberBlockName.value() << std::endl;
        saberOuterBlocks_.push_back(SaberOuterBlockFactory::create(
                                    outerGeometryData_.back().get(),
                                    geom.variableSizes(activeVars),
                                    outerVars,
                                    saberOuterBlockParams,
                                    xbLocal.fieldSet(),
                                    fgLocal.fieldSet(),
                                    fsetVec));

        // Apply calibration inverse on xb and fg
        // TODO(Benjamin): uncomment these lines when all blocks are compliant
//        saberOuterBlocks_.back().calibrationInverseMultiply(xbLocal.fieldSet());
//        saberOuterBlocks_.back().calibrationInverseMultiply(fgLocal.fieldSet());

        // Access inner geometry and variables
        const oops::GeometryData & innerGeometryData = saberOuterBlocks_.back().innerGeometryData();
        const oops::Variables innerVars = saberOuterBlocks_.back().innerVars();

        // Check that active variables are present in either inner or outer variables, or both
        for (const auto & var : activeVars.variables()) {
          ASSERT(innerVars.has(var) || outerVars.has(var));
        }

        // Adjoint test

        // Variables sizes
        std::vector<size_t> innerVariableSizes = geom.variableSizes(innerVars);

        // Create random inner FieldSet
        atlas::FieldSet innerFset = createRandomFieldSet(innerGeometryData.functionSpace(),
                                                         innerVariableSizes,
                                                         innerVars);

        // Copy inner FieldSet
        atlas::FieldSet innerFsetSave = copyFieldSet(innerFset);

        // Variables sizes
        std::vector<size_t> outerVariableSizes = geom.variableSizes(outerVars);

        // Create random outer FieldSet
        atlas::FieldSet outerFset =
          createRandomFieldSet(outerGeometryData_.back().get().functionSpace(),
                               outerVariableSizes,
                               outerVars);

        // Copy outer FieldSet
        atlas::FieldSet outerFsetSave = copyFieldSet(outerFset);

        // Apply forward and adjoint multiplication
        saberOuterBlocks_.back().multiply(innerFset);
        saberOuterBlocks_.back().multiplyAD(outerFset);

        // Compute adjoint test
<<<<<<< HEAD
        const double dp1 = dot_product(inputFset, outputFsetSave, geom.getComm());
        const double dp2 = dot_product(outputFset, inputFsetSave, geom.getComm());
        oops::Log::info() << "Info     : Adjoint test for outer block "
=======
        const double dp1 = dot_product(innerFset, outerFsetSave, geom.getComm());
        const double dp2 = dot_product(outerFset, innerFsetSave, geom.getComm());
        oops::Log::info() << "Adjoint test for outer block "
>>>>>>> 76afd59b
                          << saberOuterBlockParams.saberBlockName.value()
                          << ": y^t (Ax) = " << dp1 << ": x^t (A^t y) = " << dp2 << std::endl;
        ASSERT(abs(dp1) > 0.0);
        ASSERT(abs(dp2) > 0.0);
        oops::Log::test() << "Adjoint test for outer block "
                          << saberOuterBlockParams.saberBlockName.value();
        if (0.5*abs(dp1-dp2)/(dp1+dp2) < params.adjointTolerance.value()) {
          oops::Log::test() << " passed" << std::endl;
        } else {
          oops::Log::test() << " failed" << std::endl;
          ABORT("Adjoint test failure");
        }

        // Update outer geometry and variables for the next block
        outerGeometryData_.push_back(innerGeometryData);
        outerVars = innerVars;
      }
    }

    const boost::optional<SaberCentralBlockParametersWrapper> &saberCentralBlock =
      params.saberCentralBlock.value();
    if (saberCentralBlock != boost::none) {
      // Get central block parameters
      const SaberBlockParametersBase & saberCentralBlockParams =
        saberCentralBlock->saberCentralBlockParameters;

      // Define inner/outer variables
      oops::Variables centralVars = outerVars;

      // Get active variables
      oops::Variables activeVars =
        saberCentralBlockParams.activeVars.value().get_value_or(outerVars);

      // Read input fields (on model increment geometry)
      std::vector<atlas::FieldSet> fsetVec = readInputFields(
        geom,
        activeVars,
        xx.validTime(),
        saberCentralBlockParams.inputFields.value());

      // Create central block
      saberCentralBlock_.reset(SaberCentralBlockFactory::create(
                               outerGeometryData_.back().get(),
                               geom.variableSizes(activeVars),
                               centralVars,
                               saberCentralBlockParams,
                               xbLocal.fieldSet(),
                               fgLocal.fieldSet(),
                               fsetVec));

      // Check that active variables are present in inner/outer variables
      for (const auto & var : activeVars.variables()) {
        ASSERT(centralVars.has(var));
      }

      // Adjoint test

      // Variables sizes
      std::vector<size_t> centralVariableSizes = geom.variableSizes(centralVars);

      // Create random inner FieldSet
      atlas::FieldSet innerFset =
        createRandomFieldSet(outerGeometryData_.back().get().functionSpace(),
                             centralVariableSizes,
                             centralVars);

      // Copy inner FieldSet
      atlas::FieldSet innerFsetSave = copyFieldSet(innerFset);

      // Create random outer FieldSet
      atlas::FieldSet outerFset =
        createRandomFieldSet(outerGeometryData_.back().get().functionSpace(),
                             centralVariableSizes,
                             centralVars);

      // Copy outer FieldSet
      atlas::FieldSet outerFsetSave = copyFieldSet(outerFset);

      // Apply forward multiplication only (self-adjointness test)
      saberCentralBlock_->multiply(innerFset);
      saberCentralBlock_->multiply(outerFset);

      // Compute adjoint test
<<<<<<< HEAD
      const double dp1 = dot_product(inputFset, outputFsetSave, geom.getComm());
      const double dp2 = dot_product(outputFset, inputFsetSave, geom.getComm());
      oops::Log::info() << "Info     : Adjoint test for central block "
=======
      const double dp1 = dot_product(innerFset, outerFsetSave, geom.getComm());
      const double dp2 = dot_product(outerFset, innerFsetSave, geom.getComm());
      oops::Log::info() << "Adjoint test for central block "
>>>>>>> 76afd59b
                        << saberCentralBlockParams.saberBlockName.value()
                        << ": y^t (Ax) = " << dp1 << ": x^t (Ay) = " << dp2 << std::endl;
      ASSERT(abs(dp1) > 0.0);
      ASSERT(abs(dp2) > 0.0);
      oops::Log::test() << "Adjoint test for central block "
                        << saberCentralBlockParams.saberBlockName.value();
      if (0.5*abs(dp1-dp2)/(dp1+dp2) < params.adjointTolerance.value()) {
        oops::Log::test() << " passed" << std::endl;
      } else {
        oops::Log::test() << " failed" << std::endl;
        ABORT("Adjoint test failure");
      }
    }

    return 0;
  }

 private:
  std::string appname() const override {
    return "saber::SaberBlockTest<" + MODEL::name() + ">";
  }

  // -----------------------------------------------------------------------------
  // TODO(Benjamin): should be moved in OOPS?
  atlas::FieldSet createRandomFieldSet(const atlas::FunctionSpace & functionSpace,
                                       const std::vector<size_t> & variableSizes,
                                       const oops::Variables & vars) const {
    // Get ghost points
    atlas::Field ghost;
    if (functionSpace.type() == "Spectral") {
      ghost = functionSpace.createField<int>(atlas::option::name("ghost"));
      auto ghostView = atlas::array::make_view<int, 1>(ghost);
      for (atlas::idx_t jnode = 0; jnode < ghost.shape(0); ++jnode) {
        ghostView(jnode) = 0;
      }
    } else {
      ghost = functionSpace.ghost();
    }
    auto ghostView = atlas::array::make_view<int, 1>(ghost);

    // Create FieldSet
    atlas::FieldSet fset;

    for (size_t jvar = 0; jvar < vars.size(); ++jvar) {
      // Create field
      atlas::Field field = functionSpace.createField<double>(
        atlas::option::name(vars.variables()[jvar]) | atlas::option::levels(variableSizes[jvar]));

      // Get field owned size
      size_t n = 0;
      if (field.rank() == 2) {
        if (functionSpace.type() == "Spectral") {
          atlas::functionspace::Spectral fs(functionSpace);
          const atlas::idx_t N = fs.truncation();
          const auto zonal_wavenumbers = fs.zonal_wavenumbers();
          const atlas::idx_t nb_zonal_wavenumbers = zonal_wavenumbers.size();
          for (int jm=0; jm < nb_zonal_wavenumbers; ++jm) {
            const atlas::idx_t m1 = zonal_wavenumbers(jm);
            for (std::size_t n1 = m1; n1 <= static_cast<std::size_t>(N); ++n1) {
              if (m1 == 0) {
                n += field.shape(1);
              } else {
                n += 2*field.shape(1);
              }
            }
          }
        } else {
          for (atlas::idx_t jnode = 0; jnode < field.shape(0); ++jnode) {
            if (ghostView(jnode) == 0) n += field.shape(1);
          }
        }
      }

      // Generate random vector
      util::NormalDistribution<double>rand_vec(n, 0.0, 1.0, 1);

      // Populate with random numbers
      n = 0;
      if (field.rank() == 2) {
        auto view = atlas::array::make_view<double, 2>(field);
        if (functionSpace.type() == "Spectral") {
          atlas::functionspace::Spectral fs(functionSpace);
          const atlas::idx_t N = fs.truncation();
          const auto zonal_wavenumbers = fs.zonal_wavenumbers();
          const atlas::idx_t nb_zonal_wavenumbers = zonal_wavenumbers.size();
          int jnode = 0;
          for (int jm=0; jm < nb_zonal_wavenumbers; ++jm) {
            const atlas::idx_t m1 = zonal_wavenumbers(jm);
            for (std::size_t n1 = m1; n1 <= static_cast<std::size_t>(N); ++n1) {
              if (m1 == 0) {
                // Real part only
                for (atlas::idx_t jlevel = 0; jlevel < field.shape(1); ++jlevel) {
                  view(jnode, jlevel) = rand_vec[n];
                  ++n;
                }
                ++jnode;

                // No imaginary part
                for (atlas::idx_t jlevel = 0; jlevel < field.shape(1); ++jlevel) {
                  view(jnode, jlevel) = 0.0;
                }
                ++jnode;
              } else {
                // Real part
                for (atlas::idx_t jlevel = 0; jlevel < field.shape(1); ++jlevel) {
                  view(jnode, jlevel) = rand_vec[n];
                  ++n;
                }
                ++jnode;

                // Imaginary part
                for (atlas::idx_t jlevel = 0; jlevel < field.shape(1); ++jlevel) {
                  view(jnode, jlevel) = rand_vec[n];
                  ++n;
                }
                ++jnode;
              }
            }
          }
        } else {
          for (atlas::idx_t jnode = 0; jnode < field.shape(0); ++jnode) {
            for (atlas::idx_t jlevel = 0; jlevel < field.shape(1); ++jlevel) {
              if (ghostView(jnode) == 0) {
                view(jnode, jlevel) = rand_vec[n];
                ++n;
              } else {
                view(jnode, jlevel) = 0.0;
              }
            }
          }
        }
      }

      // Add field
      fset.add(field);
    }

    if (functionSpace.type() != "Spectral") {
      // Halo exchange
      fset.haloExchange();
    }

    // Return FieldSet
    return fset;
  }

  // -----------------------------------------------------------------------------
  // TODO(Benjamin): should be moved in OOPS?
  atlas::FieldSet copyFieldSet(const atlas::FieldSet & otherFset) const {
    // Create FieldSet
    atlas::FieldSet fset;

    for (const auto & otherField : otherFset) {
      // Create Field
      atlas::Field field = otherField.functionspace().createField<double>(
        atlas::option::name(otherField.name()) | atlas::option::levels(otherField.levels()));

      // Copy data
      if (field.rank() == 2) {
        auto view = atlas::array::make_view<double, 2>(field);
        auto otherView = atlas::array::make_view<double, 2>(otherField);
        for (atlas::idx_t jnode = 0; jnode < otherField.shape(0); ++jnode) {
          for (atlas::idx_t jlevel = 0; jlevel < otherField.shape(1); ++jlevel) {
              view(jnode, jlevel) = otherView(jnode, jlevel);
          }
        }
      }

      // Add field
      fset.add(field);
    }

    // Return FieldSet
    return fset;
  }

  // -----------------------------------------------------------------------------
  // TODO(Benjamin): should be moved in OOPS?
  double dot_product(const atlas::FieldSet & fset1,
                     const atlas::FieldSet & fset2,
                     const eckit::mpi::Comm & comm) const {
    // Check FieldSets size
    ASSERT(fset1.size() == fset2.size());

    // Compute dot product
    double dp = 0.0;
    for (const auto & field1 : fset1) {
      if (field1.rank() == 2) {
        atlas::Field field2 = fset2.field(field1.name());

        // Check fields consistency
        ASSERT(field2.rank() == 2);
        ASSERT(field1.shape(0) == field2.shape(0));
        ASSERT(field1.shape(1) == field2.shape(1));

        // Add contributions
        auto view1 = atlas::array::make_view<double, 2>(field1);
        auto view2 = atlas::array::make_view<double, 2>(field2);
        if (field1.functionspace().type() == "Spectral") {
          atlas::functionspace::Spectral fs(field1.functionspace());
          const atlas::idx_t N = fs.truncation();
          const auto zonal_wavenumbers = fs.zonal_wavenumbers();
          const atlas::idx_t nb_zonal_wavenumbers = zonal_wavenumbers.size();
          int jnode = 0;
          for (int jm=0; jm < nb_zonal_wavenumbers; ++jm) {
            const atlas::idx_t m1 = zonal_wavenumbers(jm);
            for (std::size_t n1 = m1; n1 <= static_cast<std::size_t>(N); ++n1) {
              if (m1 == 0) {
                // Real part only
                for (atlas::idx_t jlevel = 0; jlevel < field1.shape(1); ++jlevel) {
                  dp += view1(jnode, jlevel)*view2(jnode, jlevel);
                }
                ++jnode;

                // No imaginary part
                ++jnode;
              } else {
                // Real part
                for (atlas::idx_t jlevel = 0; jlevel < field1.shape(1); ++jlevel) {
                  dp += 2.0*view1(jnode, jlevel)*view2(jnode, jlevel);
                }
                ++jnode;

                // Imaginary part
                for (atlas::idx_t jlevel = 0; jlevel < field1.shape(1); ++jlevel) {
                  dp += 2.0*view1(jnode, jlevel)*view2(jnode, jlevel);
                }
                ++jnode;
              }
            }
          }
        } else {
          for (atlas::idx_t jnode = 0; jnode < field1.shape(0); ++jnode) {
            for (atlas::idx_t jlevel = 0; jlevel < field1.shape(1); ++jlevel) {
              dp += view1(jnode, jlevel)*view2(jnode, jlevel);
            }
          }
        }
      }
    }

    // Allreduce
    comm.allReduceInPlace(dp, eckit::mpi::sum());

    // Return dot product
    return dp;
  }
};

// -----------------------------------------------------------------------------

}  // namespace saber<|MERGE_RESOLUTION|>--- conflicted
+++ resolved
@@ -194,15 +194,9 @@
         saberOuterBlocks_.back().multiplyAD(outerFset);
 
         // Compute adjoint test
-<<<<<<< HEAD
-        const double dp1 = dot_product(inputFset, outputFsetSave, geom.getComm());
-        const double dp2 = dot_product(outputFset, inputFsetSave, geom.getComm());
-        oops::Log::info() << "Info     : Adjoint test for outer block "
-=======
         const double dp1 = dot_product(innerFset, outerFsetSave, geom.getComm());
         const double dp2 = dot_product(outerFset, innerFsetSave, geom.getComm());
-        oops::Log::info() << "Adjoint test for outer block "
->>>>>>> 76afd59b
+        oops::Log::info() << "Info     : Adjoint test for outer block "
                           << saberOuterBlockParams.saberBlockName.value()
                           << ": y^t (Ax) = " << dp1 << ": x^t (A^t y) = " << dp2 << std::endl;
         ASSERT(abs(dp1) > 0.0);
@@ -286,15 +280,9 @@
       saberCentralBlock_->multiply(outerFset);
 
       // Compute adjoint test
-<<<<<<< HEAD
-      const double dp1 = dot_product(inputFset, outputFsetSave, geom.getComm());
-      const double dp2 = dot_product(outputFset, inputFsetSave, geom.getComm());
-      oops::Log::info() << "Info     : Adjoint test for central block "
-=======
       const double dp1 = dot_product(innerFset, outerFsetSave, geom.getComm());
       const double dp2 = dot_product(outerFset, innerFsetSave, geom.getComm());
-      oops::Log::info() << "Adjoint test for central block "
->>>>>>> 76afd59b
+      oops::Log::info() << "Info     : Adjoint test for central block "
                         << saberCentralBlockParams.saberBlockName.value()
                         << ": y^t (Ax) = " << dp1 << ": x^t (Ay) = " << dp2 << std::endl;
       ASSERT(abs(dp1) > 0.0);
