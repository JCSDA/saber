--- conflicted
+++ resolved
@@ -138,13 +138,6 @@
       std::vector<atlas::FieldSet> fsetVec;
 
       // Read input fields (on model increment geometry)
-<<<<<<< HEAD
-      std::vector<atlas::FieldSet> fsetVec = readInputFields(
-        geom,
-        activeVars,
-        xb.validTime(),
-        saberOuterBlockParams.inputFields.value().get_value_or({}));
-=======
       std::vector<eckit::LocalConfiguration> inputFieldConfs;
       inputFieldConfs = saberOuterBlockParams.inputFieldConfs.value().get_value_or(inputFieldConfs);
       readInputFields(geom,
@@ -152,7 +145,6 @@
                       xbLocal.validTime(),
                       inputFieldConfs,
                       fsetVec);
->>>>>>> 75a050da
 
       // Create outer block
       saberOuterBlocks_.push_back(SaberOuterBlockFactory::create(
@@ -212,13 +204,6 @@
   std::vector<atlas::FieldSet> fsetVec;
 
   // Read input fields (on model increment geometry)
-<<<<<<< HEAD
-  std::vector<atlas::FieldSet> fsetVec = readInputFields(
-    geom,
-    activeVars,
-    xb.validTime(),
-    saberCentralBlockParams.inputFields.value().get_value_or({}));
-=======
   std::vector<eckit::LocalConfiguration> inputFieldConfs;
   inputFieldConfs = saberCentralBlockParams.inputFieldConfs.value().get_value_or(inputFieldConfs);
   readInputFields(geom,
@@ -234,7 +219,6 @@
                fgLocal,
                saberCentralBlockParams,
                fsetVec);
->>>>>>> 75a050da
 
   // Create central block
   saberCentralBlock_.reset(SaberCentralBlockFactory::create(
