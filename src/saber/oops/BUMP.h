--- conflicted
+++ resolved
@@ -407,6 +407,8 @@
   oops::OptionalParameter<eckit::LocalConfiguration> rh{"rh", this};
   // Forced vertical support radius
   oops::OptionalParameter<eckit::LocalConfiguration> rv{"rv", this};
+  // Forced number of components
+  oops::OptionalParameter<eckit::LocalConfiguration> ncomp{"ncomp", this};
   // Minimum level
   oops::OptionalParameter<eckit::LocalConfiguration> min_lev{"min_lev", this};
   // Maximum level
@@ -600,12 +602,7 @@
   const boost::optional<eckit::LocalConfiguration> &universeRadius = params.universeRadius.value();
   if (universeRadius != boost::none) {
     // Setup increment
-<<<<<<< HEAD
-    const util::DateTime time(1977, 5, 25, 0, 0, 0);
-    Increment_ dx(resol_, activeVars_, time);
-=======
     Increment_ dx(resol_, activeVars_, xb.validTime());
->>>>>>> b8a9254b
     dx.read(*universeRadius);
 
     // Get ATLAS fieldset
@@ -656,12 +653,6 @@
       grids[jgrid].set("prefix", prefix + "_" + ss.str());
     }
 
-<<<<<<< HEAD
-    // Dummy date
-    const util::DateTime date(1977, 5, 25, 0, 0, 0);
-
-=======
->>>>>>> b8a9254b
     // Get ATLAS variable names
     Increment_ dx(resol, activeVars_, xb.validTime());
     std::unique_ptr<atlas::FieldSet> atlasFieldSet(new atlas::FieldSet());
@@ -697,7 +688,6 @@
 
     // Print configuration for this grid
     oops::Log::info() << "Grid " << jgrid << ": " << grids[jgrid] << std::endl;
-
 
     // Create BUMP instance
     int keyBUMP = 0;
@@ -964,10 +954,6 @@
         dxi.setAtlas(atlasFieldSet.get());
         dxi.toAtlas(atlasFieldSet.get());
         dxo.setAtlas(atlasFieldSet.get());
-<<<<<<< HEAD
-
-=======
->>>>>>> b8a9254b
 
         // Apply BUMP operator
         std::vector<std::string> bumpOperators;
@@ -1163,11 +1149,7 @@
   std::unique_ptr<atlas::FieldSet> atlasFieldSet(new atlas::FieldSet());
   dx.setAtlas(atlasFieldSet.get());
   for (unsigned int jgrid = 0; jgrid < keyBUMP_.size(); ++jgrid) {
-<<<<<<< HEAD
     bump_get_parameter_field_f90(keyBUMP_[jgrid], npar, cpar, atlasFieldSet->get());
-=======
-    bump_get_parameter_f90(keyBUMP_[jgrid], npar, cpar, atlasFieldSet->get());
->>>>>>> b8a9254b
   }
   dx.fromAtlas(atlasFieldSet.get());
 }
@@ -1196,7 +1178,6 @@
   dx.setAtlas(atlasFieldSet.get());
   dx.toAtlas(atlasFieldSet.get());
   for (unsigned int jgrid = 0; jgrid < keyBUMP_.size(); ++jgrid) {
-<<<<<<< HEAD
     bump_set_parameter_field_f90(keyBUMP_[jgrid], npar, cpar, atlasFieldSet->get());
   }
 }
@@ -1212,9 +1193,6 @@
   const char *cvar = variable.c_str();
   for (unsigned int jgrid = 0; jgrid < keyBUMP_.size(); ++jgrid) {
     bump_set_parameter_value_f90(keyBUMP_[jgrid], npar, cpar, nvar, cvar, value);
-=======
-    bump_set_parameter_f90(keyBUMP_[jgrid], npar, cpar, atlasFieldSet->get());
->>>>>>> b8a9254b
   }
 }
 
