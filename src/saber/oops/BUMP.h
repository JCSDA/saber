--- conflicted
+++ resolved
@@ -382,12 +382,6 @@
   oops::OptionalParameter<double> diag_rvflt{"diag_rvflt", this};
   // Number of levels between interpolation levels
   oops::OptionalParameter<int> fit_dl0{"fit_dl0", this};
-  // Estimate peakness
-  oops::OptionalParameter<bool> peakness{"peakness", this};
-  // Estimate vertical negative lobe
-  oops::OptionalParameter<bool> negative_lobe{"negative_lobe", this};
-  // Diagnostic of square-root functions
-  oops::OptionalParameter<bool> diag_sqrt{"diag_sqrt", this};
 
   // nicas_param
 
@@ -559,30 +553,18 @@
       if (templateConfig.has("start")) {
         templateConfig.get("start", start);
       }
-<<<<<<< HEAD
-=======
       std::vector<int> except;
       if (templateConfig.has("except")) {
         templateConfig.get("except", except);
       }
->>>>>>> 02e07424
       int zpad = 0;
       if (templateConfig.has("zero padding")) {
         templateConfig.get("zero padding", zpad);
       }
       int count = start;
       for (int ie=0; ie < ens1_ne; ++ie) {
-<<<<<<< HEAD
-        eckit::LocalConfiguration memberConfig(membersTemplate);
-        std::string rs = std::to_string(ie+start);
-        if (zpad > 0) {
-          std::stringstream ss;
-          ss << std::setw(zpad) << std::setfill('0') << rs;
-          rs = ss.str();
-=======
         while (std::count(except.begin(), except.end(), count)) {
           count += 1;
->>>>>>> 02e07424
         }
         eckit::LocalConfiguration memberConfig(membersTemplate);
         util::seekAndReplace(memberConfig, pattern, count, zpad);
