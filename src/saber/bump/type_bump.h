/*
 * (C) Copyright 2017 UCAR
 *
 * This software is licensed under the terms of the Apache Licence Version 2.0
 * which can be obtained at http://www.apache.org/licenses/LICENSE-2.0.
 */

#ifndef SABER_BUMP_TYPE_BUMP_H_
#define SABER_BUMP_TYPE_BUMP_H_

#include "atlas/field/FieldSet.h"
#include "atlas/functionspace/detail/FunctionSpaceImpl.h"

#include "eckit/config/Configuration.h"
#include "eckit/mpi/Comm.h"

// Forward declarations
namespace eckit {
  class Configuration;
}

namespace saber {
extern "C" {
  void bump_create_f90(int &, const eckit::mpi::Comm *,
                       const atlas::functionspace::FunctionSpaceImpl *,
                       const atlas::field::FieldSetImpl *,
                       const eckit::Configuration &,
                       const eckit::Configuration &,
                       const atlas::field::FieldSetImpl *);
  void bump_add_member_f90(const int &, const atlas::field::FieldSetImpl *,
                           const int &, const int &);
  void bump_update_vbal_cov_f90(const int &, const atlas::field::FieldSetImpl *,
                                const int &);
  void bump_update_var_f90(const int &, const atlas::field::FieldSetImpl *,
                           const int &);
  void bump_update_mom_f90(const int &, const atlas::field::FieldSetImpl *,
                           const int &);
  void bump_run_drivers_f90(const int &);
  void bump_apply_vbal_f90(const int &, const atlas::field::FieldSetImpl *);
  void bump_apply_vbal_inv_f90(const int &, const atlas::field::FieldSetImpl *);
  void bump_apply_vbal_ad_f90(const int &, const atlas::field::FieldSetImpl *);
  void bump_apply_vbal_inv_ad_f90(const int &, const atlas::field::FieldSetImpl *);
  void bump_apply_stddev_f90(const int &, const atlas::field::FieldSetImpl *);
  void bump_apply_stddev_inv_f90(const int &, const atlas::field::FieldSetImpl *);
  void bump_apply_nicas_f90(const int &, const atlas::field::FieldSetImpl *);
  void bump_get_cv_size_f90(const int &, int &);
  void bump_randomize_f90(const int &, const atlas::field::FieldSetImpl *);
  void bump_psichi_to_uv_f90(const int &, const atlas::field::FieldSetImpl *);
  void bump_psichi_to_uv_ad_f90(const int &, const atlas::field::FieldSetImpl *);
<<<<<<< HEAD
  void bump_get_parameter_field_f90(const int &, const int &, const char *,
                                    const int &, const atlas::field::FieldSetImpl *);
  void bump_get_parameter_value_f90(const int &, const int &, const char *, const int &,
                                    const double &);
  void bump_set_parameter_field_f90(const int &, const int &, const char *,
                                    const int &, const atlas::field::FieldSetImpl *);
  void bump_set_parameter_value_f90(const int &, const int &, const char *, const int &,
                                    const double &);
=======
  void bump_get_ncmp_f90(const int &, const int &, const int &);
  void bump_get_parameter_f90(const int &, const int &, const char *,
                              const int &, const atlas::field::FieldSetImpl *);
  void bump_set_ncmp_f90(const int &, const int &, const int &);
  void bump_set_parameter_f90(const int &, const int &, const char *,
                              const int &, const atlas::field::FieldSetImpl *);
>>>>>>> d84c542e
  void bump_partial_dealloc_f90(const int &);
  void bump_dealloc_f90(const int &);
}
}  // namespace saber

#endif  // SABER_BUMP_TYPE_BUMP_H_<|MERGE_RESOLUTION|>--- conflicted
+++ resolved
@@ -47,23 +47,12 @@
   void bump_randomize_f90(const int &, const atlas::field::FieldSetImpl *);
   void bump_psichi_to_uv_f90(const int &, const atlas::field::FieldSetImpl *);
   void bump_psichi_to_uv_ad_f90(const int &, const atlas::field::FieldSetImpl *);
-<<<<<<< HEAD
-  void bump_get_parameter_field_f90(const int &, const int &, const char *,
-                                    const int &, const atlas::field::FieldSetImpl *);
-  void bump_get_parameter_value_f90(const int &, const int &, const char *, const int &,
-                                    const double &);
-  void bump_set_parameter_field_f90(const int &, const int &, const char *,
-                                    const int &, const atlas::field::FieldSetImpl *);
-  void bump_set_parameter_value_f90(const int &, const int &, const char *, const int &,
-                                    const double &);
-=======
   void bump_get_ncmp_f90(const int &, const int &, const int &);
   void bump_get_parameter_f90(const int &, const int &, const char *,
                               const int &, const atlas::field::FieldSetImpl *);
   void bump_set_ncmp_f90(const int &, const int &, const int &);
   void bump_set_parameter_f90(const int &, const int &, const char *,
                               const int &, const atlas::field::FieldSetImpl *);
->>>>>>> d84c542e
   void bump_partial_dealloc_f90(const int &);
   void bump_dealloc_f90(const int &);
 }
