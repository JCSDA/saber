--- conflicted
+++ resolved
@@ -528,12 +528,6 @@
 end subroutine bump_psichi_to_uv_ad_c
 
 !----------------------------------------------------------------------
-<<<<<<< HEAD
-! Subroutine: bump_get_parameter_field_c
-!> Get a parameter as field
-!----------------------------------------------------------------------
-subroutine bump_get_parameter_field_c(key_bump,npar,cpar,icmp,c_afieldset) bind(c,name='bump_get_parameter_field_f90')
-=======
 ! Subroutine: bump_get_ncmp_c
 !> Get number of components
 !----------------------------------------------------------------------
@@ -562,7 +556,6 @@
 !> Get a parameter as field
 !----------------------------------------------------------------------
 subroutine bump_get_parameter_c(key_bump,npar,cpar,icmp,c_afieldset) bind(c,name='bump_get_parameter_f90')
->>>>>>> d84c542e
 
 implicit none
 
@@ -590,28 +583,52 @@
 ! Call Fortran
 call bump%get_parameter(param,icmp,f_fieldset)
 
-end subroutine bump_get_parameter_field_c
-
-!----------------------------------------------------------------------
-<<<<<<< HEAD
-! Subroutine: bump_get_parameter_value_c
-!> Get a parameter as value
-!----------------------------------------------------------------------
-subroutine bump_get_parameter_value_c(key_bump,npar,cpar,iv,c_value) bind(c,name='bump_get_parameter_value_f90')
-
-implicit none
-
-! Passed variables
-integer(c_int),intent(in) :: key_bump      !< BUMP
-integer(c_int),intent(in) :: npar          !< Parameter name size
-character(c_char),intent(in) :: cpar(npar) !< Parameter name
-integer(c_int),intent(in) :: iv            !< Variable index
-real(c_double),intent(inout) :: c_value    !< Value
+end subroutine bump_get_parameter_c
+
+!----------------------------------------------------------------------
+! Subroutine: bump_set_ncmp_c
+!> Set number of components
+!----------------------------------------------------------------------
+subroutine bump_set_ncmp_c(key_bump,iv,c_ncmp) bind(c,name='bump_set_ncmp_f90')
+
+implicit none
+
+! Passed variables
+integer(c_int),intent(in) :: key_bump !< BUMP
+integer(c_int),intent(in) :: iv       !< Variable index
+integer(c_int),intent(out) :: c_ncmp  !< Number of components
+
+! Local variables
+type(bump_type),pointer :: bump
+
+! Interface
+call bump_registry%get(key_bump,bump)
+
+! Call Fortran
+call bump%set_ncmp(iv+1,c_ncmp)
+
+end subroutine bump_set_ncmp_c
+
+!----------------------------------------------------------------------
+! Subroutine: bump_set_parameter_c
+!> Set parameter
+!----------------------------------------------------------------------
+subroutine bump_set_parameter_c(key_bump,npar,cpar,icmp,c_afieldset) bind(c,name='bump_set_parameter_f90')
+
+implicit none
+
+! Passed variables
+integer(c_int),intent(in) :: key_bump       !< BUMP
+integer(c_int),intent(in) :: npar           !< Parameter name size
+character(c_char),intent(in) :: cpar(npar)  !< Parameter name
+integer(c_int),intent(in) :: icmp           !< Component index
+type(c_ptr),intent(in),value :: c_afieldset !< ATLAS fieldset pointer
 
 ! Local variables
 type(bump_type),pointer :: bump
 integer :: istr
 character(len=npar) :: param
+type(fieldset_type) :: f_fieldset
 
 ! Interface
 call bump_registry%get(key_bump,bump)
@@ -619,110 +636,12 @@
 do istr=1,npar
   param = trim(param)//cpar(istr)
 end do
-
-! Call Fortran
-call bump%get_parameter(param,iv+1,c_value)
-
-end subroutine bump_get_parameter_value_c
-
-!----------------------------------------------------------------------
-! Subroutine: bump_set_parameter_field_c
-!> Set a parameter as field
-!----------------------------------------------------------------------
-subroutine bump_set_parameter_field_c(key_bump,npar,cpar,icmp,c_afieldset) bind(c,name='bump_set_parameter_field_f90')
-=======
-! Subroutine: bump_set_ncmp_c
-!> Set number of components
-!----------------------------------------------------------------------
-subroutine bump_set_ncmp_c(key_bump,iv,c_ncmp) bind(c,name='bump_set_ncmp_f90')
-
-implicit none
-
-! Passed variables
-integer(c_int),intent(in) :: key_bump !< BUMP
-integer(c_int),intent(in) :: iv       !< Variable index
-integer(c_int),intent(out) :: c_ncmp  !< Number of components
-
-! Local variables
-type(bump_type),pointer :: bump
-
-! Interface
-call bump_registry%get(key_bump,bump)
-
-! Call Fortran
-call bump%set_ncmp(iv+1,c_ncmp)
-
-end subroutine bump_set_ncmp_c
-
-!----------------------------------------------------------------------
-! Subroutine: bump_set_parameter_c
-!> Set parameter
-!----------------------------------------------------------------------
-subroutine bump_set_parameter_c(key_bump,npar,cpar,icmp,c_afieldset) bind(c,name='bump_set_parameter_f90')
->>>>>>> d84c542e
-
-implicit none
-
-! Passed variables
-integer(c_int),intent(in) :: key_bump       !< BUMP
-integer(c_int),intent(in) :: npar           !< Parameter name size
-character(c_char),intent(in) :: cpar(npar)  !< Parameter name
-integer(c_int),intent(in) :: icmp           !< Component index
-type(c_ptr),intent(in),value :: c_afieldset !< ATLAS fieldset pointer
-
-! Local variables
-type(bump_type),pointer :: bump
-integer :: istr
-character(len=npar) :: param
-type(fieldset_type) :: f_fieldset
-
-! Interface
-call bump_registry%get(key_bump,bump)
-param = ''
-do istr=1,npar
-  param = trim(param)//cpar(istr)
-end do
 f_fieldset = atlas_fieldset(c_afieldset)
 
 ! Call Fortran
 call bump%set_parameter(param,icmp,f_fieldset)
-<<<<<<< HEAD
-
-end subroutine bump_set_parameter_field_c
-
-!----------------------------------------------------------------------
-! Subroutine: bump_set_parameter_value_c
-!> Set a parameter as value
-!----------------------------------------------------------------------
-subroutine bump_set_parameter_value_c(key_bump,npar,cpar,iv,c_value) bind(c,name='bump_set_parameter_value_f90')
-
-implicit none
-
-! Passed variables
-integer(c_int),intent(in) :: key_bump      !< BUMP
-integer(c_int),intent(in) :: npar          !< Parameter name size
-character(c_char),intent(in) :: cpar(npar) !< Parameter name
-integer(c_int),intent(in) :: iv            !< Variable index
-real(c_double),intent(out) :: c_value      !< Value
-
-! Local variables
-type(bump_type),pointer :: bump
-integer :: istr
-character(len=npar) :: param
-
-! Interface
-call bump_registry%get(key_bump,bump)
-param = ''
-do istr=1,npar
-  param = trim(param)//cpar(istr)
-end do
-
-! Call Fortran
-call bump%set_parameter(param,iv+1,c_value)
-=======
->>>>>>> d84c542e
-
-end subroutine bump_set_parameter_value_c
+
+end subroutine bump_set_parameter_c
 
 !----------------------------------------------------------------------
 ! Subroutine: bump_partial_dealloc_c
