--- conflicted
+++ resolved
@@ -20,16 +20,10 @@
 implicit none
 
 integer,parameter :: nsubmax = 99                 !< Maximum number of sub-ensembles
-<<<<<<< HEAD
-integer,parameter :: nvmax = 20                   !< Maximum number of variables
+integer,parameter :: nvmax = 99                   !< Maximum number of variables
 integer,parameter :: nl0max = 300                 !< Maximum number of levels
 integer,parameter :: nc3max = 100                 !< Maximum number of distance classes
 integer,parameter :: nc4max = 24                  !< Maximum number of angular sectors
-=======
-integer,parameter :: nvmax = 99                   !< Maximum number of variables
-integer,parameter :: nlmax = 300                  !< Maximum number of levels
-integer,parameter :: nc3max = 100                 !< Maximum number of classes
->>>>>>> a01b1855
 integer,parameter :: nscalesmax = 5               !< Maximum number of scales
 integer,parameter :: ndirmax = 99                 !< Maximum number of diracs
 integer,parameter :: nldwvmax = 20                !< Maximum number of local diagnostic profiles
