--- conflicted
+++ resolved
@@ -178,10 +178,7 @@
    real(kind_real) :: diag_rhflt                              !< Horizontal filtering suport radius [in meters]
    real(kind_real) :: diag_rvflt                              !< Vertical filtering support radius
    integer :: fit_dl0                                         !< Number of levels between interpolation levels
-<<<<<<< HEAD
    integer :: fit_ncompmax                                    !< Maximum number of components in the fit function
-=======
->>>>>>> 364624d0
 
    ! nicas_param
    logical :: nonunit_diag                                    !< Non-unit diagonal for the NICAS application
@@ -434,10 +431,7 @@
 nam%diag_rhflt = zero
 nam%diag_rvflt = zero
 nam%fit_dl0 = 1
-<<<<<<< HEAD
 nam%fit_ncompmax = 1
-=======
->>>>>>> 364624d0
 
 ! nicas_param default
 nam%nonunit_diag = .false.
@@ -639,10 +633,7 @@
 real(kind_real) :: diag_rhflt
 real(kind_real) :: diag_rvflt
 integer :: fit_dl0
-<<<<<<< HEAD
 integer :: fit_ncompmax
-=======
->>>>>>> 364624d0
 logical :: nonunit_diag
 real(kind_real) :: resol
 integer :: nc1max
@@ -812,12 +803,8 @@
 namelist/fit_param/ &
  & diag_rhflt, &
  & diag_rvflt, &
-<<<<<<< HEAD
  & fit_dl0, &
  & fit_ncompmax
-=======
- & fit_dl0
->>>>>>> 364624d0
 namelist/nicas_param/ &
  & nonunit_diag, &
  & resol, &
@@ -1022,10 +1009,7 @@
    diag_rhflt = zero
    diag_rvflt = zero
    fit_dl0 = 1
-<<<<<<< HEAD
    fit_ncompmax = 1
-=======
->>>>>>> 364624d0
 
    ! nicas_param default
    nonunit_diag = .false.
@@ -1233,10 +1217,7 @@
    nam%diag_rhflt = diag_rhflt
    nam%diag_rvflt = diag_rvflt
    nam%fit_dl0 = fit_dl0
-<<<<<<< HEAD
    nam%fit_ncompmax = fit_ncompmax
-=======
->>>>>>> 364624d0
 
    ! nicas_param
    read(lunit,nml=nicas_param)
@@ -1448,10 +1429,7 @@
 call mpl%f_comm%broadcast(nam%diag_rhflt,mpl%rootproc-1)
 call mpl%f_comm%broadcast(nam%diag_rvflt,mpl%rootproc-1)
 call mpl%f_comm%broadcast(nam%fit_dl0,mpl%rootproc-1)
-<<<<<<< HEAD
 call mpl%f_comm%broadcast(nam%fit_ncompmax,mpl%rootproc-1)
-=======
->>>>>>> 364624d0
 
 ! nicas_param
 call mpl%f_comm%broadcast(nam%nonunit_diag,mpl%rootproc-1)
@@ -1855,10 +1833,7 @@
 if (conf%has('diag_rhflt')) call conf%get_or_die('diag_rhflt',nam%diag_rhflt)
 if (conf%has('diag_rvflt')) call conf%get_or_die('diag_rvflt',nam%diag_rvflt)
 if (conf%has('fit_dl0')) call conf%get_or_die('fit_dl0',nam%fit_dl0)
-<<<<<<< HEAD
 if (conf%has('fit_ncompmax')) call conf%get_or_die('fit_ncompmax',nam%fit_ncompmax)
-=======
->>>>>>> 364624d0
 
 ! nicas_param
 if (conf%has('nonunit_diag')) call conf%get_or_die('nonunit_diag',nam%nonunit_diag)
@@ -2705,10 +2680,7 @@
 call mpl%write('diag_rhflt',nam%diag_rhflt*req)
 call mpl%write('diag_rvflt',nam%diag_rvflt)
 call mpl%write('fit_dl0',nam%fit_dl0)
-<<<<<<< HEAD
 call mpl%write('fit_ncompmax',nam%fit_ncompmax)
-=======
->>>>>>> 364624d0
 
 ! nicas_param
 write(mpl%info,'(a7,a)') '','NICAS parameters'
@@ -2723,6 +2695,7 @@
 call mpl%write('rh',nam%nl0*(nam%nv+1),real_array(1:nam%nl0*(nam%nv+1)))
 real_array(1:nam%nl0*(nam%nv+1)) = reshape(nam%rv(1:nam%nl0,0:nam%nv),(/nam%nl0*(nam%nv+1)/))
 call mpl%write('rv',nam%nl0*(nam%nv+1),real_array(1:nam%nl0*(nam%nv+1)))
+call mpl%write('ncomp',nam%nv+1,real_array(1:nam%nv+1))
 call mpl%write('min_lev',nam%nv+1,nam%min_lev(0:nam%nv))
 call mpl%write('max_lev',nam%nv+1,nam%max_lev(0:nam%nv))
 call mpl%write('pos_def_test',nam%pos_def_test)
