--- conflicted
+++ resolved
@@ -244,8 +244,7 @@
                cmat%blk(ib)%D12 = hdiag%cor1%blk(0,ib)%D12_c0a
             end if
             cmat%blk(ib)%rv = hdiag%cor1%blk(0,ib)%rv_c0a
-            cmat%blk(ib)%ncomph = hdiag%cor1%blk(0,ib)%ncomph
-            cmat%blk(ib)%ncompv = hdiag%cor1%blk(0,ib)%ncompv
+            cmat%blk(ib)%ncomp = hdiag%cor1%blk(0,ib)%ncomp
          case ('loc')
             cmat%blk(ib)%coef_ens = hdiag%loc1%blk(0,ib)%coef_ens_c0a
             cmat%blk(ib)%coef_sta = zero
@@ -256,8 +255,7 @@
                cmat%blk(ib)%D12 = hdiag%loc1%blk(0,ib)%D12_c0a
             end if
             cmat%blk(ib)%rv = hdiag%loc1%blk(0,ib)%rv_c0a
-            cmat%blk(ib)%ncomph = hdiag%loc1%blk(0,ib)%ncomph
-            cmat%blk(ib)%ncompv = hdiag%loc1%blk(0,ib)%ncompv
+            cmat%blk(ib)%ncomp = hdiag%loc1%blk(0,ib)%ncomp
          case ('hyb-avg','hyb-rnd')
             cmat%blk(ib)%coef_ens = hdiag%loc2%blk(0,ib)%coef_ens_c0a
             cmat%blk(ib)%coef_sta = hdiag%loc2%blk(0,ib)%coef_sta_c0a
@@ -268,8 +266,7 @@
                cmat%blk(ib)%D12 = hdiag%loc2%blk(0,ib)%D12_c0a
             end if
             cmat%blk(ib)%rv = hdiag%loc2%blk(0,ib)%rv_c0a
-            cmat%blk(ib)%ncomph = hdiag%loc2%blk(0,ib)%ncomph
-            cmat%blk(ib)%ncompv = hdiag%loc2%blk(0,ib)%ncompv
+            cmat%blk(ib)%ncomp = hdiag%loc2%blk(0,ib)%ncomp
          case ('dual-ens')
             call mpl%abort('${subr}$','dual-ens not ready yet for C matrix')
          case default
@@ -345,8 +342,7 @@
             cmat%blk(ib)%rh(:,il0) = nam%rh(il0,iv)
             cmat%blk(ib)%rv(:,il0) = nam%rv(il0,iv)
          end do
-         cmat%blk(ib)%ncomph = nam%ncomp(iv)
-         cmat%blk(ib)%ncompv = nam%ncomp(iv)
+         cmat%blk(ib)%ncomp = nam%ncomp(iv)
 
          ! Set coefficients
          cmat%blk(ib)%coef_ens = one
@@ -448,13 +444,9 @@
 
             ! Vertical
             cmat%blk(ib)%rv = cmat%blk(ib)%bump_rv
-<<<<<<< HEAD
 
             ! Number of components
-            cmat%blk(ib)%ncomph = cmat%blk(ib)%bump_ncomph
-            cmat%blk(ib)%ncompv = cmat%blk(ib)%bump_ncompv
-=======
->>>>>>> b8a9254b
+            cmat%blk(ib)%ncomp = cmat%blk(ib)%bump_ncomp
          end if
       end if
    end if
@@ -565,18 +557,6 @@
    deallocate(rh_c0a)
 end select
 
-! Sampling support depending on the number of components
-do il0=1,geom%nl0
-   do ic0a=1,geom%nc0a
-      do ib=1,bpar%nb
-         if (bpar%B_block(ib).and.bpar%nicas_block(ib)) then
-            cmat%blk(ib)%rhs(ic0a,il0) = cmat%blk(ib)%rhs(ic0a,il0)/real(cmat%blk(ib)%ncomph,kind_real)
-            cmat%blk(ib)%rvs(ic0a,il0) = cmat%blk(ib)%rvs(ic0a,il0)/real(cmat%blk(ib)%ncompv,kind_real)
-         end if
-      end do
-   end do
-end do
-
 ! Probe out
 @:probe_out()
 
