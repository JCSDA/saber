--- conflicted
+++ resolved
@@ -251,7 +251,7 @@
 ! Subroutine: fit_diag_iso_full
 !> Compute isotropic diagnostic fit function, full profile
 !----------------------------------------------------------------------
-subroutine fit_diag_iso_full(mpl,nc3,nl0r,nl0,l0rl0_to_l0,disth,vunit,coef,rh,rv,ncomph,ncompv,fit)
+subroutine fit_diag_iso_full(mpl,nc3,nl0r,nl0,l0rl0_to_l0,disth,vunit,coef,rh,rv,ncomp,fit)
 
 implicit none
 
@@ -266,8 +266,7 @@
 real(kind_real),intent(in) :: coef(nl0)          !< Diagonal coefficient
 real(kind_real),intent(in) :: rh(nl0)            !< Horizontal support radius
 real(kind_real),intent(in) :: rv(nl0)            !< Vertical support radius
-integer,intent(in) :: ncomph                     !< Number of components (horizontal)
-integer,intent(in) :: ncompv                     !< Number of components (vertical)
+integer,intent(in) :: ncomp                      !< Number of components
 real(kind_real),intent(out) :: fit(nc3,nl0r,nl0) !< Fit
 
 ! Local variables
@@ -282,11 +281,7 @@
 @:probe_in()
 
 ! Vertical component
-<<<<<<< HEAD
 call diag_ver(mpl,nl0r,nl0,l0rl0_to_l0,vunit,rv,ncompv,ver_fit)
-=======
-call diag_ver(mpl,nl0r,nl0,l0rl0_to_l0,vunit,rv,ver_fit)
->>>>>>> b8a9254b
 
 do il0=1,nl0
    do jl0r=1,nl0r
@@ -299,11 +294,7 @@
          rh_eff = half*(rh(il0)+rh(jl0))
 
          ! Horizontal component
-<<<<<<< HEAD
-         call diag_iso(mpl,nc3,disth,'hor',rh_eff,ncomph,hor_fit)
-=======
-         call diag_iso(mpl,nc3,disth,'hor',rh_eff,hor_fit)
->>>>>>> b8a9254b
+         call diag_iso(mpl,nc3,disth,'hor',rh_eff,ncomp,hor_fit)
 
          do jc3=1,nc3
             ! Fit function
@@ -327,7 +318,7 @@
 ! Subroutine: fit_diag_tensor_full
 !> Compute anistropic diagnostic fit function, full profile
 !----------------------------------------------------------------------
-subroutine fit_diag_tensor_full(mpl,nc3,nc4,nl0r,nl0,l0rl0_to_l0,disth,as,vunit,coef,D11,D22,D12,rv,ncomph,ncompv,fit)
+subroutine fit_diag_tensor_full(mpl,nc3,nc4,nl0r,nl0,l0rl0_to_l0,disth,as,vunit,coef,D11,D22,D12,rv,ncomp,fit)
 
 implicit none
 
@@ -346,8 +337,7 @@
 real(kind_real),intent(in) :: D22(nl0)               !< Horizontal tensor component 22
 real(kind_real),intent(in) :: D12(nl0)               !< Horizontal tensor component 12 (normalized)
 real(kind_real),intent(in) :: rv(nl0)                !< Vertical support radius
-integer,intent(in) :: ncomph                     !< Number of components (horizontal)
-integer,intent(in) :: ncompv                     !< Number of components (vertical)
+integer,intent(in) :: ncomp                          !< Number of components
 real(kind_real),intent(out) :: fit(nc3,nc4,nl0r,nl0) !< Fit
 
 ! Local variables
@@ -362,11 +352,7 @@
 @:probe_in()
 
 ! Vertical component
-<<<<<<< HEAD
 call diag_ver(mpl,nl0r,nl0,l0rl0_to_l0,vunit,rv,ncompv,ver_fit)
-=======
-call diag_ver(mpl,nl0r,nl0,l0rl0_to_l0,vunit,rv,ver_fit)
->>>>>>> b8a9254b
 
 do il0=1,nl0
    do jl0r=1,nl0r
@@ -381,11 +367,7 @@
          D12_eff = half*(D12(il0)+D12(jl0))
 
          ! Horizontal component
-<<<<<<< HEAD
-         call diag_tensor(mpl,nc3,nc4,disth,as,D11_eff,D22_eff,D12_eff,ncomph,hor_fit)
-=======
-         call diag_tensor(mpl,nc3,nc4,disth,as,D11_eff,D22_eff,D12_eff,hor_fit)
->>>>>>> b8a9254b
+         call diag_tensor(mpl,nc3,nc4,disth,as,D11_eff,D22_eff,D12_eff,ncomp,hor_fit)
 
          do jc4=1,nc4
             do jc3=1,nc3
@@ -716,11 +698,7 @@
                fit_r = fit_r/scaletest(itest)
 
                ! Compute fitness
-<<<<<<< HEAD
                call diag_iso(mpl,n,dist,dir,fit_r,ncomp,fit)
-=======
-               call diag_iso(mpl,n,dist,dir,fit_r,fit)
->>>>>>> b8a9254b
                cost = sum((fit-raw_tmp)**2)/real(ntmp,kind_real)
                if (inf(cost,cost_min)) then
                   ! Better fit
