--- conflicted
+++ resolved
@@ -209,20 +209,9 @@
          end if
 
          ! Unitary fit function
-<<<<<<< HEAD
          ver_sqrt(jl0,il0) = fit_func_sqrt(mpl,vnd,ncomp)
-      else
-         ver_sqrt(jl0,il0) = zero
-      end if
-
-      ! Transposed value
-      ver_sqrt(il0,jl0) = ver_sqrt(jl0,il0)
-   end do
-=======
-         ver_sqrt(jl0,il0) = fit_func_sqrt(mpl,vnd)
       end do
    end if
->>>>>>> 364624d0
 end do
 
 ! Product
