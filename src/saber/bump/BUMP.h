--- conflicted
+++ resolved
@@ -42,8 +42,6 @@
   OOPS_CONCRETE_PARAMETERS(BUMPParameters, oops::Parameters)
 
  public:
-<<<<<<< HEAD
-=======
   // External parameters
 
   // Ensemble 1 parameters
@@ -58,7 +56,6 @@
   oops::OptionalParameter<std::vector<eckit::LocalConfiguration>> appConfs{"operators application",
     this};
 
->>>>>>> fcc970e1
   // Internal parameters
 
   // general_param
@@ -416,30 +413,6 @@
   oops::OptionalParameter<int> wind_nsg{"wind_nsg", this};
   // Wind inflation to compensate the Savitzky-Golay smoothing
   oops::OptionalParameter<double> wind_inflation{"wind_inflation", this};
-
-  // External parameters
-
-  // Universe radius (increment)
-  oops::OptionalParameter<eckit::LocalConfiguration> universeRadius{"universe radius", this};
-  // Components input parameters
-  oops::OptionalParameter<BUMPInputNcmpParameters> inputNcmp{"input number of components", this};
-  // Input parameters
-  oops::OptionalParameter<std::vector<BUMPInputParameters<MODEL>>> input{"input", this};
-  // Ensemble 1 parameters
-  oops::OptionalParameter<eckit::LocalConfiguration> ensemble1{"ensemble", this};
-  // Ensemble 2 parameters
-  oops::OptionalParameter<eckit::LocalConfiguration> ensemble2{"lowres ensemble", this};
-  // Missing value (real)
-  oops::OptionalParameter<double> msvalr{"msvalr", this};
-  // Grids
-  oops::OptionalParameter<eckit::LocalConfiguration> grids{"grids", this};
-  // Output number of components
-  oops::OptionalParameter<BUMPOutputNcmpParameters> outputNcmp{"output number of components", this};
-  // Output parameters
-  oops::OptionalParameter<std::vector<BUMPOutputParameters<MODEL>>> output{"output", this};
-  // Operators application
-  oops::OptionalParameter<std::vector<eckit::LocalConfiguration>> appConfs{"operators application",
-    this};
 };
 
 // -----------------------------------------------------------------------------
@@ -492,780 +465,16 @@
   void partialDealloc() const;
 
  private:
+  bool verbosity_;
   BUMPParameters params_;
   const oops::Variables activeVars_;
   std::vector<int> keyBUMP_;
   std::vector<eckit::LocalConfiguration> membersConfig1_;
   std::vector<eckit::LocalConfiguration> membersConfig2_;
   std::vector<oops::Variables> activeVarsPerGrid_;
-  bool verbosity_;
 };
 
 // -----------------------------------------------------------------------------
 
-<<<<<<< HEAD
-template<typename MODEL>
-BUMP<MODEL>::BUMP(const Geometry_ & geom1,
-                  const Geometry_ & geom2,
-                  const oops::Variables & activeVars,
-                  const BUMP_Parameters_ & params,
-                  const State_ & xb,
-                  const State_ & fg,
-                  const EnsemblePtr_ ens1,
-                  const EnsemblePtr_ ens2)
-  : activeVars_(activeVars), params_(params), keyBUMP_(), activeVarsPerGrid_() {
-  oops::Log::trace() << "BUMP<MODEL>::BUMP construction starting" << std::endl;
-
-  // BUMP verbosity level ('all', 'main' or 'none')
-  const boost::optional<std::string> &verbosity = params_.verbosity.value();
-  if (verbosity == boost::none) {
-    verbosity_ = true;
-  } else {
-    if (*verbosity  == "all") {
-      verbosity_ = true;
-    } else if (*verbosity  == "main") {
-      verbosity_ = (geom1.getComm().rank() == 0);
-    } else if (*verbosity  == "none") {
-      verbosity_ = false;
-    } else {
-      ABORT("BUMP::BUMP: wrong verbosity string");
-    }
-  }
-
-  // If testing is activated, replace _MPI_ and _OMP_ patterns
-  const boost::optional<bool> &testing = params_.testing.value();
-  if (testing != boost::none) {
-    if (testing) {
-      // Convert to eckit configuration
-      eckit::LocalConfiguration fullConfig;
-      params_.serialize(fullConfig);
-
-      // Get number of MPI tasks and OpenMP threads
-      std::string mpi(std::to_string(geom1.getComm().size()));
-      std::string omp("1");
-      # pragma omp parallel
-      {
-          omp = std::to_string(omp_get_num_threads());
-      }
-      if (verbosity_) oops::Log::info() << "Info     : MPI tasks:      " << mpi << std::endl;
-      if (verbosity_) oops::Log::info() << "Info     : OpenMP threads: " << omp << std::endl;
-
-      // Replace patterns
-      util::seekAndReplace(fullConfig, "_MPI_", mpi);
-      util::seekAndReplace(fullConfig, "_OMP_", omp);
-
-      // Convert back to parameters
-      params_.deserialize(fullConfig);
-    }
-  }
-
-
-  // Define base increments
-  Increment_ dx1(geom1, activeVars_, xb.validTime());
-  Increment_ dx2(geom2, activeVars_, xb.validTime());
-
-  // Get ensemble 1 size if ensemble 1 is available
-  int ens1_ne = 0;
-  if (ens1) ens1_ne = ens1->size();
-  const boost::optional<eckit::LocalConfiguration> &ensembleConfig1 = params_.ensemble1.value();
-  std::vector<eckit::LocalConfiguration> membersConfig1;
-  if (ensembleConfig1 != boost::none) {
-    // Abort if both "members" and "members from template" are specified
-    if (ensembleConfig1->has("members") && ensembleConfig1->has("members from template"))
-      ABORT("BUMP::BUMP: both members and members from template are specified");
-
-    if (ensembleConfig1->has("members")) {
-      // Explicit members
-      ensembleConfig1->get("members", membersConfig1);
-      ens1_ne = membersConfig1.size();
-    } else if (ensembleConfig1->has("members from template")) {
-      // Templated members
-      eckit::LocalConfiguration templateConfig;
-      ensembleConfig1->get("members from template", templateConfig);
-      eckit::LocalConfiguration membersTemplate;
-      templateConfig.get("template", membersTemplate);
-      std::string pattern;
-      templateConfig.get("pattern", pattern);
-      templateConfig.get("nmembers", ens1_ne);
-      int start = 1;
-      if (templateConfig.has("start")) {
-        templateConfig.get("start", start);
-      }
-      std::vector<int> except;
-      if (templateConfig.has("except")) {
-        templateConfig.get("except", except);
-      }
-      int zpad = 0;
-      if (templateConfig.has("zero padding")) {
-        templateConfig.get("zero padding", zpad);
-      }
-      int count = start;
-      for (int ie=0; ie < ens1_ne; ++ie) {
-        while (std::count(except.begin(), except.end(), count)) {
-          count += 1;
-        }
-        eckit::LocalConfiguration memberConfig(membersTemplate);
-        util::seekAndReplace(memberConfig, pattern, count, zpad);
-        membersConfig1.push_back(memberConfig);
-        count += 1;
-      }
-    } else {
-      ABORT("BUMP::BUMP: ensemble 1 not specified");
-    }
-  }
-
-  // Get ensemble 2 size if ensemble 2 is available
-  int ens2_ne = 0;
-  if (ens2) ens2_ne = ens2->size();
-  const boost::optional<eckit::LocalConfiguration> &ensembleConfig2 = params_.ensemble2.value();
-  std::vector<eckit::LocalConfiguration> membersConfig2;
-  if (ensembleConfig2 != boost::none) {
-    // Abort if both "members" and "members from template" are specified
-    if (ensembleConfig2->has("members") && ensembleConfig2->has("members from template"))
-      ABORT("BUMP::BUMP: both members and members from template are specified");
-
-    if (ensembleConfig2->has("members")) {
-      // Explicit members
-      ensembleConfig2->get("members", membersConfig2);
-      ens2_ne = membersConfig2.size();
-    } else if (ensembleConfig2->has("members from template")) {
-      // Templated members
-      eckit::LocalConfiguration templateConfig;
-      ensembleConfig2->get("members from template", templateConfig);
-      eckit::LocalConfiguration membersTemplate;
-      templateConfig.get("template", membersTemplate);
-      std::string pattern;
-      templateConfig.get("pattern", pattern);
-      templateConfig.get("nmembers", ens2_ne);
-      int start = 1;
-      if (templateConfig.has("start")) {
-        templateConfig.get("start", start);
-      }
-      std::vector<int> except;
-      if (templateConfig.has("except")) {
-        templateConfig.get("except", except);
-      }
-      int zpad = 0;
-      if (templateConfig.has("zero padding")) {
-        templateConfig.get("zero padding", zpad);
-      }
-      int count = start;
-      for (int ie=0; ie < ens2_ne; ++ie) {
-        while (std::count(except.begin(), except.end(), count)) {
-          count += 1;
-        }
-        eckit::LocalConfiguration memberConfig(membersTemplate);
-        util::seekAndReplace(memberConfig, pattern, count, zpad);
-        membersConfig2.push_back(memberConfig);
-        count += 1;
-      }
-    } else {
-      ABORT("BUMP::BUMP: ensemble 2 not specified");
-    }
-  }
-
-  // Read universe size
-  if (verbosity_) oops::Log::info() << "Info     : Read universe radius" << std::endl;
-  atlas::FieldSet universe_rad = atlas::FieldSet();
-  const boost::optional<eckit::LocalConfiguration> &universeRadius = params_.universeRadius.value();
-  if (universeRadius != boost::none) {
-    // Read universe radius
-    dx1.read(*universeRadius);
-
-    // Get ATLAS fieldset
-    for (const auto & field : dx1.fieldSet()) {
-      universe_rad.add(field);
-    }
-  }
-
-  // Add ensemble sizes
-  eckit::LocalConfiguration conf(params_.toConfiguration());
-  if (!conf.has("ens1_ne")) conf.set("ens1_ne", ens1_ne);
-  if (!conf.has("ens2_ne")) conf.set("ens2_ne", ens2_ne);
-
-  // Add missing value
-  const double msvalr = util::missingValue(double());
-  conf.set("msvalr", msvalr);
-
-  // Grids
-  std::vector<eckit::LocalConfiguration> grids;
-
-  // Get global prefix
-  std::string prefix;
-  if (conf.has("prefix")) {
-    conf.get("prefix", prefix);
-  } else {
-    prefix = "bump";
-  }
-
-  // Get the grids configuration from input configuration and complete it
-  if (conf.has("grids")) {
-    // Get grids from input configuration
-    conf.get("grids", grids);
-    ASSERT(grids.size() > 0);
-  } else {
-    // Create one empty configuration
-    eckit::LocalConfiguration emptyConf;
-    grids.push_back(emptyConf);
-  }
-
-  // Check grids number
-  ASSERT(grids.size() > 0);
-
-  // Loop over grids
-  for (unsigned int jgrid = 0; jgrid < grids.size(); ++jgrid) {
-    // Add prefix
-    if (!grids[jgrid].has("prefix")) {
-      std::ostringstream ss;
-      ss << std::setw(2) << std::setfill('0') << jgrid;
-      grids[jgrid].set("prefix", prefix + "_" + ss.str());
-    }
-
-    // Get ATLAS variable names
-    std::vector<std::string> vars_atlas;
-    for (const auto & field : dx1.fieldSet()) {
-      vars_atlas.push_back(field.name());
-    }
-
-    // Add input variables to the grid configuration
-    std::vector<std::string> vars_str;
-    if (grids[jgrid].has("variables")) {
-      grids[jgrid].get("variables", vars_str);
-    } else {
-      vars_str = vars_atlas;
-      grids[jgrid].set("variables", vars_str);
-    }
-    grids[jgrid].set("nv", vars_str.size());
-
-    // Save variables for each grid
-    const oops::Variables gridVars(vars_str);
-    activeVarsPerGrid_.push_back(gridVars);
-
-    // Get the required number of levels add it to the grid configuration
-    int nl0 = 0;
-    for (const auto & field : dx1.fieldSet()) {
-      if (gridVars.has(field.name())) {
-        nl0 = std::max(nl0, std::max(field.levels(), 1));
-      }
-    }
-    grids[jgrid].set("nl0", nl0);
-
-    // Add level index for 2D fields (first or last, first by default)
-    if (!grids[jgrid].has("lev2d")) {
-      grids[jgrid].set("lev2d", "first");
-    }
-
-    // Print configuration for this grid
-    if (verbosity_) oops::Log::info() << "Info     : Grid " << jgrid << ": " << grids[jgrid]
-      << std::endl;
-
-    // Create BUMP instance
-    if (verbosity_) oops::Log::info() << "Info     : Create BUMP instance " << jgrid << std::endl;
-    int keyBUMP = 0;
-    bump_create_f90(keyBUMP, &geom1.getComm(),
-                    geom1.functionSpace().get(),
-                    geom1.extraFields().get(),
-                    conf, grids[jgrid], universe_rad.get());
-    keyBUMP_.push_back(keyBUMP);
-
-    // Second geometry
-    if (ens2 || (ensembleConfig2 != boost::none)) {
-      bump_second_geometry_f90(keyBUMP,
-                               geom2.functionSpace().get(),
-                               geom2.extraFields().get());
-    }
-  }
-
-  // Add members of ensemble 1
-  if (ens1) {
-    if (verbosity_) oops::Log::info() << "Info     : --- Add members of ensemble 1" << std::endl;
-    for (int ie = 0; ie < ens1_ne; ++ie) {
-      if (verbosity_) oops::Log::info() << "Info     :       Member " << ie+1 << " / " << ens1_ne
-        << std::endl;
-      this->addMember((*ens1)[ie].fieldSet(), ie, 1);
-    }
-  }
-
-  // Add members of ensemble 2
-  if (ens2) {
-    if (verbosity_) oops::Log::info() << "Info     : --- Add members of ensemble 2" << std::endl;
-    for (int ie = 0; ie < ens2_ne; ++ie) {
-      if (verbosity_) oops::Log::info() << "Info     :       Member " << ie+1 << " / " << ens2_ne
-        << std::endl;
-      this->addMember((*ens2)[ie].fieldSet(), ie, 2);
-    }
-  }
-
-  // Reset parameters
-  params_.validateAndDeserialize(conf);
-
-  // Read number of components
-  if (verbosity_) oops::Log::info() << "Info     :     Read number of components" << std::endl;
-  const boost::optional<BUMPInputNcmpParameters> &inputNcmp = params_.inputNcmp.value();
-  if (inputNcmp != boost::none) {
-    // Open file
-    std::ifstream infile;
-    infile.open(inputNcmp->filepath.value().c_str());
-
-    if (infile.is_open()) {
-      // Read file
-      std::string line;
-      while (std::getline(infile, line)) {
-        // Split string
-        std::istringstream iss(line);
-        std::vector<std::string> split(std::istream_iterator<std::string>{iss},
-                                       std::istream_iterator<std::string>());
-        const std::string variable(split[0]);
-        const int ncmp = std::stoi(split[1]);
-
-        // Get grid and variable index
-        int igrid = -1;
-        int ivar = -1;
-        for (unsigned int jgrid = 0; jgrid < keyBUMP_.size(); ++jgrid) {
-          for (size_t jvar=0; jvar < activeVarsPerGrid_[jgrid].size(); ++jvar) {
-            if (activeVarsPerGrid_[jgrid][jvar] == variable) {
-              igrid = jgrid;
-              ivar = jvar;
-              break;
-            }
-          }
-        }
-        if (igrid == -1 || ivar == -1) {
-           ABORT("BUMP::BUMP: cannot find indices for variable " + variable);
-        }
-
-        // Set parameter
-        this->setNcmp(igrid, ivar, ncmp);
-        if (verbosity_) oops::Log::test() << "Number of input BUMP components for " << variable
-          << ": " << ncmp << std::endl;
-      }
-
-      // Close file
-      infile.close();
-    } else {
-      ABORT("BUMP::BUMP: cannot open file");
-    }
-  }
-
-  // Read parameters from files
-  if (verbosity_) oops::Log::info() << "Info     :     Read parameters from files" << std::endl;
-  const boost::optional<std::vector<BUMPInputParameters<MODEL>>> &input = params_.input.value();
-  if (input != boost::none) {
-    // Set input parameters
-    for (const auto & inputParam : *input) {
-      // Read increment
-      dx1.read(inputParam.incread);
-
-      // Set parameter to BUMP
-      const std::string & param = inputParam.param;
-      const int & component = inputParam.component;
-      this->setParameter(param, component, dx1.fieldSet());
-      if (verbosity_) oops::Log::test() << "Norm of input BUMP parameter " << param << " - "
-        << component << ": "<< dx1.norm() << std::endl;
-    }
-  }
-
-  // Check what needs to be updated
-  const boost::optional<bool> &update_vbal_cov = params_.update_vbal_cov.value();
-  const boost::optional<bool> &update_var = params_.update_var.value();
-  const boost::optional<bool> &update_mom = params_.update_mom.value();
-
-  // Load ensemble members sequentially
-  if (ensembleConfig1 != boost::none) {
-    for (int ie = 0; ie < ens1_ne; ++ie) {
-      // Read member
-      if (verbosity_) oops::Log::info() <<
-      "Info     : -------------------------------------------------------------------" << std::endl;
-      if (verbosity_) oops::Log::info() << "Info     : --- Load member " << ie+1 << " / " << ens1_ne
-        << std::endl;
-      dx1.read(membersConfig1[ie]);
-
-      if (update_vbal_cov != boost::none) {
-        if (*update_vbal_cov) {
-          // Update vertical covariance
-          this->updateVbalCov(dx1.fieldSet(), ie);
-        }
-      }
-      if (update_var != boost::none) {
-        if (*update_var) {
-          // Update variance
-          this->updateVar(dx1.fieldSet(), ie);
-        }
-      }
-      if (update_mom != boost::none) {
-        if (*update_mom) {
-          // Update moments
-          this->updateMom(dx1.fieldSet(), ie, 1);
-        }
-      }
-    }
-  }
-  if (ensembleConfig2 != boost::none) {
-    for (int ie = 0; ie < ens2_ne; ++ie) {
-      // Read member
-      if (verbosity_) oops::Log::info() <<
-      "Info     : -------------------------------------------------------------------" << std::endl;
-      if (verbosity_) oops::Log::info() << "Info     : --- Load member " << ie+1 << " / " << ens2_ne
-        << std::endl;
-      dx2.read(membersConfig2[ie]);
-      if (update_mom != boost::none) {
-        if (*update_mom) {
-          // Update moments
-          this->updateMom(dx2.fieldSet(), ie, 2);
-        }
-      }
-    }
-  }
-
-  // Run drivers
-  this->runDrivers();
-
-  // Partial deallocation
-  this->partialDealloc();
-
-  const boost::optional<BUMPOutputNcmpParameters> &outputNcmp = params_.outputNcmp.value();
-  const boost::optional<std::vector<BUMPOutputParameters<MODEL>>> &output = params_.output.value();
-  if (outputNcmp != boost::none || output != boost::none) {
-    // Write parameters
-    if (verbosity_) oops::Log::info() <<
-    "Info     : -------------------------------------------------------------------" << std::endl;
-    if (verbosity_) oops::Log::info() << "Info     : --- Write parameters" << std::endl;
-  }
-  if (outputNcmp != boost::none) {
-    // Open file
-    std::ofstream outfile;
-    outfile.open(outputNcmp->filepath.value().c_str());
-
-    if (outfile.is_open()) {
-      if (verbosity_) oops::Log::test() << "Write number of components in file "
-        << outputNcmp->filepath.value() << std::endl;
-
-      // Write parameter
-      for (unsigned int jgrid = 0; jgrid < keyBUMP_.size(); ++jgrid) {
-        for (size_t jvar=0; jvar < activeVarsPerGrid_[jgrid].size(); ++jvar) {
-          int ncmp;
-          this->getNcmp(jgrid, jvar, ncmp);
-          outfile << activeVarsPerGrid_[jgrid][jvar] << ' ' << std::scientific
-            << std::setprecision(3) << ncmp << std::endl;
-          if (verbosity_) oops::Log::test() << "Number of BUMP output components for "
-            << activeVarsPerGrid_[jgrid][jvar] << ": " << ncmp << std::endl;
-        }
-      }
-
-      // Close file
-      outfile.close();
-    } else {
-      ABORT("BUMP::BUMP: cannot open file");
-    }
-  }
-  if (output != boost::none) {
-    for (const auto & outputParam : *output) {
-      // Get parameter
-      const std::string & param = outputParam.param;
-
-      // Get component
-      const int & component = outputParam.component;
-
-      // Select geometry
-      if (param == "loc_a_lr"
-       || param == "loc_rh_lr"
-       || param == "loc_rh1_lr"
-       || param == "loc_rh2_lr"
-       || param == "loc_rhc_lr"
-       || param == "loc_rv_lr"
-       || param == "dirac_diag_loc_lr"
-       || param == "nicas_norm_lr"
-       || param == "dirac_nicas_lr"
-       || param == "dirac_nicas_bens_lr") {
-        // Get parameter
-        dx2.zero(xb.validTime());
-        this->getParameter(param, component, 2, dx2.fieldSet());
-        dx2.synchronizeFields();
-
-        // Write parameter
-        dx2.write(outputParam.incwrite);
-        if (verbosity_) oops::Log::test() << "Norm of BUMP output parameter " << param << " - "
-          << component << ": " << dx2.norm() << std::endl;
-      } else {
-        // Get parameter
-        dx1.zero(xb.validTime());
-        this->getParameter(param, component, 1, dx1.fieldSet());
-        dx1.synchronizeFields();
-
-        // Write parameter
-        dx1.write(outputParam.incwrite);
-        if (verbosity_) oops::Log::test() << "Norm of BUMP output parameter " << param << " - "
-          << component << ": "<< dx1.norm() << std::endl;
-      }
-    }
-  }
-
-  // Apply operators
-  const boost::optional<std::vector<eckit::LocalConfiguration>>
-    &appConfs = params_.appConfs.value();
-  if (appConfs != boost::none) {
-    if (verbosity_) oops::Log::info() <<
-    "Info     : -------------------------------------------------------------------" << std::endl;
-    if (verbosity_) oops::Log::info() << "Info     : --- Apply operators" << std::endl;
-    if (appConfs->size() > 0) {
-      for (const auto & appConf : *appConfs) {
-        // Read input file
-        eckit::LocalConfiguration inputConf(appConf, "input");
-        if (verbosity_) oops::Log::info() << "Info     :        - Input file: " << inputConf
-          << std::endl;
-        dx1.read(inputConf);
-
-        // Apply BUMP operator
-        std::vector<std::string> bumpOperators;
-        appConf.get("bump operators", bumpOperators);
-        for (const auto & bumpOperator : bumpOperators) {
-          if (verbosity_) oops::Log::info() << "Info     :          Apply operator " << bumpOperator
-            << std::endl;
-          if (bumpOperator == "multiplyVbal") {
-            this->multiplyVbal(dx1.fieldSet());
-          } else if (bumpOperator == "inverseMultiplyVbal") {
-            this->inverseMultiplyVbal(dx1.fieldSet());
-          } else if (bumpOperator == "multiplyVbalAd") {
-            this->multiplyVbalAd(dx1.fieldSet());
-          } else if (bumpOperator == "inverseMultiplyAd") {
-            this->inverseMultiplyVbalAd(dx1.fieldSet());
-          } else if (bumpOperator == "multiplyStdDev") {
-            this->multiplyStdDev(dx1.fieldSet());
-          } else if (bumpOperator == "inverseMultiplyStdDev") {
-            this->inverseMultiplyStdDev(dx1.fieldSet());
-          } else if (bumpOperator == "multiplyNicas") {
-            this->multiplyNicas(dx1.fieldSet());
-          } else {
-              ABORT("BUMP::BUMP: wrong bump operator: " + bumpOperator);
-          }
-        }
-
-        // ATLAS fieldset to Increment_
-        dx1.synchronizeFields();
-
-        // Write file
-        eckit::LocalConfiguration outputConf(appConf, "output");
-        if (verbosity_) oops::Log::info() << "Info     :          Output file: " << outputConf
-          << std::endl;
-        dx1.write(outputConf);
-      }
-    }
-  }
-
-  oops::Log::trace() << "BUMP:BUMP constructed" << std::endl;
-}
-
-// -----------------------------------------------------------------------------
-
-template<typename MODEL>
-BUMP<MODEL>::BUMP(BUMP & other) : keyBUMP_(), activeVarsPerGrid_() {
-  for (unsigned int jgrid = 0; jgrid < other.keyBump_.size(); ++jgrid) {
-    keyBUMP_.push_back(other.keyBUMP_[jgrid]);
-    activeVarsPerGrid_.push_back(other.activeVarsPerGrid_[jgrid]);
-  }
-  other.keyBUMP_.clear();
-  other.activeVarsPerGrid_.clear();
-}
-
-// -----------------------------------------------------------------------------
-
-template<typename MODEL>
-BUMP<MODEL>::~BUMP() {
-  for (unsigned int jgrid = 0; jgrid < keyBUMP_.size(); ++jgrid) {
-    if (keyBUMP_[jgrid] > 0) bump_dealloc_f90(keyBUMP_[jgrid]);
-  }
-}
-
-// -----------------------------------------------------------------------------
-
-template<typename MODEL>
-void BUMP<MODEL>::addMember(const atlas::FieldSet & fset, const int & ie,
-                            const int & iens) const {
-  for (unsigned int jgrid = 0; jgrid < keyBUMP_.size(); ++jgrid) {
-    bump_add_member_f90(keyBUMP_[jgrid], fset.get(), ie+1, iens);
-  }
-}
-
-// -----------------------------------------------------------------------------
-
-template<typename MODEL>
-void BUMP<MODEL>::updateVbalCov(const atlas::FieldSet & fset, const int & ie) const {
-  for (unsigned int jgrid = 0; jgrid < keyBUMP_.size(); ++jgrid) {
-    bump_update_vbal_cov_f90(keyBUMP_[jgrid], fset.get(), ie+1);
-  }
-}
-
-// -----------------------------------------------------------------------------
-
-template<typename MODEL>
-void BUMP<MODEL>::updateVar(const atlas::FieldSet & fset, const int & ie) const {
-  for (unsigned int jgrid = 0; jgrid < keyBUMP_.size(); ++jgrid) {
-    bump_update_var_f90(keyBUMP_[jgrid], fset.get(), ie+1);
-  }
-}
-
-// -----------------------------------------------------------------------------
-
-template<typename MODEL>
-void BUMP<MODEL>::updateMom(const atlas::FieldSet & fset, const int & ie,
-                            const int & iens) const {
-  for (unsigned int jgrid = 0; jgrid < keyBUMP_.size(); ++jgrid) {
-    bump_update_mom_f90(keyBUMP_[jgrid], fset.get(), ie+1, iens);
-  }
-}
-
-// -----------------------------------------------------------------------------
-
-template<typename MODEL>
-void BUMP<MODEL>::runDrivers() const {
-  for (unsigned int jgrid = 0; jgrid < keyBUMP_.size(); ++jgrid) {
-    bump_run_drivers_f90(keyBUMP_[jgrid]);
-  }
-}
-
-// -----------------------------------------------------------------------------
-
-template<typename MODEL>
-void BUMP<MODEL>::multiplyVbal(atlas::FieldSet & fset) const {
-  for (unsigned int jgrid = 0; jgrid < keyBUMP_.size(); ++jgrid) {
-    bump_apply_vbal_f90(keyBUMP_[jgrid], fset.get());
-  }
-}
-
-// -----------------------------------------------------------------------------
-
-template<typename MODEL>
-void BUMP<MODEL>::inverseMultiplyVbal(atlas::FieldSet & fset) const {
-  for (unsigned int jgrid = 0; jgrid < keyBUMP_.size(); ++jgrid) {
-    bump_apply_vbal_inv_f90(keyBUMP_[jgrid], fset.get());
-  }
-}
-
-// -----------------------------------------------------------------------------
-
-template<typename MODEL>
-void BUMP<MODEL>::multiplyVbalAd(atlas::FieldSet & fset) const {
-  for (unsigned int jgrid = 0; jgrid < keyBUMP_.size(); ++jgrid) {
-    bump_apply_vbal_ad_f90(keyBUMP_[jgrid], fset.get());
-  }
-}
-
-// -----------------------------------------------------------------------------
-
-template<typename MODEL>
-void BUMP<MODEL>::inverseMultiplyVbalAd(atlas::FieldSet & fset) const {
-  for (unsigned int jgrid = 0; jgrid < keyBUMP_.size(); ++jgrid) {
-    bump_apply_vbal_inv_ad_f90(keyBUMP_[jgrid], fset.get());
-  }
-}
-
-// -----------------------------------------------------------------------------
-
-template<typename MODEL>
-void BUMP<MODEL>::multiplyStdDev(atlas::FieldSet & fset) const {
-  for (unsigned int jgrid = 0; jgrid < keyBUMP_.size(); ++jgrid) {
-    bump_apply_stddev_f90(keyBUMP_[jgrid], fset.get());
-  }
-}
-
-// -----------------------------------------------------------------------------
-
-template<typename MODEL>
-void BUMP<MODEL>::inverseMultiplyStdDev(atlas::FieldSet & fset) const {
-  for (unsigned int jgrid = 0; jgrid < keyBUMP_.size(); ++jgrid) {
-    bump_apply_stddev_inv_f90(keyBUMP_[jgrid], fset.get());
-  }
-}
-
-// -----------------------------------------------------------------------------
-
-template<typename MODEL>
-void BUMP<MODEL>::randomizeNicas(atlas::FieldSet & fset) const {
-  for (unsigned int jgrid = 0; jgrid < keyBUMP_.size(); ++jgrid) {
-    bump_randomize_f90(keyBUMP_[jgrid], fset.get());
-  }
-}
-
-// -----------------------------------------------------------------------------
-
-template<typename MODEL>
-void BUMP<MODEL>::multiplyNicas(atlas::FieldSet & fset) const {
-  for (unsigned int jgrid = 0; jgrid < keyBUMP_.size(); ++jgrid) {
-    bump_apply_nicas_f90(keyBUMP_[jgrid], fset.get());
-  }
-}
-
-// -----------------------------------------------------------------------------
-
-template<typename MODEL>
-void BUMP<MODEL>::multiplyPsiChiToUV(atlas::FieldSet & fset) const {
-  for (unsigned int jgrid = 0; jgrid < keyBUMP_.size(); ++jgrid) {
-    bump_psichi_to_uv_f90(keyBUMP_[jgrid], fset.get());
-  }
-}
-
-// -----------------------------------------------------------------------------
-
-template<typename MODEL>
-void BUMP<MODEL>::multiplyPsiChiToUVAd(atlas::FieldSet & fset) const {
-  for (unsigned int jgrid = 0; jgrid < keyBUMP_.size(); ++jgrid) {
-    bump_psichi_to_uv_ad_f90(keyBUMP_[jgrid], fset.get());
-  }
-}
-
-// -----------------------------------------------------------------------------
-
-template<typename MODEL>
-void BUMP<MODEL>::getNcmp(const int & jgrid, const int & jvar, int & ncmp) const {
-  bump_get_ncmp_f90(keyBUMP_[jgrid], jvar, ncmp);
-}
-
-// -----------------------------------------------------------------------------
-
-template<typename MODEL>
-void BUMP<MODEL>::getParameter(const std::string & param, const int & icmp,
-  const int & igeom, atlas::FieldSet & fset) const {
-  const int npar = param.size();
-  const char *cpar = param.c_str();
-  for (unsigned int jgrid = 0; jgrid < keyBUMP_.size(); ++jgrid) {
-    bump_get_parameter_f90(keyBUMP_[jgrid], npar, cpar, icmp, igeom, fset.get());
-  }
-}
-
-// -----------------------------------------------------------------------------
-
-template<typename MODEL>
-void BUMP<MODEL>::setNcmp(const int & jgrid, const int & jvar, const int & ncmp) const {
-  bump_set_ncmp_f90(keyBUMP_[jgrid], jvar, ncmp);
-}
-
-// -----------------------------------------------------------------------------
-
-template<typename MODEL>
-void BUMP<MODEL>::setParameter(const std::string & param, const int & icmp,
-  const atlas::FieldSet & fset) const {
-  const int npar = param.size();
-  const char *cpar = param.c_str();
-  for (unsigned int jgrid = 0; jgrid < keyBUMP_.size(); ++jgrid) {
-    bump_set_parameter_f90(keyBUMP_[jgrid], npar, cpar, icmp, fset.get());
-  }
-}
-
-// -----------------------------------------------------------------------------
-
-template<typename MODEL>
-void BUMP<MODEL>::partialDealloc() const {
-  for (unsigned int jgrid = 0; jgrid < keyBUMP_.size(); ++jgrid) {
-    bump_partial_dealloc_f90(keyBUMP_[jgrid]);
-  }
-}
-
-// -----------------------------------------------------------------------------
-
-}  // namespace saber
-
-#endif  // SABER_BUMP_BUMP_H_
-=======
 }  // namespace bump
-}  // namespace saber
->>>>>>> fcc970e1
+}  // namespace saber