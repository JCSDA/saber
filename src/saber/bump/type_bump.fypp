#:include '../instrumentation.fypp'
!----------------------------------------------------------------------
! Module: type_bump
!> BUMP derived type
! Author: Benjamin Menetrier
! Licensing: this code is distributed under the CeCILL-C license
! Copyright 2015-... UCAR, CERFACS, METEO-FRANCE and IRIT
!----------------------------------------------------------------------
module type_bump

use atlas_module, only: atlas_field,atlas_fieldset,atlas_integer,atlas_real,atlas_functionspace
use fckit_configuration_module, only: fckit_configuration
use fckit_mpi_module, only: fckit_mpi_comm,fckit_mpi_sum,fckit_mpi_min,fckit_mpi_max
use tools_const, only: zero,half,one,thousand,req,reqkm,deg2rad,rad2deg
use tools_func, only: fletcher32,sphere_dist,zss_maxval,zss_minval
use tools_kinds,only: kind_real
use tools_netcdf, only: registry
use tools_repro,only: repro,rth
use type_bpar, only: bpar_type
use type_cmat, only: cmat_type
use type_cv, only: cv_type
use type_ens, only: ens_type
use type_fieldset, only: fieldset_type
use type_geom, only: geom_type
use type_hdiag, only: hdiag_type
use type_mom, only: mom_type
use type_mpl, only: mpl_type
use type_nam, only: nam_type
use type_nicas, only: nicas_type
@:use_probe()
use type_rng, only: rng_type
use type_samp, only: samp_type
use type_var, only: var_type
use type_vbal, only: vbal_type
use type_wind, only: wind_type

implicit none

integer,parameter :: dmsvali = -999                     !< Default missing value for integers
real(kind_real),parameter :: dmsvalr = -999.0_kind_real !< Default missing value for reals
logical :: copy_ensemble = .false.                      !< Deep copy of ensemble members

! BUMP derived type
type bump_type
   ! Derived types
   type(bpar_type) :: bpar   !< Block parameters
   type(cmat_type) :: cmat   !< C matrix
   type(ens_type) :: ens1    !< First ensemble
   type(ens_type) :: ens1u   !< First ensemble, unbalanced
   type(ens_type) :: ens2    !< Second ensemble
   type(geom_type) :: geom   !< Geometry
   type(hdiag_type) :: hdiag !< Hybrid diagnostics
   type(mom_type) :: mom1    !< Moments (first ensemble)
   type(mom_type) :: mom2    !< Moments (second ensemble)
   type(mpl_type) :: mpl     !< MPI data
   type(nam_type) :: nam     !< Namelist
   type(nicas_type) :: nicas !< NICAS data
   type(rng_type) :: rng     !< Random number generator
   type(samp_type) :: samp   !< Sampling
   type(var_type) :: var     !< Variance
   type(vbal_type) :: vbal   !< Vertical balance
   type(wind_type) :: wind   !< Wind

   ! Dummy variable
   logical :: dummy_logical  !< Dummy variable
contains
   procedure :: create => bump_create
   procedure :: setup => bump_setup
   procedure :: add_member => bump_add_member
   procedure :: update_vbal_cov => bump_update_vbal_cov
   procedure :: update_var => bump_update_var
   procedure :: update_mom => bump_update_mom
   procedure :: run_drivers => bump_run_drivers
   procedure :: apply_vbal => bump_apply_vbal
   procedure :: apply_vbal_inv => bump_apply_vbal_inv
   procedure :: apply_vbal_ad => bump_apply_vbal_ad
   procedure :: apply_vbal_inv_ad => bump_apply_vbal_inv_ad
   procedure :: apply_stddev => bump_apply_stddev
   procedure :: apply_stddev_inv => bump_apply_stddev_inv
   procedure :: apply_nicas => bump_apply_nicas
   procedure :: get_cv_size => bump_get_cv_size
   procedure :: apply_nicas_sqrt => bump_apply_nicas_sqrt
   procedure :: apply_nicas_sqrt_ad => bump_apply_nicas_sqrt_ad
   procedure :: randomize => bump_randomize
   procedure :: psichi_to_uv => bump_psichi_to_uv
   procedure :: psichi_to_uv_ad => bump_psichi_to_uv_ad
<<<<<<< HEAD
   procedure :: bump_get_parameter_field
   procedure :: bump_get_parameter_value
   generic :: get_parameter => bump_get_parameter_field,bump_get_parameter_value
   procedure :: copy_to_field => bump_copy_to_field
   procedure :: test_get_parameter => bump_test_get_parameter
   procedure :: bump_set_parameter_field
   procedure :: bump_set_parameter_value
   generic :: set_parameter => bump_set_parameter_field,bump_set_parameter_value
=======
   procedure :: get_ncmp => bump_get_ncmp
   procedure :: get_parameter => bump_get_parameter
   procedure :: copy_to_field => bump_copy_to_field
   procedure :: test_get_parameter => bump_test_get_parameter
   procedure :: set_ncmp => bump_set_ncmp
   procedure :: set_parameter => bump_set_parameter
>>>>>>> d84c542e
   procedure :: copy_from_field => bump_copy_from_field
   procedure :: test_set_parameter => bump_test_set_parameter
   procedure :: test_apply_interfaces => bump_test_apply_interfaces
   procedure :: partial_dealloc => bump_partial_dealloc
   procedure :: dealloc => bump_dealloc
   final :: bump_dummy_final
end type bump_type

private
public :: bump_type

contains

!----------------------------------------------------------------------
! Subroutine: bump_create
!> Create
!----------------------------------------------------------------------
subroutine bump_create(bump,comm,afunctionspace,fieldset,conf,grid,universe_rad)

implicit none

! Passed variables
class(bump_type),intent(inout) :: bump                  !< BUMP
type(fckit_mpi_comm),intent(in) :: comm                 !< FCKIT MPI communicator wrapper
type(atlas_functionspace),intent(in) :: afunctionspace  !< ATLAS function space
type(fieldset_type),intent(in) :: fieldset              !< Fieldset containing geometry elements
type(fckit_configuration),intent(in) :: conf            !< FCKIT configuration
type(fckit_configuration),intent(in) :: grid            !< FCKIT grid configuration
type(fieldset_type),intent(in),optional :: universe_rad !< Fieldset optionally containing universe radius

! Local variables
integer :: lmsvali, llunit
real(kind_real) :: lmsvalr

! Set name
@:set_name(bump_create)

! Get instance
@:get_instance(bump)

! Probe in
@:probe_in()

! Initialize namelist
call bump%nam%init(comm%size())

! Read grid configuration
call bump%nam%from_conf(comm,grid)

! Read configuration
call bump%nam%from_conf(comm,conf)

! Set missing values
lmsvali = dmsvali
lmsvalr = dmsvalr
if (conf%has('msvali')) call conf%get_or_die('msvali',lmsvali)
if (conf%has('msvalr')) call conf%get_or_die('msvalr',lmsvalr)

! Set log unit
llunit = lmsvali
if (conf%has('lunit')) call conf%get_or_die('lunit',llunit)

! Setup BUMP
if (present(universe_rad)) then
   call bump%setup(comm,afunctionspace,fieldset,lunit=llunit,msvali=lmsvali,msvalr=lmsvalr,universe_rad=universe_rad)
else
   call bump%setup(comm,afunctionspace,fieldset,lunit=llunit,msvali=lmsvali,msvalr=lmsvalr)
end if

! Probe out
@:probe_out()

end subroutine bump_create

!----------------------------------------------------------------------
! Subroutine: bump_setup
!> Setup
!----------------------------------------------------------------------
subroutine bump_setup(bump,f_comm,afunctionspace,fieldset,lunit,msvali,msvalr,universe_rad)

implicit none

! Passed variables
class(bump_type),intent(inout) :: bump                  !< BUMP
type(fckit_mpi_comm),intent(in) :: f_comm               !< FCKIT MPI communicator wrapper
type(atlas_functionspace),intent(in) :: afunctionspace  !< ATLAS functionspace
type(fieldset_type),intent(in),optional :: fieldset     !< Fieldset containing geometry elements
integer,intent(in),optional :: lunit                    !< Listing unit
integer,intent(in),optional :: msvali                   !< Missing value for integers
real(kind_real),intent(in),optional :: msvalr           !< Missing value for reals
type(fieldset_type),intent(in),optional :: universe_rad !< Fieldset optionally containing universe radius

! Local variables
integer :: iv,il0,color,sc
real(kind_real),pointer :: ptr_1(:),ptr_2(:,:)
character(len=1024) :: cname
type(atlas_field) :: afield

! Set name
@:set_name(bump_setup)

! Get instance
@:get_instance(bump)

! Probe in
@:probe_in()

! Initialize MPL
call bump%mpl%init(f_comm)

! Set missing values
bump%mpl%msv%vali = dmsvali
bump%mpl%msv%valr = dmsvalr
if (present(msvali)) bump%mpl%msv%vali = msvali
if (present(msvalr)) bump%mpl%msv%valr = msvalr

! Initialize listing
bump%mpl%lunit = bump%mpl%msv%vali
if (present(lunit)) bump%mpl%lunit = lunit
if ((.not.bump%mpl%main).and.bump%mpl%msv%is(bump%mpl%lunit)) bump%mpl%lunit = 10+bump%mpl%myproc
bump%mpl%verbosity = bump%nam%verbosity
if (bump%nam%colorlog) then
   bump%mpl%black = char(27)//'[0;0m'
   bump%mpl%green = char(27)//'[0;32m'
   bump%mpl%peach = char(27)//'[1;91m'
   bump%mpl%aqua = char(27)//'[1;36m'
   bump%mpl%purple = char(27)//'[1;35m'
   bump%mpl%err_color = char(27)//'[0;37;41;1m'
   bump%mpl%wng_color = char(27)//'[0;37;42;1m'
else
   bump%mpl%black = ' '
   bump%mpl%green = ' '
   bump%mpl%peach = ' '
   bump%mpl%aqua = ' '
   bump%mpl%purple = ' '
   bump%mpl%err_color = ' '
   bump%mpl%wng_color = ' '
end if

! Header
write(bump%mpl%info,'(a)') '-------------------------------------------------------------------'
call bump%mpl%flush
write(bump%mpl%info,'(a)') '--- You are running the BUMP library ------------------------------'
call bump%mpl%flush
@:print_bump_instance()

! Write parallel setup
write(bump%mpl%info,'(a)') '-------------------------------------------------------------------'
call bump%mpl%flush
write(bump%mpl%info,'(a,i3,a,i2,a)') '--- Parallelization with ',bump%mpl%nproc,' MPI tasks and ', &
 & bump%mpl%nthread,' OpenMP threads'
call bump%mpl%flush

if (present(universe_rad)) then
   if (universe_rad%size()>0) then
      ! Set universe radius
      write(bump%mpl%info,'(a)') '-------------------------------------------------------------------'
      call bump%mpl%flush
      write(bump%mpl%info,'(a)') '--- Set universe radius'
      call bump%mpl%flush

      ! Initialization
      bump%nam%universe_rad = zero

      do iv=1,bump%nam%nv
         ! Get field
         afield = universe_rad%field(bump%nam%variables(iv))

         ! Get data maximum
         if (afield%rank()==1) then
            call afield%data(ptr_1)
            bump%nam%universe_rad = max(bump%nam%universe_rad,zss_maxval(ptr_1,mask=bump%mpl%msv%isnot(ptr_1)))
         elseif (afield%rank()==2) then
            call afield%data(ptr_2)
            do il0=1,size(ptr_2,1)
               if ((bump%nam%min_lev(iv)<=il0).and.(il0<=bump%nam%max_lev(iv))) &
 & bump%nam%universe_rad = max(bump%nam%universe_rad,zss_maxval(ptr_2(il0,:),mask=bump%mpl%msv%isnot(ptr_2(il0,:))))
            end do
         else
            call bump%mpl%abort('${subr}$','cannot get universe radius for this field rank')
         end if
      end do

      ! Get global maximum
      call bump%mpl%f_comm%allreduce(bump%nam%universe_rad,fckit_mpi_max())
      write(bump%mpl%info,'(a7,a,f10.2,a)') '','Universe radius: ',bump%nam%universe_rad/thousand,' km'
      call bump%mpl%flush
   end if
end if

! Check namelist parameters
write(bump%mpl%info,'(a)') '-------------------------------------------------------------------'
call bump%mpl%flush
write(bump%mpl%info,'(a)') '--- Check namelist parameters'
call bump%mpl%flush
call bump%nam%check(bump%mpl)
call bump%nam%write(bump%mpl)

! Set I/O parameters
write(bump%mpl%info,'(a)') '-------------------------------------------------------------------'
call bump%mpl%flush
write(bump%mpl%info,'(a)') '--- Set I/O parameters'
call bump%mpl%flush

! Allocation
allocate(bump%mpl%pioproc(bump%mpl%nproc))

! Set I/O parameters
bump%mpl%datadir = bump%nam%datadir
bump%mpl%parallel_io = bump%nam%parallel_io
bump%mpl%nprocio = bump%nam%nprocio
bump%mpl%pioproc = .false.
if (bump%mpl%parallel_io) then
   bump%mpl%pioproc(1:min(bump%mpl%nprocio,bump%mpl%nproc)) = .true.
else
   bump%mpl%pioproc(bump%mpl%rootproc) = .true.
end if
if (bump%mpl%main) call system_clock(sc)
call bump%mpl%f_comm%broadcast(sc,bump%mpl%rootproc-1)
if (bump%mpl%pioproc(bump%mpl%myproc)) then
   color = 1
   write(cname,'(a,i12.12)') trim(bump%mpl%f_comm%name())//'_'//trim(bump%nam%prefix)//'_io_',sc
else
   color = 0
   write(cname,'(a,i12.12)') trim(bump%mpl%f_comm%name())//'_'//trim(bump%nam%prefix)//'_no_io_',sc
endif
bump%mpl%f_comm_io = bump%mpl%f_comm%split(color,cname)

! Set reproducibility parameters
write(bump%mpl%info,'(a)') '-------------------------------------------------------------------'
call bump%mpl%flush
write(bump%mpl%info,'(a)') '--- Set reproducibility parameters'
call bump%mpl%flush
repro = bump%nam%repro
rth = bump%nam%rth

! Initialize random number generator
write(bump%mpl%info,'(a)') '-------------------------------------------------------------------'
call bump%mpl%flush
write(bump%mpl%info,'(a)') '--- Initialize random number generator'
call bump%mpl%flush
call bump%rng%init(bump%mpl,bump%nam)

! Initialize allocation flags
bump%cmat%allocated = .false.
bump%nicas%allocated = .false.

! Initialize geometry
write(bump%mpl%info,'(a)') '-------------------------------------------------------------------'
call bump%mpl%flush
write(bump%mpl%info,'(a)') '--- Initialize geometry'
call bump%mpl%flush
if (present(fieldset)) then
   call bump%geom%setup(bump%mpl,bump%rng,bump%nam,afunctionspace,fieldset)
else
   call bump%geom%setup(bump%mpl,bump%rng,bump%nam,afunctionspace)
end if
if (bump%nam%default_seed) call bump%rng%reseed(bump%mpl)

! Initialize block parameters
write(bump%mpl%info,'(a)') '-------------------------------------------------------------------'
call bump%mpl%flush
write(bump%mpl%info,'(a)') '--- Initialize block parameters'
call bump%mpl%flush
call bump%bpar%alloc(bump%nam,bump%geom)
call bump%bpar%init(bump%mpl,bump%nam,bump%geom)

if (bump%nam%ens1_ne>0) then
   ! Initialize ensemble 1
   write(bump%mpl%info,'(a)') '-------------------------------------------------------------------'
   call bump%mpl%flush
   write(bump%mpl%info,'(a)') '--- Initialize ensemble 1'
   call bump%mpl%flush
   call bump%ens1%set_att(bump%nam%ens1_ne,bump%nam%ens1_nsub)
end if

if (bump%nam%ens2_ne>0) then
   ! Initialize ensemble 2
   write(bump%mpl%info,'(a)') '-------------------------------------------------------------------'
   call bump%mpl%flush
   write(bump%mpl%info,'(a)') '--- Initialize ensemble 2'
   call bump%mpl%flush
   call bump%ens2%set_att(bump%nam%ens2_ne,bump%nam%ens2_nsub)
end if

! Probe out
@:probe_out()

end subroutine bump_setup

!----------------------------------------------------------------------
! Subroutine: bump_add_member
!> Add member into bump%ens[1,2]
!----------------------------------------------------------------------
subroutine bump_add_member(bump,fieldset,ie,iens)

implicit none

! Passed variables
class(bump_type),intent(inout) :: bump     !< BUMP
type(fieldset_type),intent(in) :: fieldset !< Fieldset
integer,intent(in) :: ie                   !< Member index
integer,intent(in) :: iens                 !< Ensemble number

! Set name
@:set_name(bump_add_member)

! Get instance
@:get_instance(bump)

! Probe in
@:probe_in()

! Check ensemble number
if ((iens/=1).and.(iens/=2)) call bump%mpl%abort('${subr}$','wrong ensemble number')

if (iens==1) then
   if (.not.bump%ens1%loaded) call bump%ens1%alloc(bump%nam%ens1_ne,bump%nam%ens1_nsub)
   if (copy_ensemble) then
      ! Copy ATLAS fields
      call bump%ens1%mem(ie)%init(bump%mpl,fieldset,bump%geom%gmask_mga,bump%nam%variables(1:bump%nam%nv),bump%nam%lev2d, &
    & copy=.true.)
   else
      ! Pass ATLAS fields
      call bump%ens1%mem(ie)%init(bump%mpl,fieldset,bump%geom%gmask_mga,bump%nam%variables(1:bump%nam%nv),bump%nam%lev2d, &
    & pass=.true.)
   end if
   bump%ens1%loaded = .true.

   ! Print norm
!   write(bump%mpl%info,'(a,i6,a)') 'Ensemble 1 member ',ie,': '
!   call bump%mpl%flush
!   call bump%ens1%mem(ie)%print(bump%mpl)
elseif (iens==2) then
   if (.not.bump%ens2%loaded) call bump%ens2%alloc(bump%nam%ens2_ne,bump%nam%ens2_nsub)
   if (copy_ensemble) then
      ! Copy ATLAS fields
      call bump%ens2%mem(ie)%init(bump%mpl,fieldset,bump%geom%gmask_mga,bump%nam%variables(1:bump%nam%nv),bump%nam%lev2d, &
    & copy=.true.)
   else
      ! Pass ATLAS fields
      call bump%ens2%mem(ie)%init(bump%mpl,fieldset,bump%geom%gmask_mga,bump%nam%variables(1:bump%nam%nv),bump%nam%lev2d, &
    & pass=.true.)
   end if
   bump%ens2%loaded = .true.

   ! Print norm
!   write(bump%mpl%info,'(a,i6,a)') 'Ensemble 2 member ',ie,': '
!   call bump%mpl%flush
!   call bump%ens2%mem(ie)%print(bump%mpl)
end if

! Probe out
@:probe_out()

end subroutine bump_add_member

!----------------------------------------------------------------------
! Subroutine: bump_update_vbal_cov
!> Update vertical covariances, one member at a time
!----------------------------------------------------------------------
subroutine bump_update_vbal_cov(bump,fieldset,ie)

implicit none

! Passed variables
class(bump_type),intent(inout) :: bump        !< BUMP
type(fieldset_type),intent(inout) :: fieldset !< Fieldset
integer,intent(in) :: ie                      !< Member index

! Local variable
real(kind_real) :: fld_c0a(bump%geom%nc0a,bump%geom%nl0,bump%nam%nv)

! Set name
@:set_name(bump_update_vbal_cov)

! Get instance index
@:get_instance(bump)

! Probe in
@:probe_in()

if (ie==1) then
   ! Setup sampling
   write(bump%mpl%info,'(a)') '-------------------------------------------------------------------'
   call bump%mpl%flush
   write(bump%mpl%info,'(a)') '--- Setup sampling'
   call bump%mpl%flush
   call bump%samp%setup(bump%mpl,bump%rng,bump%nam,bump%geom)
   if (bump%nam%default_seed) call bump%rng%reseed(bump%mpl)
end if

! Set fieldset metadata
call fieldset%set_metadata(bump%mpl,bump%geom%gmask_mga,bump%nam%variables(1:bump%nam%nv),bump%nam%lev2d)

! Fieldset to Fortran on subset Sc0
call bump%geom%fieldset_to_c0(bump%mpl,bump%nam,fieldset,fld_c0a)

! Update vertical covariances
call bump%vbal%cov_update(bump%mpl,bump%nam,bump%geom,bump%bpar,bump%samp,fld_c0a,ie)

! Probe out
@:probe_out()

end subroutine bump_update_vbal_cov

!----------------------------------------------------------------------
! Subroutine: bump_update_var
!> Update variance, one member at a time
!----------------------------------------------------------------------
subroutine bump_update_var(bump,fieldset,ie)

implicit none

! Passed variables
class(bump_type),intent(inout) :: bump        !< BUMP
type(fieldset_type),intent(inout) :: fieldset !< Fieldset
integer,intent(in) :: ie                      !< Member index

! Local variable
real(kind_real) :: fld_c0a(bump%geom%nc0a,bump%geom%nl0,bump%nam%nv)

! Set name
@:set_name(bump_update_var)

! Get instance index
@:get_instance(bump)

! Probe in
@:probe_in()

! Set fieldset metadata
call fieldset%set_metadata(bump%mpl,bump%geom%gmask_mga,bump%nam%variables(1:bump%nam%nv),bump%nam%lev2d)

! Fieldset to Fortran on subset Sc0
call bump%geom%fieldset_to_c0(bump%mpl,bump%nam,fieldset,fld_c0a)

! Update variance
call bump%var%update(bump%mpl,bump%rng,bump%nam,bump%geom,bump%bpar,fld_c0a,ie)
if (bump%nam%default_seed) call bump%rng%reseed(bump%mpl)

! Probe out
@:probe_out()

end subroutine bump_update_var

!----------------------------------------------------------------------
! Subroutine: bump_update_mom
!> Update moments, one member at a time
!----------------------------------------------------------------------
subroutine bump_update_mom(bump,fieldset,ie)

implicit none

! Passed variables
class(bump_type),intent(inout) :: bump        !< BUMP
type(fieldset_type),intent(inout) :: fieldset !< Fieldset
integer,intent(in) :: ie                      !< Member index

! Local variable
real(kind_real) :: fld_c0a(bump%geom%nc0a,bump%geom%nl0,bump%nam%nv)

! Set name
@:set_name(bump_update_mom)

! Get instance index
@:get_instance(bump)

! Probe in
@:probe_in()

if (ie==1) then
   ! Setup sampling
   write(bump%mpl%info,'(a)') '-------------------------------------------------------------------'
   call bump%mpl%flush
   write(bump%mpl%info,'(a)') '--- Setup sampling'
   call bump%mpl%flush
   call bump%samp%setup(bump%mpl,bump%rng,bump%nam,bump%geom)
   if (bump%nam%default_seed) call bump%rng%reseed(bump%mpl)
end if

! Set fieldset metadata
call fieldset%set_metadata(bump%mpl,bump%geom%gmask_mga,bump%nam%variables(1:bump%nam%nv),bump%nam%lev2d)

! Fieldset to Fortran on subset Sc0
call bump%geom%fieldset_to_c0(bump%mpl,bump%nam,fieldset,fld_c0a)

! Update moments
call bump%mom1%update(bump%mpl,bump%nam,bump%geom,bump%bpar,bump%samp,'mom1',fld_c0a,ie)

! Probe out
@:probe_out()

end subroutine bump_update_mom

!----------------------------------------------------------------------
! Subroutine: bump_run_drivers
!> Run drivers
!----------------------------------------------------------------------
subroutine bump_run_drivers(bump)

implicit none

! Passed variables
class(bump_type),intent(inout) :: bump !< BUMP

! Set name
@:set_name(bump_run_drivers)

! Get instance
@:get_instance(bump)

! Probe in
@:probe_in()

if (bump%nam%ens1_ne>0.and.bump%ens1%loaded) then
   ! Compute mean for ensemble 1
   write(bump%mpl%info,'(a)') '-------------------------------------------------------------------'
   call bump%mpl%flush
   write(bump%mpl%info,'(a)') '--- Compute mean for ensemble 1'
   call bump%mpl%flush
   call bump%ens1%compute_mean(bump%mpl,bump%nam,bump%geom)
end if

if (bump%nam%ens2_ne>0.and.bump%ens2%loaded) then
   ! Compute mean for ensemble 2
   write(bump%mpl%info,'(a)') '-------------------------------------------------------------------'
   call bump%mpl%flush
   write(bump%mpl%info,'(a)') '--- Compute mean for ensemble 2'
   call bump%mpl%flush
   call bump%ens2%compute_mean(bump%mpl,bump%nam,bump%geom)
end if

if (bump%nam%new_normality) then
   ! Run normality tests
   write(bump%mpl%info,'(a)') '-------------------------------------------------------------------'
   call bump%mpl%flush
   write(bump%mpl%info,'(a)') '--- Run normality tests'
   call bump%mpl%flush
   call bump%ens1%normality(bump%mpl,bump%nam,bump%geom)
end if

if (bump%nam%new_vbal_cov.or.bump%nam%load_vbal_cov.or.(bump%nam%new_vbal.and.(.not.bump%nam%update_vbal_cov)) &
 & .or.bump%nam%load_vbal.or.bump%nam%new_mom.or.bump%nam%load_mom) then
   ! Setup sampling
   write(bump%mpl%info,'(a)') '-------------------------------------------------------------------'
   call bump%mpl%flush
   write(bump%mpl%info,'(a)') '--- Setup sampling'
   call bump%mpl%flush
   call bump%samp%setup(bump%mpl,bump%rng,bump%nam,bump%geom,bump%ens1)
   if (bump%nam%default_seed) call bump%rng%reseed(bump%mpl)
end if

if (bump%nam%new_vbal_cov) then
   ! Run vertical covariance driver
   write(bump%mpl%info,'(a)') '-------------------------------------------------------------------'
   call bump%mpl%flush
   write(bump%mpl%info,'(a)') '--- Run vertical covariances driver'
   call bump%mpl%flush
   call bump%vbal%cov_run(bump%mpl,bump%nam,bump%geom,bump%bpar,bump%samp,bump%ens1)
elseif (bump%nam%load_vbal_cov) then
   ! Read vertical balance
   write(bump%mpl%info,'(a)') '-------------------------------------------------------------------'
   call bump%mpl%flush
   write(bump%mpl%info,'(a)') '--- Read vertical covariances'
   call bump%mpl%flush
   if (bump%nam%load_samp_local) then
      call bump%vbal%cov_read_local(bump%mpl,bump%nam,bump%geom,bump%bpar,bump%samp,bump%nam%ens1_nsub)
   elseif (bump%nam%load_samp_global) then
      call bump%vbal%cov_read_global(bump%mpl,bump%nam,bump%geom,bump%bpar,bump%samp,bump%nam%ens1_nsub)
   end if
end if

if (bump%nam%new_vbal) then
   ! Run vertical balance driver
   write(bump%mpl%info,'(a)') '-------------------------------------------------------------------'
   call bump%mpl%flush
   write(bump%mpl%info,'(a)') '--- Run vertical balance driver'
   call bump%mpl%flush
   call bump%vbal%run_vbal(bump%mpl,bump%nam,bump%geom,bump%bpar,bump%samp,bump%ens1,bump%ens1u)
elseif (bump%nam%load_vbal) then
   ! Read vertical balance
   write(bump%mpl%info,'(a)') '-------------------------------------------------------------------'
   call bump%mpl%flush
   write(bump%mpl%info,'(a)') '--- Read vertical balance'
   call bump%mpl%flush
   if (bump%nam%load_samp_local) then
      call bump%vbal%read_local(bump%mpl,bump%nam,bump%geom,bump%bpar,bump%samp)
   elseif (bump%nam%load_samp_global) then
      call bump%vbal%read_global(bump%mpl,bump%nam,bump%geom,bump%bpar,bump%samp)
   end if
end if

if (bump%nam%new_vbal.or.bump%nam%load_vbal) then
   ! Run vertical balance tests driver
   write(bump%mpl%info,'(a)') '-------------------------------------------------------------------'
   call bump%mpl%flush
   write(bump%mpl%info,'(a)') '--- Run vertical balance tests driver'
   call bump%mpl%flush
   call bump%vbal%run_vbal_tests(bump%mpl,bump%rng,bump%nam,bump%geom,bump%bpar)
   if (bump%nam%default_seed) call bump%rng%reseed(bump%mpl)
end if

if (bump%nam%new_var.or.bump%nam%load_var.or.(bump%var%bump_m2_counter>0)) then
   ! Run variance driver
   write(bump%mpl%info,'(a)') '-------------------------------------------------------------------'
   call bump%mpl%flush
   write(bump%mpl%info,'(a)') '--- Run variance driver'
   call bump%mpl%flush
   call bump%var%run_var(bump%mpl,bump%rng,bump%nam,bump%geom,bump%bpar,bump%ens1)
   if (bump%nam%default_seed) call bump%rng%reseed(bump%mpl)
end if

if (bump%nam%new_mom) then
   ! Compute sample moments
   write(bump%mpl%info,'(a)') '-------------------------------------------------------------------'
   call bump%mpl%flush
   write(bump%mpl%info,'(a)') '--- Compute sample moments'
   call bump%mpl%flush

   ! Compute ensemble 1 sample moments
   write(bump%mpl%info,'(a7,a)') '','Ensemble 1:'
   call bump%mpl%flush
   call bump%mom1%compute(bump%mpl,bump%nam,bump%geom,bump%bpar,bump%samp,bump%ens1,'mom1')

   select case(trim(bump%nam%method))
   case ('hyb-rnd','dual-ens')
      ! Compute ensemble 2 sample moments
      write(bump%mpl%info,'(a7,a)') '','Ensemble 2:'
      call bump%mpl%flush
      call bump%mom2%compute(bump%mpl,bump%nam,bump%geom,bump%bpar,bump%samp,bump%ens2,'mom2')
   end select
elseif (bump%nam%load_mom) then
   ! Load sample moments
   write(bump%mpl%info,'(a)') '-------------------------------------------------------------------'
   call bump%mpl%flush
   write(bump%mpl%info,'(a)') '--- Load sample moments'
   call bump%mpl%flush

   ! Load ensemble 1 sample moments
   write(bump%mpl%info,'(a7,a)') '','Ensemble 1'
   call bump%mpl%flush
   call bump%mom1%read(bump%mpl,bump%nam,bump%geom,bump%bpar,bump%samp,bump%ens1,'mom1')

   select case(trim(bump%nam%method))
   case ('hyb-rnd','dual-ens')
      ! Load ensemble 2 sample moments
      write(bump%mpl%info,'(a7,a)') '','Ensemble 2'
      call bump%mpl%flush
      call bump%mom2%read(bump%mpl,bump%nam,bump%geom,bump%bpar,bump%samp,bump%ens2,'mom2')
   end select
end if

if (bump%nam%new_hdiag) then
   ! Run HDIAG driver
   write(bump%mpl%info,'(a)') '-------------------------------------------------------------------'
   call bump%mpl%flush
   write(bump%mpl%info,'(a)') '--- Run HDIAG driver'
   call bump%mpl%flush
   call bump%hdiag%run_hdiag(bump%mpl,bump%nam,bump%geom,bump%bpar,bump%samp,bump%mom1,bump%mom2)

   ! Copy HDIAG into C matrix
   write(bump%mpl%info,'(a)') '-------------------------------------------------------------------'
   call bump%mpl%flush
   write(bump%mpl%info,'(a)') '--- Copy HDIAG into C matrix'
   call bump%mpl%flush
   call bump%cmat%from_hdiag(bump%mpl,bump%nam,bump%geom,bump%bpar,bump%hdiag)
end if

if (bump%nam%forced_radii) then
   ! Copy namelist support radii into C matrix
   write(bump%mpl%info,'(a)') '-------------------------------------------------------------------'
   call bump%mpl%flush
   write(bump%mpl%info,'(a)') '--- Copy namelist support radii into C matrix'
   call bump%mpl%flush
   call bump%cmat%from_nam(bump%mpl,bump%nam,bump%geom,bump%bpar)
end if

if (bump%cmat%allocated.or.bump%nam%new_nicas) then
   ! Get C matrix from BUMP interface
   write(bump%mpl%info,'(a)') '-------------------------------------------------------------------'
   call bump%mpl%flush
   write(bump%mpl%info,'(a)') '--- Get C matrix from BUMP interface'
   call bump%mpl%flush
   call bump%cmat%from_bump(bump%mpl,bump%geom,bump%bpar)

   ! Setup C matrix sampling
   write(bump%mpl%info,'(a)') '-------------------------------------------------------------------'
   call bump%mpl%flush
   write(bump%mpl%info,'(a)') '--- Setup C matrix sampling'
   call bump%mpl%flush
   call bump%cmat%setup_sampling(bump%mpl,bump%nam,bump%geom,bump%bpar)
end if

if (bump%nam%new_nicas.or.bump%nam%load_nicas_global) then
   ! Run NICAS driver
   write(bump%mpl%info,'(a)') '-------------------------------------------------------------------'
   call bump%mpl%flush
   write(bump%mpl%info,'(a)') '--- Run NICAS driver'
   call bump%mpl%flush
   call bump%nicas%run_nicas(bump%mpl,bump%rng,bump%nam,bump%geom,bump%bpar,bump%cmat)
   if (bump%nam%default_seed) call bump%rng%reseed(bump%mpl)
elseif (bump%nam%load_nicas_local) then
   ! Read NICAS parameters
   write(bump%mpl%info,'(a)') '-------------------------------------------------------------------'
   call bump%mpl%flush
   write(bump%mpl%info,'(a)') '--- Read local NICAS parameters'
   call bump%mpl%flush
   call bump%nicas%read_local(bump%mpl,bump%nam,bump%geom,bump%bpar)
end if

! Release memory (partial)
call bump%cmat%partial_dealloc

if (bump%nam%new_nicas.or.bump%nam%load_nicas_local.or.bump%nam%load_nicas_global) then
   ! Run NICAS tests driver
   write(bump%mpl%info,'(a)') '-------------------------------------------------------------------'
   call bump%mpl%flush
   write(bump%mpl%info,'(a)') '--- Run NICAS tests driver'
   call bump%mpl%flush
   call bump%nicas%run_nicas_tests(bump%mpl,bump%rng,bump%nam,bump%geom,bump%bpar,bump%ens1)
   if (bump%nam%default_seed) call bump%rng%reseed(bump%mpl)
end if

if (bump%nam%new_wind.or.bump%nam%load_wind_local) then
   ! Run psi/chi to u/v driver
   write(bump%mpl%info,'(a)') '-------------------------------------------------------------------'
   call bump%mpl%flush
   write(bump%mpl%info,'(a)') '--- Run psi/chi to u/v driver'
   call bump%mpl%flush
   call bump%wind%setup(bump%mpl,bump%rng,bump%nam,bump%geom)
end if

! Probe out
@:probe_out()

end subroutine bump_run_drivers

!----------------------------------------------------------------------
! Subroutine: bump_apply_vbal
!> Vertical balance application
!----------------------------------------------------------------------
subroutine bump_apply_vbal(bump,fieldset)

implicit none

! Passed variables
class(bump_type),intent(inout) :: bump        !< BUMP
type(fieldset_type),intent(inout) :: fieldset !< Fieldset

! Local variable
real(kind_real) :: fld_c0a(bump%geom%nc0a,bump%geom%nl0,bump%nam%nv)

! Set name
@:set_name(bump_apply_vbal)

! Get instance
@:get_instance(bump)

! Probe in
@:probe_in()

! Set fieldset metadata
call fieldset%set_metadata(bump%mpl,bump%geom%gmask_mga,bump%nam%variables(1:bump%nam%nv),bump%nam%lev2d)

! Fieldset to Fortran on subset Sc0
call bump%geom%fieldset_to_c0(bump%mpl,bump%nam,fieldset,fld_c0a)

! Apply vertical balance
call bump%vbal%apply(bump%nam,bump%geom,bump%bpar,fld_c0a)

! Fortran array on subset Sc0 to fieldset
call bump%geom%c0_to_fieldset(bump%mpl,bump%nam,fld_c0a,fieldset)

! Probe out
@:probe_out()

end subroutine bump_apply_vbal

!----------------------------------------------------------------------
! Subroutine: bump_apply_vbal_inv
!> Vertical balance application, inverse
!----------------------------------------------------------------------
subroutine bump_apply_vbal_inv(bump,fieldset)

implicit none

! Passed variables
class(bump_type),intent(inout) :: bump        !< BUMP
type(fieldset_type),intent(inout) :: fieldset !< Fieldset

! Local variable
real(kind_real) :: fld_c0a(bump%geom%nc0a,bump%geom%nl0,bump%nam%nv)

! Set name
@:set_name(bump_apply_vbal_inv)

! Get instance
@:get_instance(bump)

! Probe in
@:probe_in()

! Set fieldset metadata
call fieldset%set_metadata(bump%mpl,bump%geom%gmask_mga,bump%nam%variables(1:bump%nam%nv),bump%nam%lev2d)

! Fieldset to Fortran on subset Sc0
call bump%geom%fieldset_to_c0(bump%mpl,bump%nam,fieldset,fld_c0a)

! Apply vertical balance, inverse
call bump%vbal%apply_inv(bump%nam,bump%geom,bump%bpar,fld_c0a)

! Fortran array on subset Sc0 to fieldset
call bump%geom%c0_to_fieldset(bump%mpl,bump%nam,fld_c0a,fieldset)

! Probe out
@:probe_out()

end subroutine bump_apply_vbal_inv

!----------------------------------------------------------------------
! Subroutine: bump_apply_vbal_ad
!> Vertical balance application, adjoint
!----------------------------------------------------------------------
subroutine bump_apply_vbal_ad(bump,fieldset)

implicit none

! Passed variables
class(bump_type),intent(inout) :: bump        !< BUMP
type(fieldset_type),intent(inout) :: fieldset !< Fieldset

! Local variable
real(kind_real) :: fld_c0a(bump%geom%nc0a,bump%geom%nl0,bump%nam%nv)

! Set name
@:set_name(bump_apply_vbal_ad)

! Get instance
@:get_instance(bump)

! Probe in
@:probe_in()

! Set fieldset metadata
call fieldset%set_metadata(bump%mpl,bump%geom%gmask_mga,bump%nam%variables(1:bump%nam%nv),bump%nam%lev2d)

! Fieldset to Fortran on subset Sc0
call bump%geom%fieldset_to_c0(bump%mpl,bump%nam,fieldset,fld_c0a)

! Apply vertical balance, adjoint
call bump%vbal%apply_ad(bump%nam,bump%geom,bump%bpar,fld_c0a)

! Fortran array on subset Sc0 to fieldset
call bump%geom%c0_to_fieldset(bump%mpl,bump%nam,fld_c0a,fieldset)

! Probe out
@:probe_out()

end subroutine bump_apply_vbal_ad

!----------------------------------------------------------------------
! Subroutine: bump_apply_vbal_inv_ad
!> Vertical balance application, inverse adjoint
!----------------------------------------------------------------------
subroutine bump_apply_vbal_inv_ad(bump,fieldset)

implicit none

! Passed variables
class(bump_type),intent(inout) :: bump        !< BUMP
type(fieldset_type),intent(inout) :: fieldset !< Fieldset

! Local variable
real(kind_real) :: fld_c0a(bump%geom%nc0a,bump%geom%nl0,bump%nam%nv)

! Set name
@:set_name(bump_apply_vbal_inv_ad)

! Get instance
@:get_instance(bump)

! Probe in
@:probe_in()

! Set fieldset metadata
call fieldset%set_metadata(bump%mpl,bump%geom%gmask_mga,bump%nam%variables(1:bump%nam%nv),bump%nam%lev2d)

! Fieldset to Fortran on subset Sc0
call bump%geom%fieldset_to_c0(bump%mpl,bump%nam,fieldset,fld_c0a)

! Apply vertical balance, inverse adjoint
call bump%vbal%apply_inv_ad(bump%nam,bump%geom,bump%bpar,fld_c0a)

! Fortran array on subset Sc0 to fieldset
call bump%geom%c0_to_fieldset(bump%mpl,bump%nam,fld_c0a,fieldset)

! Probe out
@:probe_out()

end subroutine bump_apply_vbal_inv_ad

!----------------------------------------------------------------------
! Subroutine: bump_apply_stddev
!> Standard-deviation application
!----------------------------------------------------------------------
subroutine bump_apply_stddev(bump,fieldset)

implicit none

! Passed variables
class(bump_type),intent(inout) :: bump        !< BUMP
type(fieldset_type),intent(inout) :: fieldset !< Fieldset

! Local variable
real(kind_real) :: fld_c0a(bump%geom%nc0a,bump%geom%nl0,bump%nam%nv)

! Set name
@:set_name(bump_apply_stddev)

! Get instance
@:get_instance(bump)

! Probe in
@:probe_in()

! Set fieldset metadata
call fieldset%set_metadata(bump%mpl,bump%geom%gmask_mga,bump%nam%variables(1:bump%nam%nv),bump%nam%lev2d)

! Fieldset to Fortran on subset Sc0
call bump%geom%fieldset_to_c0(bump%mpl,bump%nam,fieldset,fld_c0a)

! Apply standard-deviation
call bump%var%apply_sqrt(bump%mpl,bump%nam,bump%geom,fld_c0a)

! Fortran array on subset Sc0 to fieldset
call bump%geom%c0_to_fieldset(bump%mpl,bump%nam,fld_c0a,fieldset)

! Probe out
@:probe_out()

end subroutine bump_apply_stddev

!----------------------------------------------------------------------
! Subroutine: bump_apply_stddev_inv
!> Standard-deviation application, inverse
!----------------------------------------------------------------------
subroutine bump_apply_stddev_inv(bump,fieldset)

implicit none

! Passed variables
class(bump_type),intent(inout) :: bump        !< BUMP
type(fieldset_type),intent(inout) :: fieldset !< Fieldset

! Local variable
real(kind_real) :: fld_c0a(bump%geom%nc0a,bump%geom%nl0,bump%nam%nv)

! Set name
@:set_name(bump_apply_stddev_inv)

! Get instance
@:get_instance(bump)

! Probe in
@:probe_in()

! Set fieldset metadata
call fieldset%set_metadata(bump%mpl,bump%geom%gmask_mga,bump%nam%variables(1:bump%nam%nv),bump%nam%lev2d)

! Fieldset to Fortran on subset Sc0
call bump%geom%fieldset_to_c0(bump%mpl,bump%nam,fieldset,fld_c0a)

! Apply standard-deviation
call bump%var%apply_sqrt_inv(bump%mpl,bump%nam,bump%geom,fld_c0a)

! Fortran array on subset Sc0 to fieldset
call bump%geom%c0_to_fieldset(bump%mpl,bump%nam,fld_c0a,fieldset)

! Probe out
@:probe_out()

end subroutine bump_apply_stddev_inv

!----------------------------------------------------------------------
! Subroutine: bump_apply_nicas
!> NICAS application
!----------------------------------------------------------------------
subroutine bump_apply_nicas(bump,fieldset)

implicit none

! Passed variables
class(bump_type),intent(inout) :: bump        !< BUMP
type(fieldset_type),intent(inout) :: fieldset !< Fieldset

! Local variable
real(kind_real) :: fld_c0a(bump%geom%nc0a,bump%geom%nl0,bump%nam%nv)

! Set name
@:set_name(bump_apply_nicas)

! Get instance
@:get_instance(bump)

! Probe in
@:probe_in()

! Set fieldset metadata
call fieldset%set_metadata(bump%mpl,bump%geom%gmask_mga,bump%nam%variables(1:bump%nam%nv),bump%nam%lev2d)

! Fieldset to Fortran on subset Sc0
call bump%geom%fieldset_to_c0(bump%mpl,bump%nam,fieldset,fld_c0a)

! Apply NICAS
call bump%nicas%apply(bump%mpl,bump%nam,bump%geom,bump%bpar,fld_c0a)

! Fortran array on subset Sc0 to fieldset
call bump%geom%c0_to_fieldset(bump%mpl,bump%nam,fld_c0a,fieldset)

! Probe out
@:probe_out()

end subroutine bump_apply_nicas

!----------------------------------------------------------------------
! Subroutine: bump_get_cv_size
!> Get control variable size
!----------------------------------------------------------------------
subroutine bump_get_cv_size(bump,n)

implicit none

! Passed variables
class(bump_type),intent(inout) :: bump !< BUMP
integer,intent(out) :: n               !< Control variable size

! Local variables
type(cv_type) :: cv

! Set name
@:set_name(bump_get_cv_size)

! Get instance
@:get_instance(bump)

! Probe in
@:probe_in()

! Allocate control variable
call bump%nicas%alloc_cv(bump%mpl,bump%bpar,cv,getsizeonly=.true.)

! Copy size
n = cv%n

! Probe out
@:probe_out()

end subroutine bump_get_cv_size

!----------------------------------------------------------------------
! Subroutine: bump_apply_nicas_sqrt
!> NICAS square-root application
!----------------------------------------------------------------------
subroutine bump_apply_nicas_sqrt(bump,pcv,fieldset)

implicit none

! Passed variables
class(bump_type),intent(inout) :: bump        !< BUMP
real(kind_real),intent(in) :: pcv(:)          !< Packed control variable
type(fieldset_type),intent(inout) :: fieldset !< Fieldset

! Local variable
integer :: ic0a,il0,iv
real(kind_real) :: fld_c0a(bump%geom%nc0a,bump%geom%nl0,bump%nam%nv)
type(cv_type) :: cv

! Set name
@:set_name(bump_apply_nicas_sqrt)

! Get instance
@:get_instance(bump)

! Probe in
@:probe_in()

! Allocation
call bump%nicas%alloc_cv(bump%mpl,bump%bpar,cv)

! Check dimension
if (size(pcv)==cv%n) then
   ! Unpack control variable
   call cv%unpack(pcv)
else
   call bump%mpl%abort('${subr}$','wrong control variable size')
end if

! Apply NICAS square-root
call bump%nicas%apply_sqrt(bump%mpl,bump%nam,bump%geom,bump%bpar,cv,fld_c0a)

! Set missing unmasked values to zero
do iv=1,bump%nam%nv
   do il0=1,bump%geom%nl0
      do ic0a=1,bump%geom%nc0a
         if (bump%mpl%msv%is(fld_c0a(ic0a,il0,iv)).and.(.not.bump%geom%gmask_c0a(ic0a,il0))) fld_c0a(ic0a,il0,iv) = zero
      end do
   end do
end do

! Set fieldset metadata
call fieldset%set_metadata(bump%mpl,bump%geom%gmask_mga,bump%nam%variables(1:bump%nam%nv),bump%nam%lev2d)

! Fortran array on subset Sc0 to fieldset
call bump%geom%c0_to_fieldset(bump%mpl,bump%nam,fld_c0a,fieldset)

! Probe out
@:probe_out()

end subroutine bump_apply_nicas_sqrt

!----------------------------------------------------------------------
! Subroutine: bump_apply_nicas_sqrt_ad
!> NICAS square-root adjoint application
!----------------------------------------------------------------------
subroutine bump_apply_nicas_sqrt_ad(bump,fieldset,pcv)

implicit none

! Passed variables
class(bump_type),intent(inout) :: bump        !< BUMP
type(fieldset_type),intent(inout) :: fieldset !< Fieldset
real(kind_real),intent(inout) :: pcv(:)       !< Packed control variable

! Local variables
real(kind_real) :: fld_c0a(bump%geom%nc0a,bump%geom%nl0,bump%nam%nv)
type(cv_type) :: cv

! Set name
@:set_name(bump_apply_nicas_sqrt_ad)

! Get instance
@:get_instance(bump)

! Probe in
@:probe_in()

! Set fieldset metadata
call fieldset%set_metadata(bump%mpl,bump%geom%gmask_mga,bump%nam%variables(1:bump%nam%nv),bump%nam%lev2d)

! Fieldset to Fortran on subset Sc0
call bump%geom%fieldset_to_c0(bump%mpl,bump%nam,fieldset,fld_c0a)

! Apply NICAS square-root adjoint
call bump%nicas%apply_sqrt_ad(bump%mpl,bump%nam,bump%geom,bump%bpar,fld_c0a,cv)

! Check dimension
if (size(pcv)==cv%n) then
   ! Pack control variable
   call cv%pack(pcv)
else
   call bump%mpl%abort('${subr}$','wrong control variable size')
end if

! Probe out
@:probe_out()

end subroutine bump_apply_nicas_sqrt_ad

!----------------------------------------------------------------------
! Subroutine: bump_randomize
!> NICAS randomization
!----------------------------------------------------------------------
subroutine bump_randomize(bump,fieldset)

implicit none

! Passed variables
class(bump_type),intent(inout) :: bump        !< BUMP
type(fieldset_type),intent(inout) :: fieldset !< Fieldset

! Local variable
real(kind_real) :: fld_c0a(bump%geom%nc0a,bump%geom%nl0,bump%nam%nv)
type(cv_type) :: cv

! Set name
@:set_name(bump_randomize)

! Get instance
@:get_instance(bump)

! Probe in
@:probe_in()

! Generate random control vector
call bump%nicas%random_cv(bump%mpl,bump%rng,bump%bpar,cv)

! Apply NICAS square-root
call bump%nicas%apply_sqrt(bump%mpl,bump%nam,bump%geom,bump%bpar,cv,fld_c0a)

! Set fieldset metadata
call fieldset%set_metadata(bump%mpl,bump%geom%gmask_mga,bump%nam%variables(1:bump%nam%nv),bump%nam%lev2d)

! Fortran array on subset Sc0 to fieldset
call bump%geom%c0_to_fieldset(bump%mpl,bump%nam,fld_c0a,fieldset)

! Probe out
@:probe_out()

end subroutine bump_randomize

!----------------------------------------------------------------------
! Subroutine: bump_psichi_to_uv
!> psi/chi to u/v transform
!----------------------------------------------------------------------
subroutine bump_psichi_to_uv(bump,fieldset)

implicit none

! Passed variables
class(bump_type),intent(inout) :: bump        !< BUMP
type(fieldset_type),intent(inout) :: fieldset !< Fieldset

! Local variable
integer :: iv,iv_psi,iv_chi,iv_ua,iv_va
real(kind_real) :: fld_c0a(bump%geom%nc0a,bump%geom%nl0,bump%nam%nv)
type(atlas_field) :: afield

! Set name
@:set_name(bump_psichi_to_uv)

! Get instance
@:get_instance(bump)

! Probe in
@:probe_in()

! Add u/v variables in fieldset
afield = bump%geom%afunctionspace_mg%create_field(name=bump%nam%wind_zonal,kind=atlas_real(kind_real), &
 & levels=bump%geom%nl0)
call fieldset%add(afield)
afield = bump%geom%afunctionspace_mg%create_field(name=bump%nam%wind_meridional,kind=atlas_real(kind_real), &
 & levels=bump%geom%nl0)
call fieldset%add(afield)

! Set fieldsets metadata
call fieldset%set_metadata(bump%mpl,bump%geom%gmask_mga,bump%nam%variables(1:bump%nam%nv),bump%nam%lev2d)

! Fieldset to Fortran on subset Sc0
call bump%geom%fieldset_to_c0(bump%mpl,bump%nam,fieldset,fld_c0a)

! Get psi/chi/ua/va indices
do iv=1,bump%nam%nv
   if (bump%nam%variables(iv)==bump%nam%wind_streamfunction) iv_psi = iv
   if (bump%nam%variables(iv)==bump%nam%wind_velocity_potential) iv_chi = iv
   if (bump%nam%variables(iv)==bump%nam%wind_zonal) iv_ua = iv
   if (bump%nam%variables(iv)==bump%nam%wind_meridional) iv_va = iv
end do

! Transform psi/chi to u/v
call bump%wind%psichi_to_uv(bump%mpl,bump%geom,fld_c0a(:,:,iv_psi),fld_c0a(:,:,iv_chi), &
 & fld_c0a(:,:,iv_ua),fld_c0a(:,:,iv_va))

! Fortran array on subset Sc0 to fieldset
call bump%geom%c0_to_fieldset(bump%mpl,bump%nam,fld_c0a,fieldset)

! Probe out
@:probe_out()

end subroutine bump_psichi_to_uv

!----------------------------------------------------------------------
! Subroutine: bump_psichi_to_uv_ad
!> psi/chi to u/v transform, adjoint
!----------------------------------------------------------------------
subroutine bump_psichi_to_uv_ad(bump,fieldset)

implicit none

! Passed variables
class(bump_type),intent(inout) :: bump        !< BUMP
type(fieldset_type),intent(inout) :: fieldset !< Fieldset

! Local variable
integer :: iv,iv_psi,iv_chi,iv_ua,iv_va
real(kind_real) :: fld_c0a(bump%geom%nc0a,bump%geom%nl0,bump%nam%nv)
type(atlas_field) :: afield

! Set name
@:set_name(bump_psichi_to_uv_ad)

! Get instance
@:get_instance(bump)

! Probe in
@:probe_in()

! Add u/v variables in fieldset
afield = bump%geom%afunctionspace_mg%create_field(name=bump%nam%wind_streamfunction,kind=atlas_real(kind_real), &
 & levels=bump%geom%nl0)
call fieldset%add(afield)
afield = bump%geom%afunctionspace_mg%create_field(name=bump%nam%wind_velocity_potential,kind=atlas_real(kind_real), &
 & levels=bump%geom%nl0)
call fieldset%add(afield)

! Set fieldsets metadata
call fieldset%set_metadata(bump%mpl,bump%geom%gmask_mga,bump%nam%variables(1:bump%nam%nv),bump%nam%lev2d)

! Fieldset to Fortran on subset Sc0
call bump%geom%fieldset_to_c0(bump%mpl,bump%nam,fieldset,fld_c0a)

! Get psi/chi/ua/va indices
do iv=1,bump%nam%nv
   if (bump%nam%variables(iv)==bump%nam%wind_zonal) iv_ua = iv
   if (bump%nam%variables(iv)==bump%nam%wind_meridional) iv_va = iv
   if (bump%nam%variables(iv)==bump%nam%wind_streamfunction) iv_psi = iv
   if (bump%nam%variables(iv)==bump%nam%wind_velocity_potential) iv_chi = iv
end do

! Transform psi/chi to u/v adjoint
call bump%wind%psichi_to_uv_ad(bump%mpl,bump%geom,fld_c0a(:,:,iv_ua),fld_c0a(:,:,iv_va), &
 & fld_c0a(:,:,iv_psi),fld_c0a(:,:,iv_chi))

! Fortran array on subset Sc0 to fieldset
call bump%geom%c0_to_fieldset(bump%mpl,bump%nam,fld_c0a,fieldset)

! Probe out
@:probe_out()

end subroutine bump_psichi_to_uv_ad


!----------------------------------------------------------------------
! Subroutine: bump_get_ncmp
!> Get number of components
!----------------------------------------------------------------------
subroutine bump_get_ncmp(bump,iv,ncmp)

implicit none

! Passed variables
class(bump_type),intent(inout) :: bump !< BUMP
integer,intent(in) :: iv               !< Variable index
integer,intent(inout) :: ncmp          !< Number of components

! Set name
@:set_name(bump_get_ncmp)

! Get instance
@:get_instance(bump)

! Probe in
@:probe_in()

write(bump%mpl%info,'(a7,a)') '','Get number of components'
call bump%mpl%flush

! Check variable index
if ((iv<1).or.(iv>bump%nam%nv)) call bump%mpl%abort('${subr}$','variable index out of bounds')

! Copy
if (bump%nam%forced_radii) then
   ncmp = one
else
   ncmp = bump%nam%fit_ncmp(iv)
end if

! Probe out
@:probe_out()

end subroutine bump_get_ncmp

!----------------------------------------------------------------------
<<<<<<< HEAD
! Subroutine: bump_get_parameter_field
!> Get a parameter as field
!----------------------------------------------------------------------
subroutine bump_get_parameter_field(bump,param,icmp,fieldset)
=======
! Subroutine: bump_get_parameter
!> Get parameter
!----------------------------------------------------------------------
subroutine bump_get_parameter(bump,param,icmp,fieldset)
>>>>>>> d84c542e

implicit none

! Passed variables
class(bump_type),intent(inout) :: bump        !< BUMP
character(len=*),intent(in) :: param          !< Parameter
integer,intent(in) :: icmp                    !< Component index
type(fieldset_type),intent(inout) :: fieldset !< Fieldset

! Local variables
integer :: ib,iv
real(kind_real) :: fld_mga(bump%geom%nmga,bump%geom%nl0,bump%nam%nv)

! Set name
@:set_name(bump_get_parameter_field)

! Get instance
@:get_instance(bump)

! Probe in
@:probe_in()

write(bump%mpl%info,'(a7,a,a)') '','Get ',trim(param)
call bump%mpl%flush

! Initialization
fld_mga = bump%mpl%msv%valr

! Get parameter
select case (trim(param))
case  ('norm_m2','norm_m4','norm_kurt','cor_a','cor_rh','cor_rh1','cor_rh2','cor_rhc','cor_rv','loc_coef','loc_a','loc_rh', &
 & 'loc_rh1','loc_rh2','loc_rhc','loc_rv','loc_hyb_coef','loc_hyb_a','loc_hyb_rh','loc_hyb_rh1','loc_hyb_rh2','loc_hyb_rhc', &
<<<<<<< HEAD
 & 'loc_hyb_rv','sta_hyb_coef','nicas_norm','nicas_interp_test','nicas_interp_ref','dirac_vbal','dirac_mom','dirac_diag_cor', &
 & 'dirac_nicas','dirac_nicas_bens')
=======
 & 'loc_hyb_rv','sta_hyb_coef','nicas_norm','dirac_vbal','dirac_mom','dirac_diag_cor','dirac_nicas','dirac_nicas_bens')
>>>>>>> d84c542e
   select case (trim(bump%nam%strategy))
   case ('specific_univariate','specific_multivariate')
      do iv=0,bump%nam%nv
         ! Block index
         ib = bump%bpar%v_to_b(iv)

         ! Copy to field
         if (ib>0) call bump%copy_to_field(param,icmp,ib,fld_mga(:,:,iv))
      end do
   case ('common','common_weighted')
      ! Set common index
      ib = bump%bpar%nbe

      do iv=1,bump%nam%nv
         ! Copy to field
         call bump%copy_to_field(param,icmp,ib,fld_mga(:,:,iv))
      end do
   end select
case default
   do iv=0,bump%nam%nv
      ! Block index
      ib = bump%bpar%v_to_b(iv)

      ! Copy to field
      if (ib>0) call bump%copy_to_field(param,icmp,ib,fld_mga(:,:,iv))
   end do
end select

! Set fieldset metadata
call fieldset%set_metadata(bump%mpl,bump%geom%gmask_mga,bump%nam%variables(1:bump%nam%nv),bump%nam%lev2d)

! Fortran array to fieldset
call fieldset%from_array(bump%mpl,fld_mga)

! Probe out
@:probe_out()

end subroutine bump_get_parameter_field

!----------------------------------------------------------------------
! Subroutine: bump_get_parameter_value
!> Get a parameter as value
!----------------------------------------------------------------------
subroutine bump_get_parameter_value(bump,param,iv,value)

implicit none

! Passed variables
class(bump_type),intent(inout) :: bump !< BUMP
character(len=*),intent(in) :: param   !< Parameter
integer,intent(in) :: iv               !< Variable index
real(kind_real),intent(inout) :: value !< Value

! Local variables
integer :: ib

! Set name
@:set_name(bump_get_parameter_value)

! Get instance
@:get_instance(bump)

! Probe in
@:probe_in()

write(bump%mpl%info,'(a7,a,a)') '','Get ',trim(param)
call bump%mpl%flush

! Check variable index
if ((iv<1).or.(iv>bump%nam%nv)) call bump%mpl%abort('${subr}$','variable index out of bounds')

! Set block index
select case (trim(bump%nam%strategy))
case ('specific_univariate','specific_multivariate')
   ib = bump%bpar%v_to_b(iv)
case ('common','common_weighted')
   ib = bump%bpar%nbe
end select

! Copy
if (bump%nam%forced_radii) then
   select case (trim(param))
   case ('cor_ncmp','loc_ncmp','loc_hyb_ncmp')
      value = one
   case default
      call bump%mpl%abort('${subr}$','wrong parameter')
   end select
else
   select case (trim(param))
   case ('cor_ncmp')
      value = real(bump%hdiag%cor1%blk(0,ib)%ncmp,kind_real)
   case ('loc_ncmp')
      value = real(bump%hdiag%loc1%blk(0,ib)%ncmp,kind_real)
   case ('loc_hyb_ncmp')
      value = real(bump%hdiag%loc2%blk(0,ib)%ncmp,kind_real)
   case default
      call bump%mpl%abort('${subr}$','wrong parameter')
   end select
end if

! Probe out
@:probe_out()

end subroutine bump_get_parameter_value

!----------------------------------------------------------------------
! Subroutine: bump_copy_to_field
!> Copy to field
!----------------------------------------------------------------------
subroutine bump_copy_to_field(bump,param,icmp,ib,fld_mga)

implicit none

! Passed variables
class(bump_type),intent(inout) :: bump                               !< BUMP
character(len=*),intent(in) :: param                                 !< Parameter
integer,intent(in) :: icmp                                           !< Component index
integer,intent(in) :: ib                                             !< Block index
real(kind_real),intent(out) :: fld_mga(bump%geom%nmga,bump%geom%nl0) !< Field

! Local variables
integer :: ie,imga,il0,iv
real(kind_real),allocatable :: real_array(:,:)
logical :: found

! Set name
@:set_name(bump_copy_to_field)

! Get instance
@:get_instance(bump)

! Probe in
@:probe_in()

! Initialization
found = .false.

! Select parameter from geom
select case (trim(param))
case ('lon')
   iv = bump%bpar%b_to_v1(ib)
   if (.not.allocated(bump%geom%lon_c0a)) call bump%mpl%abort('${subr}$',trim(param)//' is not allocated')
   allocate(real_array(bump%geom%nc0a,bump%geom%nl0))
   do il0=1,bump%geom%nl0
      real_array(:,il0) = bump%geom%lon_c0a
   end do
   call bump%geom%copy_c0a_to_mga(bump%mpl,real_array,fld_mga)
   do il0=1,bump%geom%nl0
      do imga=1,bump%geom%nmga
         if (bump%mpl%msv%isnot(fld_mga(imga,il0))) fld_mga(imga,il0) = fld_mga(imga,il0)*rad2deg
      end do
   end do
   deallocate(real_array)
   found = .true.
case ('lat')
   iv = bump%bpar%b_to_v1(ib)
   if (.not.allocated(bump%geom%lat_c0a)) call bump%mpl%abort('${subr}$',trim(param)//' is not allocated')
   allocate(real_array(bump%geom%nc0a,bump%geom%nl0))
   do il0=1,bump%geom%nl0
      real_array(:,il0) = bump%geom%lat_c0a
   end do
   call bump%geom%copy_c0a_to_mga(bump%mpl,real_array,fld_mga)
   do il0=1,bump%geom%nl0
      do imga=1,bump%geom%nmga
         if (bump%mpl%msv%isnot(fld_mga(imga,il0))) fld_mga(imga,il0) = fld_mga(imga,il0)*rad2deg
      end do
   end do
   deallocate(real_array)
   found = .true.
case ('area')
   iv = bump%bpar%b_to_v1(ib)
   if (.not.allocated(bump%geom%area_c0a)) call bump%mpl%abort('${subr}$',trim(param)//' is not allocated')
   allocate(real_array(bump%geom%nc0a,bump%geom%nl0))
   do il0=1,bump%geom%nl0
      real_array(:,il0) = bump%geom%area_c0a
   end do
   call bump%geom%copy_c0a_to_mga(bump%mpl,real_array,fld_mga)
   do il0=1,bump%geom%nl0
      do imga=1,bump%geom%nmga
         if (bump%mpl%msv%isnot(fld_mga(imga,il0))) fld_mga(imga,il0) = fld_mga(imga,il0)*req**2
      end do
   end do
   deallocate(real_array)
   found = .true.
case ('vunit')
   iv = bump%bpar%b_to_v1(ib)
   if (.not.allocated(bump%geom%vunit_c0a)) call bump%mpl%abort('${subr}$',trim(param)//' is not allocated')
   call bump%geom%copy_c0a_to_mga(bump%mpl,bump%geom%vunit_c0a,fld_mga)
   found = .true.
end select

! Select parameter from ens
select case (trim(param))
case ('norm_m2')
   iv = bump%bpar%b_to_v1(ib)
   if (.not.allocated(bump%ens1%norm_m2)) call bump%mpl%abort('${subr}$',trim(param)//' is not allocated')
   call bump%geom%copy_c0a_to_mga(bump%mpl,bump%ens1%norm_m2(:,:,iv),fld_mga)
   found = .true.
case ('norm_m4')
   iv = bump%bpar%b_to_v1(ib)
   if (.not.allocated(bump%ens1%norm_m4)) call bump%mpl%abort('${subr}$',trim(param)//' is not allocated')
   call bump%geom%copy_c0a_to_mga(bump%mpl,bump%ens1%norm_m4(:,:,iv),fld_mga)
   found = .true.
case ('norm_kurt')
   iv = bump%bpar%b_to_v1(ib)
   if (.not.allocated(bump%ens1%norm_kurt)) call bump%mpl%abort('${subr}$',trim(param)//' is not allocated')
   call bump%geom%copy_c0a_to_mga(bump%mpl,bump%ens1%norm_kurt(:,:,iv),fld_mga)
   found = .true.
end select

! Select parameter from vbal
select case (trim(param))
case ('dirac_vbal')
   iv = bump%bpar%b_to_v1(ib)
   if (.not.allocated(bump%vbal%dirac)) call bump%mpl%abort('${subr}$',trim(param)//' is not allocated')
   call bump%geom%copy_c0a_to_mga(bump%mpl,bump%vbal%dirac(:,:,iv),fld_mga)
   found = .true.
end select

! Select parameter from var
select case (trim(param))
case ('stddev')
   iv = bump%bpar%b_to_v1(ib)
   if (.not.allocated(bump%var%m2sqrt)) call bump%mpl%abort('${subr}$',trim(param)//' is not allocated')
   call bump%geom%copy_c0a_to_mga(bump%mpl,bump%var%m2sqrt(:,:,iv),fld_mga)
   found = .true.
case ('var')
   iv = bump%bpar%b_to_v1(ib)
   if (.not.allocated(bump%var%m2)) call bump%mpl%abort('${subr}$',trim(param)//' is not allocated')
   call bump%geom%copy_c0a_to_mga(bump%mpl,bump%var%m2(:,:,iv),fld_mga)
   found = .true.
case ('m4')
   iv = bump%bpar%b_to_v1(ib)
   if (.not.allocated(bump%var%m4)) call bump%mpl%abort('${subr}$',trim(param)//' is not allocated')
   call bump%geom%copy_c0a_to_mga(bump%mpl,bump%var%m4(:,:,iv),fld_mga)
   found = .true.
end select

! Select parameter from mom
select case (trim(param))
case ('dirac_mom')
   iv = bump%bpar%b_to_v1(ib)
   if (.not.allocated(bump%mom1%dirac)) call bump%mpl%abort('${subr}$',trim(param)//' is not allocated')
   call bump%geom%copy_c0a_to_mga(bump%mpl,bump%mom1%dirac(:,:,iv),fld_mga)
   found = .true.
end select

! Select parameter from hdiag
select case (trim(param))
case ('cor_a')
   if (.not.allocated(bump%hdiag%cor1%blk)) call bump%mpl%abort('${subr}$',trim(param)//' is not allocated')
   if (.not.allocated(bump%hdiag%cor1%blk(0,ib)%a_c0a)) call bump%mpl%abort('${subr}$',trim(param)//' is not allocated')
   if (icmp>size(bump%hdiag%cor1%blk(0,ib)%a_c0a,3)) call bump%mpl%abort('${subr}$',trim(param)//' component is too large')
   call bump%geom%copy_c0a_to_mga(bump%mpl,bump%hdiag%cor1%blk(0,ib)%a_c0a(:,:,icmp),fld_mga)
   found = .true.
case ('cor_rh')
   if (bump%nam%forced_radii) then
      iv = bump%bpar%b_to_v1(ib)
      do il0=1,bump%geom%nl0
         fld_mga(:,il0) = bump%nam%rh(il0,iv)*req
      end do
   else
      if (.not.allocated(bump%hdiag%cor1%blk)) call bump%mpl%abort('${subr}$',trim(param)//' is not allocated')
      if (.not.allocated(bump%hdiag%cor1%blk(0,ib)%rh_c0a)) call bump%mpl%abort('${subr}$',trim(param)//' is not allocated')
      if (icmp>size(bump%hdiag%cor1%blk(0,ib)%rh_c0a,3)) call bump%mpl%abort('${subr}$',trim(param)//' component is too large')
      call bump%geom%copy_c0a_to_mga(bump%mpl,bump%hdiag%cor1%blk(0,ib)%rh_c0a(:,:,icmp),fld_mga)
      do il0=1,bump%geom%nl0
         do imga=1,bump%geom%nmga
            if (bump%mpl%msv%isnot(fld_mga(imga,il0))) fld_mga(imga,il0) = fld_mga(imga,il0)*req
         end do
      end do
   end if
   found = .true.
case ('cor_rh1')
   if (.not.allocated(bump%hdiag%cor1%blk)) call bump%mpl%abort('${subr}$',trim(param)//' is not allocated')
   if (.not.allocated(bump%hdiag%cor1%blk(0,ib)%D11_c0a)) call bump%mpl%abort('${subr}$',trim(param)//' is not allocated')
   if (icmp>size(bump%hdiag%cor1%blk(0,ib)%D11_c0a,3)) call bump%mpl%abort('${subr}$',trim(param)//' component is too large')
   call bump%geom%copy_c0a_to_mga(bump%mpl,bump%hdiag%cor1%blk(0,ib)%D11_c0a(:,:,icmp),fld_mga)
   do il0=1,bump%geom%nl0
      do imga=1,bump%geom%nmga
         if (bump%mpl%msv%isnot(fld_mga(imga,il0))) fld_mga(imga,il0) = sqrt(fld_mga(imga,il0))*req
      end do
   end do
   found = .true.
case ('cor_rh2')
   if (.not.allocated(bump%hdiag%cor1%blk)) call bump%mpl%abort('${subr}$',trim(param)//' is not allocated')
   if (.not.allocated(bump%hdiag%cor1%blk(0,ib)%D22_c0a)) call bump%mpl%abort('${subr}$',trim(param)//' is not allocated')
   if (icmp>size(bump%hdiag%cor1%blk(0,ib)%D22_c0a,3)) call bump%mpl%abort('${subr}$',trim(param)//' component is too large')
   call bump%geom%copy_c0a_to_mga(bump%mpl,bump%hdiag%cor1%blk(0,ib)%D22_c0a(:,:,icmp),fld_mga)
   do il0=1,bump%geom%nl0
      do imga=1,bump%geom%nmga
         if (bump%mpl%msv%isnot(fld_mga(imga,il0))) fld_mga(imga,il0) = sqrt(fld_mga(imga,il0))*req
      end do
   end do
   found = .true.
case ('cor_rhc')
   if (.not.allocated(bump%hdiag%cor1%blk)) call bump%mpl%abort('${subr}$',trim(param)//' is not allocated')
   if (.not.allocated(bump%hdiag%cor1%blk(0,ib)%D12_c0a)) call bump%mpl%abort('${subr}$',trim(param)//' is not allocated')
   if (icmp>size(bump%hdiag%cor1%blk(0,ib)%D12_c0a,3)) call bump%mpl%abort('${subr}$',trim(param)//' component is too large')
   call bump%geom%copy_c0a_to_mga(bump%mpl,bump%hdiag%cor1%blk(0,ib)%D12_c0a(:,:,icmp),fld_mga)
   found = .true.
case ('cor_rv')
   if (bump%nam%forced_radii) then
      iv = bump%bpar%b_to_v1(ib)
      do il0=1,bump%geom%nl0
         fld_mga(:,il0) = bump%nam%rv(il0,iv)
      end do
   else
      if (.not.allocated(bump%hdiag%cor1%blk)) call bump%mpl%abort('${subr}$',trim(param)//' is not allocated')
      if (.not.allocated(bump%hdiag%cor1%blk(0,ib)%rv_c0a)) call bump%mpl%abort('${subr}$',trim(param)//' is not allocated')
      if (icmp>size(bump%hdiag%cor1%blk(0,ib)%rv_c0a,3)) call bump%mpl%abort('${subr}$',trim(param)//' component is too large')
      call bump%geom%copy_c0a_to_mga(bump%mpl,bump%hdiag%cor1%blk(0,ib)%rv_c0a(:,:,icmp),fld_mga)
   end if
   found = .true.
case ('loc_coef')
   if (.not.allocated(bump%hdiag%loc1%blk)) call bump%mpl%abort('${subr}$',trim(param)//' is not allocated')
   if (.not.allocated(bump%hdiag%loc1%blk(0,ib)%coef_ens_c0a)) call bump%mpl%abort('${subr}$', &
 & trim(param)//' is not allocated')
   call bump%geom%copy_c0a_to_mga(bump%mpl,bump%hdiag%loc1%blk(0,ib)%coef_ens_c0a,fld_mga)
   found = .true.
case ('loc_a')
   if (.not.allocated(bump%hdiag%loc1%blk)) call bump%mpl%abort('${subr}$',trim(param)//' is not allocated')
   if (.not.allocated(bump%hdiag%loc1%blk(0,ib)%a_c0a)) call bump%mpl%abort('${subr}$',trim(param)//' is not allocated')
   if (icmp>size(bump%hdiag%loc1%blk(0,ib)%a_c0a,3)) call bump%mpl%abort('${subr}$',trim(param)//' component is too large')
   call bump%geom%copy_c0a_to_mga(bump%mpl,bump%hdiag%loc1%blk(0,ib)%a_c0a(:,:,icmp),fld_mga)
   found = .true.
case ('loc_rh')
   if (bump%nam%forced_radii) then
      iv = bump%bpar%b_to_v1(ib)
      do il0=1,bump%geom%nl0
         fld_mga(:,il0) = bump%nam%rh(il0,iv)*req
      end do
   else
      if (.not.allocated(bump%hdiag%loc1%blk)) call bump%mpl%abort('${subr}$',trim(param)//' is not allocated')
      if (.not.allocated(bump%hdiag%loc1%blk(0,ib)%rh_c0a)) call bump%mpl%abort('${subr}$',trim(param)//' is not allocated')
      if (icmp>size(bump%hdiag%loc1%blk(0,ib)%rh_c0a,3)) call bump%mpl%abort('${subr}$',trim(param)//' component is too large')
      call bump%geom%copy_c0a_to_mga(bump%mpl,bump%hdiag%loc1%blk(0,ib)%rh_c0a(:,:,icmp),fld_mga)
      do il0=1,bump%geom%nl0
         do imga=1,bump%geom%nmga
            if (bump%mpl%msv%isnot(fld_mga(imga,il0))) fld_mga(imga,il0) = fld_mga(imga,il0)*req
         end do
      end do
   end if
   found = .true.
case ('loc_rh1')
   if (.not.allocated(bump%hdiag%loc1%blk)) call bump%mpl%abort('${subr}$',trim(param)//' is not allocated')
   if (.not.allocated(bump%hdiag%loc1%blk(0,ib)%D11_c0a)) call bump%mpl%abort('${subr}$',trim(param)//' is not allocated')
   if (icmp>size(bump%hdiag%loc1%blk(0,ib)%D11_c0a,3)) call bump%mpl%abort('${subr}$',trim(param)//' component is too large')
   call bump%geom%copy_c0a_to_mga(bump%mpl,bump%hdiag%loc1%blk(0,ib)%D11_c0a(:,:,icmp),fld_mga)
   do il0=1,bump%geom%nl0
      do imga=1,bump%geom%nmga
         if (bump%mpl%msv%isnot(fld_mga(imga,il0))) fld_mga(imga,il0) = sqrt(fld_mga(imga,il0))*req
      end do
   end do
   found = .true.
case ('loc_rh2')
   if (.not.allocated(bump%hdiag%loc1%blk)) call bump%mpl%abort('${subr}$',trim(param)//' is not allocated')
   if (.not.allocated(bump%hdiag%loc1%blk(0,ib)%D22_c0a)) call bump%mpl%abort('${subr}$',trim(param)//' is not allocated')
   if (icmp>size(bump%hdiag%loc1%blk(0,ib)%D22_c0a,3)) call bump%mpl%abort('${subr}$',trim(param)//' component is too large')
   call bump%geom%copy_c0a_to_mga(bump%mpl,bump%hdiag%loc1%blk(0,ib)%D22_c0a(:,:,icmp),fld_mga)
   do il0=1,bump%geom%nl0
      do imga=1,bump%geom%nmga
         if (bump%mpl%msv%isnot(fld_mga(imga,il0))) fld_mga(imga,il0) = sqrt(fld_mga(imga,il0))*req
      end do
   end do
   found = .true.
case ('loc_rhc')
   if (.not.allocated(bump%hdiag%loc1%blk)) call bump%mpl%abort('${subr}$',trim(param)//' is not allocated')
   if (.not.allocated(bump%hdiag%loc1%blk(0,ib)%D12_c0a)) call bump%mpl%abort('${subr}$',trim(param)//' is not allocated')
   if (icmp>size(bump%hdiag%loc1%blk(0,ib)%D12_c0a,3)) call bump%mpl%abort('${subr}$',trim(param)//' component is too large')
   call bump%geom%copy_c0a_to_mga(bump%mpl,bump%hdiag%loc1%blk(0,ib)%D12_c0a(:,:,icmp),fld_mga)
   found = .true.
case ('loc_rv')
   if (bump%nam%forced_radii) then
      iv = bump%bpar%b_to_v1(ib)
      do il0=1,bump%geom%nl0
         fld_mga(:,il0) = bump%nam%rv(il0,iv)
      end do
   else
      if (.not.allocated(bump%hdiag%loc1%blk)) call bump%mpl%abort('${subr}$',trim(param)//' is not allocated')
      if (.not.allocated(bump%hdiag%loc1%blk(0,ib)%rv_c0a)) call bump%mpl%abort('${subr}$',trim(param)//' is not allocated')
      if (icmp>size(bump%hdiag%loc1%blk(0,ib)%rv_c0a,3)) call bump%mpl%abort('${subr}$',trim(param)//' component is too large')
      call bump%geom%copy_c0a_to_mga(bump%mpl,bump%hdiag%loc1%blk(0,ib)%rv_c0a(:,:,icmp),fld_mga)
   end if
   found = .true.
case ('loc_hyb_coef')
   if (.not.allocated(bump%hdiag%loc2%blk)) call bump%mpl%abort('${subr}$',trim(param)//' is not allocated')
   if (.not.allocated(bump%hdiag%loc2%blk(0,ib)%coef_ens_c0a)) call bump%mpl%abort('${subr}$', &
 & trim(param)//' is not allocated')
   call bump%geom%copy_c0a_to_mga(bump%mpl,bump%hdiag%loc2%blk(0,ib)%coef_ens_c0a,fld_mga)
   found = .true.
case ('loc_hyb_a')
   if (.not.allocated(bump%hdiag%loc2%blk)) call bump%mpl%abort('${subr}$',trim(param)//' is not allocated')
   if (.not.allocated(bump%hdiag%loc2%blk(0,ib)%a_c0a)) call bump%mpl%abort('${subr}$',trim(param)//' is not allocated')
   if (icmp>size(bump%hdiag%loc2%blk(0,ib)%a_c0a,3)) call bump%mpl%abort('${subr}$',trim(param)//' component is too large')
   call bump%geom%copy_c0a_to_mga(bump%mpl,bump%hdiag%loc2%blk(0,ib)%a_c0a(:,:,icmp),fld_mga)
   found = .true.
case ('loc_hyb_rh')
   if (bump%nam%forced_radii) then
      iv = bump%bpar%b_to_v1(ib)
      do il0=1,bump%geom%nl0
         fld_mga(:,il0) = bump%nam%rh(il0,iv)*req
      end do
   else
      if (.not.allocated(bump%hdiag%loc2%blk)) call bump%mpl%abort('${subr}$',trim(param)//' is not allocated')
      if (.not.allocated(bump%hdiag%loc2%blk(0,ib)%rh_c0a)) call bump%mpl%abort('${subr}$',trim(param)//' is not allocated')
      if (icmp>size(bump%hdiag%loc2%blk(0,ib)%rh_c0a,3)) call bump%mpl%abort('${subr}$',trim(param)//' component is too large')
      call bump%geom%copy_c0a_to_mga(bump%mpl,bump%hdiag%loc2%blk(0,ib)%rh_c0a(:,:,icmp),fld_mga)
      do il0=1,bump%geom%nl0
         do imga=1,bump%geom%nmga
            if (bump%mpl%msv%isnot(fld_mga(imga,il0))) fld_mga(imga,il0) = fld_mga(imga,il0)*req
         end do
      end do
   end if
   found = .true.
case ('loc_hyb_rh1')
   if (.not.allocated(bump%hdiag%loc2%blk)) call bump%mpl%abort('${subr}$',trim(param)//' is not allocated')
   if (.not.allocated(bump%hdiag%loc2%blk(0,ib)%D11_c0a)) call bump%mpl%abort('${subr}$',trim(param)//' is not allocated')
   if (icmp>size(bump%hdiag%loc2%blk(0,ib)%D11_c0a,3)) call bump%mpl%abort('${subr}$',trim(param)//' component is too large')
   call bump%geom%copy_c0a_to_mga(bump%mpl,bump%hdiag%loc2%blk(0,ib)%D11_c0a(:,:,icmp),fld_mga)
   do il0=1,bump%geom%nl0
      do imga=1,bump%geom%nmga
         if (bump%mpl%msv%isnot(fld_mga(imga,il0))) fld_mga(imga,il0) = sqrt(fld_mga(imga,il0))*req
      end do
   end do
   found = .true.
case ('loc_hyb_rh2')
   if (.not.allocated(bump%hdiag%loc2%blk)) call bump%mpl%abort('${subr}$',trim(param)//' is not allocated')
   if (.not.allocated(bump%hdiag%loc2%blk(0,ib)%D22_c0a)) call bump%mpl%abort('${subr}$',trim(param)//' is not allocated')
   if (icmp>size(bump%hdiag%loc2%blk(0,ib)%D22_c0a,3)) call bump%mpl%abort('${subr}$',trim(param)//' component is too large')
   call bump%geom%copy_c0a_to_mga(bump%mpl,bump%hdiag%loc2%blk(0,ib)%D22_c0a(:,:,icmp),fld_mga)
   do il0=1,bump%geom%nl0
      do imga=1,bump%geom%nmga
         if (bump%mpl%msv%isnot(fld_mga(imga,il0))) fld_mga(imga,il0) = sqrt(fld_mga(imga,il0))*req
      end do
   end do
   found = .true.
case ('loc_hyb_rhc')
   if (.not.allocated(bump%hdiag%loc2%blk)) call bump%mpl%abort('${subr}$',trim(param)//' is not allocated')
   if (.not.allocated(bump%hdiag%loc2%blk(0,ib)%D12_c0a)) call bump%mpl%abort('${subr}$',trim(param)//' is not allocated')
   if (icmp>size(bump%hdiag%loc2%blk(0,ib)%D12_c0a,3)) call bump%mpl%abort('${subr}$',trim(param)//' component is too large')
   call bump%geom%copy_c0a_to_mga(bump%mpl,bump%hdiag%loc2%blk(0,ib)%D12_c0a(:,:,icmp),fld_mga)
   found = .true.
case ('loc_hyb_rv')
   if (bump%nam%forced_radii) then
      iv = bump%bpar%b_to_v1(ib)
      do il0=1,bump%geom%nl0
         fld_mga(:,il0) = bump%nam%rv(il0,iv)
      end do
   else
      if (.not.allocated(bump%hdiag%loc2%blk)) call bump%mpl%abort('${subr}$',trim(param)//' is not allocated')
      if (.not.allocated(bump%hdiag%loc2%blk(0,ib)%rv_c0a)) call bump%mpl%abort('${subr}$',trim(param)//' is not allocated')
      if (icmp>size(bump%hdiag%loc2%blk(0,ib)%rv_c0a,3)) call bump%mpl%abort('${subr}$',trim(param)//' component is too large')
      call bump%geom%copy_c0a_to_mga(bump%mpl,bump%hdiag%loc2%blk(0,ib)%rv_c0a(:,:,icmp),fld_mga)
   end if
   found = .true.
case ('sta_hyb_coef')
   if (.not.allocated(bump%hdiag%loc2%blk)) call bump%mpl%abort('${subr}$',trim(param)//' is not allocated')
   if (.not.allocated(bump%hdiag%loc2%blk(0,ib)%coef_sta_c0a)) call bump%mpl%abort('${subr}$', &
 & trim(param)//' is not allocated')
   call bump%geom%copy_c0a_to_mga(bump%mpl,bump%hdiag%loc2%blk(0,ib)%coef_sta_c0a,fld_mga)
   found = .true.
case ('dirac_diag_cor')
   iv = bump%bpar%b_to_v1(ib)
   if (.not.allocated(bump%hdiag%cor1%dirac)) call bump%mpl%abort('${subr}$',trim(param)//' is not allocated')
   call bump%geom%copy_c0a_to_mga(bump%mpl,bump%hdiag%cor1%dirac(:,:,iv),fld_mga)
   found = .true.
end select

! Select parameter from ens1u
if (param(1:min(6,len(param)))=='ens1u_') then
   read(param(7:12),'(i6.6)') ie
   if (ie>size(bump%ens1u%mem)) call bump%mpl%abort('${subr}$',trim(param)//' has fewer members')
   iv = bump%bpar%b_to_v1(ib)
   call bump%ens1u%mem(ie)%to_array(bump%mpl,iv,fld_mga)
   found = .true.
end if

! Select parameter from nicas
select case (trim(param))
case ('nicas_norm')
   if (.not.allocated(bump%nicas%blk)) call bump%mpl%abort('${subr}$',trim(param)//' block is not allocated')
   if (.not.allocated(bump%nicas%blk(ib)%cmp)) call bump%mpl%abort('${subr}$',trim(param)//' component is not allocated')
   if (icmp>size(bump%nicas%blk(ib)%cmp)) call bump%mpl%abort('${subr}$',trim(param)//' component is too large')
   if (.not.allocated(bump%nicas%blk(ib)%cmp(icmp)%norm)) call bump%mpl%abort('${subr}$',trim(param)//' is not allocated')
   call bump%geom%copy_c0a_to_mga(bump%mpl,bump%nicas%blk(ib)%cmp(icmp)%norm,fld_mga)
<<<<<<< HEAD
   found = .true.
case ('nicas_interp_test')
   if (.not.allocated(bump%nicas%blk)) call bump%mpl%abort('${subr}$',trim(param)//' block is not allocated')
   if (.not.allocated(bump%nicas%blk(ib)%cmp)) call bump%mpl%abort('${subr}$',trim(param)//' component is not allocated')
   if (icmp>size(bump%nicas%blk(ib)%cmp)) call bump%mpl%abort('${subr}$',trim(param)//' component is too large')
   if (.not.allocated(bump%nicas%blk(ib)%cmp(icmp)%norm)) call bump%mpl%abort('${subr}$',trim(param)//' is not allocated')
   call bump%geom%copy_c0a_to_mga(bump%mpl,bump%nicas%blk(ib)%cmp(icmp)%fld_int,fld_mga)
   found = .true.
case ('nicas_interp_ref')
   if (.not.allocated(bump%nicas%blk)) call bump%mpl%abort('${subr}$',trim(param)//' block is not allocated')
   if (.not.allocated(bump%nicas%blk(ib)%cmp)) call bump%mpl%abort('${subr}$',trim(param)//' component is not allocated')
   if (icmp>size(bump%nicas%blk(ib)%cmp)) call bump%mpl%abort('${subr}$',trim(param)//' component is too large')
   if (.not.allocated(bump%nicas%blk(ib)%cmp(icmp)%norm)) call bump%mpl%abort('${subr}$',trim(param)//' is not allocated')
   call bump%geom%copy_c0a_to_mga(bump%mpl,bump%nicas%blk(ib)%cmp(icmp)%fld_ref,fld_mga)
=======
>>>>>>> d84c542e
   found = .true.
case ('dirac_nicas')
   iv = bump%bpar%b_to_v1(ib)
   if (.not.allocated(bump%nicas%dirac)) call bump%mpl%abort('${subr}$',trim(param)//' is not allocated')
   call bump%geom%copy_c0a_to_mga(bump%mpl,bump%nicas%dirac(:,:,iv),fld_mga)
   found = .true.
case ('dirac_nicas_bens')
   iv = bump%bpar%b_to_v1(ib)
   if (.not.allocated(bump%nicas%dirac_bens)) call bump%mpl%abort('${subr}$',trim(param)//' is not allocated')
   call bump%geom%copy_c0a_to_mga(bump%mpl,bump%nicas%dirac_bens(:,:,iv),fld_mga)
   found = .true.
end select

! Check that parameters was found
if (.not.found) call bump%mpl%abort('${subr}$','parameter '//trim(param)//' not found')

! Probe out
@:probe_out()

end subroutine bump_copy_to_field

!----------------------------------------------------------------------
! Subroutine: bump_test_get_parameter
!> Test get_parameter
!----------------------------------------------------------------------
subroutine bump_test_get_parameter(bump)

implicit none

! Passed variables
class(bump_type),intent(inout) :: bump !< BUMP

! Local variables
type(fieldset_type) :: fieldset

! Set name
@:set_name(bump_test_get_parameter)

! Get instance
@:get_instance(bump)

! Probe in
@:probe_in()

! Create fieldset
call fieldset%init(bump%mpl,bump%geom%afunctionspace_mg,bump%geom%gmask_mga,bump%nam%variables(1:bump%nam%nv),bump%nam%lev2d)

! Get parameter
call bump%get_parameter('norm_m2',1,fieldset)
call bump%get_parameter('norm_m4',1,fieldset)
call bump%get_parameter('norm_kurt',1,fieldset)
if ((bump%nam%new_var.or.bump%nam%update_var).and.(trim(bump%nam%strategy)=='specific_multivariate')) then
   call bump%get_parameter('stddev',1,fieldset)
   call bump%get_parameter('var',1,fieldset)
   call bump%get_parameter('m4',1,fieldset)
end if
call bump%get_parameter('cor_a',1,fieldset)
if (bump%nam%nc4==1) then
   call bump%get_parameter('cor_rh',1,fieldset)
else
   call bump%get_parameter('cor_rh1',1,fieldset)
   call bump%get_parameter('cor_rh2',1,fieldset)
   call bump%get_parameter('cor_rhc',1,fieldset)
end if
call bump%get_parameter('cor_rv',1,fieldset)
call bump%get_parameter('loc_coef',1,fieldset)
call bump%get_parameter('loc_a',1,fieldset)
if (bump%nam%nc4==1) then
   call bump%get_parameter('loc_rh',1,fieldset)
else
   call bump%get_parameter('loc_rh1',1,fieldset)
   call bump%get_parameter('loc_rh2',1,fieldset)
   call bump%get_parameter('loc_rhc',1,fieldset)
end if
call bump%get_parameter('loc_rv',1,fieldset)
call bump%get_parameter('loc_hyb_coef',1,fieldset)
call bump%get_parameter('loc_hyb_a',1,fieldset)
if (bump%nam%nc4==1) then
   call bump%get_parameter('loc_hyb_rh',1,fieldset)
else
   call bump%get_parameter('loc_hyb_rh1',1,fieldset)
   call bump%get_parameter('loc_hyb_rh2',1,fieldset)
   call bump%get_parameter('loc_hyb_rhc',1,fieldset)
end if
call bump%get_parameter('loc_hyb_rv',1,fieldset)
call bump%get_parameter('sta_hyb_coef',1,fieldset)
call bump%get_parameter('nicas_norm',1,fieldset)
call bump%get_parameter('dirac_vbal',1,fieldset)
call bump%get_parameter('dirac_mom',1,fieldset)
call bump%get_parameter('dirac_diag_cor',1,fieldset)
call bump%get_parameter('dirac_nicas',1,fieldset)
call bump%get_parameter('dirac_nicas_bens',1,fieldset)

! Release memory
call fieldset%final()

! Probe out
@:probe_out()

end subroutine bump_test_get_parameter

!----------------------------------------------------------------------
<<<<<<< HEAD
! Subroutine: bump_set_parameter_field
!> Set a parameter as field
!----------------------------------------------------------------------
subroutine bump_set_parameter_field(bump,param,icmp,fieldset)
=======
! Subroutine: bump_set_ncmp
!> Set number of components
!----------------------------------------------------------------------
subroutine bump_set_ncmp(bump,iv,ncmp)

implicit none

! Passed variables
class(bump_type),intent(inout) :: bump !< BUMP
integer,intent(in) :: iv               !< Variable index
integer,intent(in) :: ncmp             !< Number of components

! Local variables
integer :: ib

! Set name
@:set_name(bump_set_ncmp)

! Get instance
@:get_instance(bump)

! Probe in
@:probe_in()

write(bump%mpl%info,'(a7,a)') '','Set number of components'
call bump%mpl%flush

! Check variable index
if ((iv<1).or.(iv>bump%nam%nv)) call bump%mpl%abort('${subr}$','variable index out of bounds')

! Check allocation
if (.not.allocated(bump%cmat%blk)) allocate(bump%cmat%blk(bump%bpar%nbe))
if (.not.allocated(bump%nicas%blk)) allocate(bump%nicas%blk(bump%bpar%nbe))

! Set block index
select case (trim(bump%nam%strategy))
case ('specific_univariate','specific_multivariate')
   ib = bump%bpar%v_to_b(iv)
case ('common','common_weighted')
   ib = bump%bpar%nbe
end select

! Copy
bump%cmat%blk(ib)%ncmp = ncmp
bump%nicas%blk(ib)%ncmp = ncmp

! Probe out
@:probe_out()

end subroutine bump_set_ncmp

!----------------------------------------------------------------------
! Subroutine: bump_set_parameter
!> Set parameter
!----------------------------------------------------------------------
subroutine bump_set_parameter(bump,param,icmp,fieldset)
>>>>>>> d84c542e

implicit none

! Passed variables
class(bump_type),intent(inout) :: bump        !< BUMP
character(len=*),intent(in) :: param          !< Parameter
integer,intent(in) :: icmp                    !< Component index
type(fieldset_type),intent(inout) :: fieldset !< Fieldset

! Local variables
integer :: ib,iv
real(kind_real) :: fld_mga(bump%geom%nmga,bump%geom%nl0,bump%nam%nv)

! Set name
@:set_name(bump_set_parameter_field)

! Get instance
@:get_instance(bump)

! Probe in
@:probe_in()

write(bump%mpl%info,'(a7,a,a)') '','Set ',trim(param)
call bump%mpl%flush

! Set fieldset metadata
call fieldset%set_metadata(bump%mpl,bump%geom%gmask_mga,bump%nam%variables(1:bump%nam%nv),bump%nam%lev2d)

! Fieldset to Fortran array
call fieldset%to_array(bump%mpl,fld_mga)

! Counter
select case (trim(param))
case ('var')
   bump%var%bump_m2_counter = bump%var%bump_m2_counter+1
case ('m4')
   bump%var%bump_m4_counter = bump%var%bump_m4_counter+1
end select

! Fields
select case (trim(param))
case ('coef','a','rh','rh1','rh2','rhc','rv','nicas_norm')
   select case (trim(bump%nam%strategy))
   case ('specific_univariate','specific_multivariate')
      do iv=0,bump%nam%nv
         ! Block index
         ib = bump%bpar%v_to_b(iv)

         ! Copy to field
         if (ib>0) call bump%copy_from_field(param,icmp,ib,fld_mga(:,:,iv))
      end do
   case ('common','common_weighted')
      ! Set common index
      ib = bump%bpar%nbe

      do iv=1,bump%nam%nv
         ! Copy to field
         call bump%copy_from_field(param,icmp,ib,fld_mga(:,:,iv))
      end do
   end select
case default
   do iv=0,bump%nam%nv
      ! Block index
      ib = bump%bpar%v_to_b(iv)

      ! Copy to field
      if (ib>0) call bump%copy_from_field(param,icmp,ib,fld_mga(:,:,iv))
   end do
end select

! Probe out
@:probe_out()

end subroutine bump_set_parameter_field

!----------------------------------------------------------------------
! Subroutine: bump_set_parameter_value
!> Set a parameter as value
!----------------------------------------------------------------------
subroutine bump_set_parameter_value(bump,param,iv,value)

implicit none

! Passed variables
class(bump_type),intent(inout) :: bump  !< BUMP
character(len=*),intent(in) :: param    !< Parameter
integer,intent(in) :: iv                !< Variable index
real(kind_real),intent(in) :: value     !< Value

! Local variables
integer :: ib

! Set name
@:set_name(bump_set_parameter_value)

! Get instance
@:get_instance(bump)

! Probe in
@:probe_in()

write(bump%mpl%info,'(a7,a,a)') '','Set ',trim(param)
call bump%mpl%flush

! Check variable index
if ((iv<1).or.(iv>bump%nam%nv)) call bump%mpl%abort('${subr}$','variable index out of bounds')

! Check allocation / parameter existence
select case (trim(param))
case ('ncmp')
   if (.not.allocated(bump%cmat%blk)) allocate(bump%cmat%blk(bump%bpar%nbe))
   if (.not.allocated(bump%nicas%blk)) allocate(bump%nicas%blk(bump%bpar%nbe))
end select

! Set block index
select case (trim(bump%nam%strategy))
case ('specific_univariate','specific_multivariate')
   ib = bump%bpar%v_to_b(iv)
case ('common','common_weighted')
   ib = bump%bpar%nbe
end select

! Copy
select case (trim(param))
case ('ncmp')
   bump%cmat%blk(ib)%ncmp = int(value)
   bump%nicas%blk(ib)%ncmp = int(value)
case default
   call bump%mpl%abort('${subr}$','wrong parameter')
end select

! Probe out
@:probe_out()

end subroutine bump_set_parameter_value

!----------------------------------------------------------------------
! Subroutine: bump_copy_from_field
!> Copy from field
!----------------------------------------------------------------------
subroutine bump_copy_from_field(bump,param,icmp,ib,fld_mga)

implicit none

! Passed variables
class(bump_type),intent(inout) :: bump                              !< BUMP
character(len=*),intent(in) :: param                                !< Parameter
integer,intent(in) :: icmp                                          !< Component index
integer,intent(in) :: ib                                            !< Block index
real(kind_real),intent(in) :: fld_mga(bump%geom%nmga,bump%geom%nl0) !< Field

! Local variables
integer :: ic0a,il0,iv,jb
real(kind_real) :: fld_c0a(bump%geom%nc0a,bump%geom%nl0)
logical :: found

! Set name
@:set_name(bump_copy_from_field)

! Get instance
@:get_instance(bump)

! Probe in
@:probe_in()

! Initialization
found = .false.

! Check allocation / parameter existence
select case (trim(param))
case ('stddev','var','m4')
case ('coef','a','rh','rh1','rh2','rhc','rv')
   if (.not.allocated(bump%cmat%blk)) allocate(bump%cmat%blk(bump%bpar%nbe))
case ('nicas_norm')
   if (.not.allocated(bump%nicas%blk)) then
      ! Not allocated yet: allocate and set the number of components to one
      allocate(bump%nicas%blk(bump%bpar%nbe))
      do jb=1,bump%bpar%nbe
         if (bump%bpar%nicas_block(ib)) bump%nicas%blk(jb)%ncmp = 1
      end do
   end if
   if (bump%bpar%nicas_block(ib).and.(.not.allocated(bump%nicas%blk(ib)%cmp))) &
 & allocate(bump%nicas%blk(ib)%cmp(bump%nicas%blk(ib)%ncmp))
case default
   call bump%mpl%abort('${subr}$','parameter '//trim(param)//' not yet implemented, available input parameters are:'// &
 & 'stddev, var, m4, coef, a, rh, rh1, rh2, rhc, rv, nicas_norm')
end select

! Select parameter from var
select case (trim(param))
case ('stddev')
   if (.not.allocated(bump%var%m2sqrt)) allocate(bump%var%m2sqrt(bump%geom%nc0a,bump%geom%nl0,bump%nam%nv))
   iv = bump%bpar%b_to_v1(ib)
   call bump%geom%copy_mga_to_c0a(bump%mpl,fld_mga,bump%var%m2sqrt(:,:,iv))
   found = .true.
case ('var')
   if (.not.allocated(bump%var%bump_m2)) then
      allocate(bump%var%bump_m2(bump%geom%nc0a,bump%geom%nl0,bump%nam%nv))
      bump%var%bump_m2 = zero
   end if
   iv = bump%bpar%b_to_v1(ib)
   call bump%geom%copy_mga_to_c0a(bump%mpl,fld_mga,fld_c0a)
   bump%var%bump_m2(:,:,iv) = bump%var%bump_m2(:,:,iv)+fld_c0a
   found = .true.
case ('m4')
   if (.not.allocated(bump%var%bump_m4)) then
      allocate(bump%var%bump_m4(bump%geom%nc0a,bump%geom%nl0,bump%nam%nv))
      bump%var%bump_m4 = zero
   end if
   iv = bump%bpar%b_to_v1(ib)
   call bump%geom%copy_mga_to_c0a(bump%mpl,fld_mga,fld_c0a)
   bump%var%bump_m4(:,:,iv) = bump%var%bump_m4(:,:,iv)+fld_c0a
   found = .true.
end select

! Select parameter from cmat
select case (trim(param))
case ('coef')
   if (.not.allocated(bump%cmat%blk(ib)%bump_coef_ens)) allocate(bump%cmat%blk(ib)%bump_coef_ens(bump%geom%nc0a,bump%geom%nl0))
   call bump%geom%copy_mga_to_c0a(bump%mpl,fld_mga,bump%cmat%blk(ib)%bump_coef_ens)
   found = .true.
case ('a')
   if (.not.allocated(bump%cmat%blk(ib)%bump_a)) allocate(bump%cmat%blk(ib)%bump_a(bump%geom%nc0a,bump%geom%nl0, &
 & bump%cmat%blk(ib)%ncmp))
   call bump%geom%copy_mga_to_c0a(bump%mpl,fld_mga,bump%cmat%blk(ib)%bump_a(:,:,icmp))
   found = .true.
case ('rh')
   if (.not.allocated(bump%cmat%blk(ib)%bump_rh)) allocate(bump%cmat%blk(ib)%bump_rh(bump%geom%nc0a,bump%geom%nl0, &
 & bump%cmat%blk(ib)%ncmp))
   call bump%geom%copy_mga_to_c0a(bump%mpl,fld_mga,bump%cmat%blk(ib)%bump_rh(:,:,icmp))
   do il0=1,bump%geom%nl0
      do ic0a=1,bump%geom%nc0a
         if (bump%mpl%msv%isnot(bump%cmat%blk(ib)%bump_rh(ic0a,il0,icmp))) &
 & bump%cmat%blk(ib)%bump_rh(ic0a,il0,icmp) = bump%cmat%blk(ib)%bump_rh(ic0a,il0,icmp)/req
      end do
   end do
   found = .true.
case ('rh1')
   if (.not.allocated(bump%cmat%blk(ib)%bump_D11)) allocate(bump%cmat%blk(ib)%bump_D11(bump%geom%nc0a,bump%geom%nl0, &
 & bump%cmat%blk(ib)%ncmp))
   call bump%geom%copy_mga_to_c0a(bump%mpl,fld_mga,bump%cmat%blk(ib)%bump_D11(:,:,icmp))
   do il0=1,bump%geom%nl0
      do ic0a=1,bump%geom%nc0a
         if (bump%mpl%msv%isnot(bump%cmat%blk(ib)%bump_D11(ic0a,il0,icmp))) &
 & bump%cmat%blk(ib)%bump_D11(ic0a,il0,icmp) = (bump%cmat%blk(ib)%bump_D11(ic0a,il0,icmp)/req)**2
      end do
   end do
   found = .true.
case ('rh2')
   if (.not.allocated(bump%cmat%blk(ib)%bump_D22)) allocate(bump%cmat%blk(ib)%bump_D22(bump%geom%nc0a,bump%geom%nl0, &
 & bump%cmat%blk(ib)%ncmp))
   call bump%geom%copy_mga_to_c0a(bump%mpl,fld_mga,bump%cmat%blk(ib)%bump_D22(:,:,icmp))
   do il0=1,bump%geom%nl0
      do ic0a=1,bump%geom%nc0a
         if (bump%mpl%msv%isnot(bump%cmat%blk(ib)%bump_D22(ic0a,il0,icmp))) &
 & bump%cmat%blk(ib)%bump_D22(ic0a,il0,icmp) = (bump%cmat%blk(ib)%bump_D22(ic0a,il0,icmp)/req)**2
      end do
   end do
   found = .true.
case ('rhc')
   if (.not.allocated(bump%cmat%blk(ib)%bump_D12)) allocate(bump%cmat%blk(ib)%bump_D12(bump%geom%nc0a,bump%geom%nl0, &
 & bump%cmat%blk(ib)%ncmp))
   call bump%geom%copy_mga_to_c0a(bump%mpl,fld_mga,bump%cmat%blk(ib)%bump_D12(:,:,icmp))
   found = .true.
case ('rv')
   if (.not.allocated(bump%cmat%blk(ib)%bump_rv)) allocate(bump%cmat%blk(ib)%bump_rv(bump%geom%nc0a,bump%geom%nl0, &
 & bump%cmat%blk(ib)%ncmp))
   call bump%geom%copy_mga_to_c0a(bump%mpl,fld_mga,bump%cmat%blk(ib)%bump_rv(:,:,icmp))
   found = .true.
end select

! Select parameter from nicas
select case (trim(param))
case ('nicas_norm')
   if (icmp>size(bump%nicas%blk(ib)%cmp)) call bump%mpl%abort('${subr}$','component index is too large')
   if (.not.allocated(bump%nicas%blk(ib)%cmp(icmp)%norm)) allocate(bump%nicas%blk(ib)%cmp(icmp)%norm(bump%geom%nc0a,bump%geom%nl0))
   call bump%geom%copy_mga_to_c0a(bump%mpl,fld_mga,bump%nicas%blk(ib)%cmp(icmp)%norm)
   found = .true.
end select

! Check that parameters was found
if (.not.found) call bump%mpl%abort('${subr}$','parameter '//trim(param)//' not found')

! Probe out
@:probe_out()

end subroutine bump_copy_from_field

!----------------------------------------------------------------------
! Subroutine: bump_test_set_parameter
!> Test set_parameter
!----------------------------------------------------------------------
subroutine bump_test_set_parameter(bump)

implicit none

! Passed variables
class(bump_type),intent(inout) :: bump !< BUMP

! Local variables
integer :: ic0a,il0,iv
real(kind_real) :: fld_min,fld_max
real(kind_real) :: fld_c0a(bump%geom%nc0a,bump%geom%nl0,bump%nam%nv)
type(fieldset_type) :: fieldset,fieldset_sym,fieldset_req,fieldset_vert

! Set name
@:set_name(bump_test_set_parameter)

! Get instance
@:get_instance(bump)

! Probe in
@:probe_in()

! Initialization
do iv=1,bump%nam%nv
   do il0=1,bump%geom%nl0
      do ic0a=1,bump%geom%nc0a
         fld_c0a(ic0a,il0,iv) = abs(real(fletcher32((/bump%geom%lon_c0a(ic0a),bump%geom%lat_c0a(ic0a),real(iv,kind_real), &
 & real(il0,kind_real)/)),kind_real))
      end do
   end do
end do
fld_min = zss_minval(fld_c0a)
fld_max = zss_maxval(fld_c0a)
call bump%mpl%f_comm%allreduce(fld_min,fckit_mpi_min())
call bump%mpl%f_comm%allreduce(fld_max,fckit_mpi_max())
fld_c0a = fld_c0a/abs(fld_max-fld_min)

! Create fieldset
call fieldset%init(bump%mpl,bump%geom%afunctionspace_mg,bump%geom%gmask_mga,bump%nam%variables(1:bump%nam%nv),bump%nam%lev2d)
call fieldset_sym%init(bump%mpl,bump%geom%afunctionspace_mg,bump%geom%gmask_mga,bump%nam%variables(1:bump%nam%nv),bump%nam%lev2d)
call fieldset_req%init(bump%mpl,bump%geom%afunctionspace_mg,bump%geom%gmask_mga,bump%nam%variables(1:bump%nam%nv),bump%nam%lev2d)
call fieldset_vert%init(bump%mpl,bump%geom%afunctionspace_mg,bump%geom%gmask_mga,bump%nam%variables(1:bump%nam%nv),bump%nam%lev2d)

! Fortran array on subset Sc0 to fieldset
call bump%geom%c0_to_fieldset(bump%mpl,bump%nam,fld_c0a,fieldset)
call bump%geom%c0_to_fieldset(bump%mpl,bump%nam,fld_c0a-half,fieldset_sym)
call bump%geom%c0_to_fieldset(bump%mpl,bump%nam,fld_c0a*req,fieldset_req)
call bump%geom%c0_to_fieldset(bump%mpl,bump%nam,(one+fld_c0a)*(maxval(bump%geom%vunitavg)-minval(bump%geom%vunitavg)),fieldset_vert)

! Set parameters
do iv=1,bump%nam%nv
<<<<<<< HEAD
   call bump%set_parameter('ncmp',iv,one)
=======
   call bump%set_ncmp(iv,1)
>>>>>>> d84c542e
end do
if (trim(bump%nam%strategy)=='specific_univariate') then
   call bump%set_parameter('stddev',1,fieldset)
   call bump%set_parameter('var',1,fieldset)
   call bump%set_parameter('m4',1,fieldset)
end if
call bump%set_parameter('coef',1,fieldset)
if (bump%nam%nc4==1) then
  call bump%set_parameter('rh',1,fieldset_req)
else
  call bump%set_parameter('rh1',1,fieldset_req)
  call bump%set_parameter('rh2',1,fieldset_req)
  call bump%set_parameter('rhc',1,fieldset)
end if
call bump%set_parameter('rv',1,fieldset_vert)
call bump%set_parameter('nicas_norm',1,fieldset)

! Release memory
call fieldset%final()
call fieldset_sym%final()
call fieldset_req%final()
call fieldset_vert%final()

! Probe out
@:probe_out()

end subroutine bump_test_set_parameter

!----------------------------------------------------------------------
! Subroutine: bump_test_apply_interfaces
!> Test BUMP apply interfaces
!----------------------------------------------------------------------
subroutine bump_test_apply_interfaces(bump)

implicit none

! Passed variables
class(bump_type),intent(inout) :: bump !< BUMP

! Local variables
integer :: n
real(kind_real),allocatable :: fld_c0a(:,:,:),pcv(:)
type(fieldset_type) :: fieldset

! Set name
@:set_name(bump_test_apply_interfaces)

! Get instance
@:get_instance(bump)

! Probe in
@:probe_in()

! Test apply_vbal
if (bump%nam%check_apply_vbal) then
   write(bump%mpl%info,'(a7,a)') '','Test apply_vbal'
   call bump%mpl%flush

   ! Allocation
   allocate(fld_c0a(bump%geom%nc0a,bump%geom%nl0,bump%nam%nv))

   ! Initialization
   call bump%rng%rand(zero,one,fld_c0a)

   ! Create fieldset
   call fieldset%init(bump%mpl,bump%geom%afunctionspace_mg,bump%geom%gmask_mga,bump%nam%variables(1:bump%nam%nv),bump%nam%lev2d)

   ! Fortran array on subset Sc0 to fieldset
   call bump%geom%c0_to_fieldset(bump%mpl,bump%nam,fld_c0a,fieldset)

   ! Calls
   call bump%apply_vbal(fieldset)
   call bump%apply_vbal_inv(fieldset)
   call bump%apply_vbal_ad(fieldset)
   call bump%apply_vbal_inv_ad(fieldset)

   ! Release memory
   deallocate(fld_c0a)
   call fieldset%final()
end if

! Test apply_stddev
if (bump%nam%check_apply_stddev) then
   write(bump%mpl%info,'(a7,a)') '','Test apply_stddev'
   call bump%mpl%flush

   ! Allocation
   allocate(fld_c0a(bump%geom%nc0a,bump%geom%nl0,bump%nam%nv))

   ! Initialization
   call bump%rng%rand(zero,one,fld_c0a)

   ! Create fieldset
   call fieldset%init(bump%mpl,bump%geom%afunctionspace_mg,bump%geom%gmask_mga,bump%nam%variables(1:bump%nam%nv),bump%nam%lev2d)

   ! Fortran array on subset Sc0 to fieldset
   call bump%geom%c0_to_fieldset(bump%mpl,bump%nam,fld_c0a,fieldset)

   ! Calls
   call bump%apply_stddev(fieldset)
   call bump%apply_stddev_inv(fieldset)

   ! Release memory
   deallocate(fld_c0a)
   call fieldset%final()
end if

! Test apply_nicas
if (bump%nam%check_apply_nicas) then
   write(bump%mpl%info,'(a7,a)') '','Test apply_nicas'
   call bump%mpl%flush

   ! Get control variable size
   call bump%get_cv_size(n)

   ! Allocation
   allocate(fld_c0a(bump%geom%nc0a,bump%geom%nl0,bump%nam%nv))
   allocate(pcv(n))

   ! Initialization
   call bump%rng%rand(zero,one,fld_c0a)

   ! Create fieldset
   call fieldset%init(bump%mpl,bump%geom%afunctionspace_mg,bump%geom%gmask_mga,bump%nam%variables(1:bump%nam%nv),bump%nam%lev2d)

   ! Fortran array on subset Sc0 to fieldset
   call bump%geom%c0_to_fieldset(bump%mpl,bump%nam,fld_c0a,fieldset)

   ! Calls
   call bump%apply_nicas(fieldset)
   call bump%apply_nicas_sqrt(pcv,fieldset)
   call bump%apply_nicas_sqrt_ad(fieldset,pcv)
   call bump%randomize(fieldset)

   ! Release memory
   deallocate(fld_c0a)
   deallocate(pcv)
   call fieldset%final()
end if

! Probe out
@:probe_out()

end subroutine bump_test_apply_interfaces

!----------------------------------------------------------------------
! Subroutine: bump_partial_dealloc
!> Release memory (partial)
!----------------------------------------------------------------------
subroutine bump_partial_dealloc(bump)

implicit none

! Passed variables
class(bump_type),intent(inout) :: bump !< BUMP

! Set name
@:set_name(bump_partial_dealloc)

! Get instance
@:get_instance(bump)

! Probe in
@:probe_in()

! Release memory
call bump%cmat%partial_dealloc
call bump%ens1%partial_dealloc
call bump%ens1u%partial_dealloc
call bump%ens2%partial_dealloc
call bump%geom%partial_dealloc
call bump%hdiag%partial_dealloc
call bump%mom1%partial_dealloc
call bump%mom2%partial_dealloc
call bump%nicas%partial_dealloc
call bump%samp%dealloc
call bump%var%partial_dealloc
call bump%vbal%partial_dealloc

! Probe out
@:probe_out()

end subroutine bump_partial_dealloc

!----------------------------------------------------------------------
! Subroutine: bump_dealloc
!> Release memory (full)
!----------------------------------------------------------------------
subroutine bump_dealloc(bump)

implicit none

! Passed variables
class(bump_type),intent(inout) :: bump !< BUMP

! Set name
@:set_name(bump_dealloc)

! Get instance
@:get_instance(bump)

! Execution stats
@:execution_stats()

! Number of open NetCDF files
write(bump%mpl%info,'(a)') '-------------------------------------------------------------------'
call bump%mpl%flush
write(bump%mpl%info,'(a)') '--- NetCDF I/O report'
call bump%mpl%flush
call registry%report(bump%mpl)

! Release memory
call bump%bpar%dealloc
call bump%cmat%dealloc
call bump%ens1%dealloc
call bump%ens1u%dealloc
call bump%ens2%dealloc
call bump%geom%dealloc
call bump%hdiag%dealloc
call bump%mom1%dealloc
call bump%mom2%dealloc
call bump%nicas%dealloc
call bump%samp%dealloc
call bump%var%dealloc
call bump%vbal%dealloc

! Execution stats
@:execution_stats()

! Release probe instance
@:probe_dealloc()

end subroutine bump_dealloc

!----------------------------------------------------------------------
! Subroutine: bump_dummy_final
!> Dummy finalization
!----------------------------------------------------------------------
subroutine bump_dummy_final(bump)

implicit none

! Passed variables
type(bump_type),intent(inout) :: bump !< BUMP

! Set name
@:set_name(bump_dummy_final)

! Get instance
@:get_instance(bump)

! Probe in
@:probe_in()

! Dummy action to avoid compiler warning
bump%dummy_logical = .false.

! Probe out
@:probe_out()

end subroutine bump_dummy_final

end module type_bump<|MERGE_RESOLUTION|>--- conflicted
+++ resolved
@@ -84,23 +84,12 @@
    procedure :: randomize => bump_randomize
    procedure :: psichi_to_uv => bump_psichi_to_uv
    procedure :: psichi_to_uv_ad => bump_psichi_to_uv_ad
-<<<<<<< HEAD
-   procedure :: bump_get_parameter_field
-   procedure :: bump_get_parameter_value
-   generic :: get_parameter => bump_get_parameter_field,bump_get_parameter_value
-   procedure :: copy_to_field => bump_copy_to_field
-   procedure :: test_get_parameter => bump_test_get_parameter
-   procedure :: bump_set_parameter_field
-   procedure :: bump_set_parameter_value
-   generic :: set_parameter => bump_set_parameter_field,bump_set_parameter_value
-=======
    procedure :: get_ncmp => bump_get_ncmp
    procedure :: get_parameter => bump_get_parameter
    procedure :: copy_to_field => bump_copy_to_field
    procedure :: test_get_parameter => bump_test_get_parameter
    procedure :: set_ncmp => bump_set_ncmp
    procedure :: set_parameter => bump_set_parameter
->>>>>>> d84c542e
    procedure :: copy_from_field => bump_copy_from_field
    procedure :: test_set_parameter => bump_test_set_parameter
    procedure :: test_apply_interfaces => bump_test_apply_interfaces
@@ -1432,7 +1421,6 @@
 
 end subroutine bump_psichi_to_uv_ad
 
-
 !----------------------------------------------------------------------
 ! Subroutine: bump_get_ncmp
 !> Get number of components
@@ -1474,17 +1462,10 @@
 end subroutine bump_get_ncmp
 
 !----------------------------------------------------------------------
-<<<<<<< HEAD
-! Subroutine: bump_get_parameter_field
-!> Get a parameter as field
-!----------------------------------------------------------------------
-subroutine bump_get_parameter_field(bump,param,icmp,fieldset)
-=======
 ! Subroutine: bump_get_parameter
 !> Get parameter
 !----------------------------------------------------------------------
 subroutine bump_get_parameter(bump,param,icmp,fieldset)
->>>>>>> d84c542e
 
 implicit none
 
@@ -1499,7 +1480,7 @@
 real(kind_real) :: fld_mga(bump%geom%nmga,bump%geom%nl0,bump%nam%nv)
 
 ! Set name
-@:set_name(bump_get_parameter_field)
+@:set_name(bump_get_parameter)
 
 ! Get instance
 @:get_instance(bump)
@@ -1517,12 +1498,7 @@
 select case (trim(param))
 case  ('norm_m2','norm_m4','norm_kurt','cor_a','cor_rh','cor_rh1','cor_rh2','cor_rhc','cor_rv','loc_coef','loc_a','loc_rh', &
  & 'loc_rh1','loc_rh2','loc_rhc','loc_rv','loc_hyb_coef','loc_hyb_a','loc_hyb_rh','loc_hyb_rh1','loc_hyb_rh2','loc_hyb_rhc', &
-<<<<<<< HEAD
- & 'loc_hyb_rv','sta_hyb_coef','nicas_norm','nicas_interp_test','nicas_interp_ref','dirac_vbal','dirac_mom','dirac_diag_cor', &
- & 'dirac_nicas','dirac_nicas_bens')
-=======
  & 'loc_hyb_rv','sta_hyb_coef','nicas_norm','dirac_vbal','dirac_mom','dirac_diag_cor','dirac_nicas','dirac_nicas_bens')
->>>>>>> d84c542e
    select case (trim(bump%nam%strategy))
    case ('specific_univariate','specific_multivariate')
       do iv=0,bump%nam%nv
@@ -1560,73 +1536,7 @@
 ! Probe out
 @:probe_out()
 
-end subroutine bump_get_parameter_field
-
-!----------------------------------------------------------------------
-! Subroutine: bump_get_parameter_value
-!> Get a parameter as value
-!----------------------------------------------------------------------
-subroutine bump_get_parameter_value(bump,param,iv,value)
-
-implicit none
-
-! Passed variables
-class(bump_type),intent(inout) :: bump !< BUMP
-character(len=*),intent(in) :: param   !< Parameter
-integer,intent(in) :: iv               !< Variable index
-real(kind_real),intent(inout) :: value !< Value
-
-! Local variables
-integer :: ib
-
-! Set name
-@:set_name(bump_get_parameter_value)
-
-! Get instance
-@:get_instance(bump)
-
-! Probe in
-@:probe_in()
-
-write(bump%mpl%info,'(a7,a,a)') '','Get ',trim(param)
-call bump%mpl%flush
-
-! Check variable index
-if ((iv<1).or.(iv>bump%nam%nv)) call bump%mpl%abort('${subr}$','variable index out of bounds')
-
-! Set block index
-select case (trim(bump%nam%strategy))
-case ('specific_univariate','specific_multivariate')
-   ib = bump%bpar%v_to_b(iv)
-case ('common','common_weighted')
-   ib = bump%bpar%nbe
-end select
-
-! Copy
-if (bump%nam%forced_radii) then
-   select case (trim(param))
-   case ('cor_ncmp','loc_ncmp','loc_hyb_ncmp')
-      value = one
-   case default
-      call bump%mpl%abort('${subr}$','wrong parameter')
-   end select
-else
-   select case (trim(param))
-   case ('cor_ncmp')
-      value = real(bump%hdiag%cor1%blk(0,ib)%ncmp,kind_real)
-   case ('loc_ncmp')
-      value = real(bump%hdiag%loc1%blk(0,ib)%ncmp,kind_real)
-   case ('loc_hyb_ncmp')
-      value = real(bump%hdiag%loc2%blk(0,ib)%ncmp,kind_real)
-   case default
-      call bump%mpl%abort('${subr}$','wrong parameter')
-   end select
-end if
-
-! Probe out
-@:probe_out()
-
-end subroutine bump_get_parameter_value
+end subroutine bump_get_parameter
 
 !----------------------------------------------------------------------
 ! Subroutine: bump_copy_to_field
@@ -2009,7 +1919,6 @@
    if (icmp>size(bump%nicas%blk(ib)%cmp)) call bump%mpl%abort('${subr}$',trim(param)//' component is too large')
    if (.not.allocated(bump%nicas%blk(ib)%cmp(icmp)%norm)) call bump%mpl%abort('${subr}$',trim(param)//' is not allocated')
    call bump%geom%copy_c0a_to_mga(bump%mpl,bump%nicas%blk(ib)%cmp(icmp)%norm,fld_mga)
-<<<<<<< HEAD
    found = .true.
 case ('nicas_interp_test')
    if (.not.allocated(bump%nicas%blk)) call bump%mpl%abort('${subr}$',trim(param)//' block is not allocated')
@@ -2024,8 +1933,6 @@
    if (icmp>size(bump%nicas%blk(ib)%cmp)) call bump%mpl%abort('${subr}$',trim(param)//' component is too large')
    if (.not.allocated(bump%nicas%blk(ib)%cmp(icmp)%norm)) call bump%mpl%abort('${subr}$',trim(param)//' is not allocated')
    call bump%geom%copy_c0a_to_mga(bump%mpl,bump%nicas%blk(ib)%cmp(icmp)%fld_ref,fld_mga)
-=======
->>>>>>> d84c542e
    found = .true.
 case ('dirac_nicas')
    iv = bump%bpar%b_to_v1(ib)
@@ -2128,12 +2035,6 @@
 end subroutine bump_test_get_parameter
 
 !----------------------------------------------------------------------
-<<<<<<< HEAD
-! Subroutine: bump_set_parameter_field
-!> Set a parameter as field
-!----------------------------------------------------------------------
-subroutine bump_set_parameter_field(bump,param,icmp,fieldset)
-=======
 ! Subroutine: bump_set_ncmp
 !> Set number of components
 !----------------------------------------------------------------------
@@ -2190,7 +2091,6 @@
 !> Set parameter
 !----------------------------------------------------------------------
 subroutine bump_set_parameter(bump,param,icmp,fieldset)
->>>>>>> d84c542e
 
 implicit none
 
@@ -2205,7 +2105,7 @@
 real(kind_real) :: fld_mga(bump%geom%nmga,bump%geom%nl0,bump%nam%nv)
 
 ! Set name
-@:set_name(bump_set_parameter_field)
+@:set_name(bump_set_parameter)
 
 ! Get instance
 @:get_instance(bump)
@@ -2264,68 +2164,7 @@
 ! Probe out
 @:probe_out()
 
-end subroutine bump_set_parameter_field
-
-!----------------------------------------------------------------------
-! Subroutine: bump_set_parameter_value
-!> Set a parameter as value
-!----------------------------------------------------------------------
-subroutine bump_set_parameter_value(bump,param,iv,value)
-
-implicit none
-
-! Passed variables
-class(bump_type),intent(inout) :: bump  !< BUMP
-character(len=*),intent(in) :: param    !< Parameter
-integer,intent(in) :: iv                !< Variable index
-real(kind_real),intent(in) :: value     !< Value
-
-! Local variables
-integer :: ib
-
-! Set name
-@:set_name(bump_set_parameter_value)
-
-! Get instance
-@:get_instance(bump)
-
-! Probe in
-@:probe_in()
-
-write(bump%mpl%info,'(a7,a,a)') '','Set ',trim(param)
-call bump%mpl%flush
-
-! Check variable index
-if ((iv<1).or.(iv>bump%nam%nv)) call bump%mpl%abort('${subr}$','variable index out of bounds')
-
-! Check allocation / parameter existence
-select case (trim(param))
-case ('ncmp')
-   if (.not.allocated(bump%cmat%blk)) allocate(bump%cmat%blk(bump%bpar%nbe))
-   if (.not.allocated(bump%nicas%blk)) allocate(bump%nicas%blk(bump%bpar%nbe))
-end select
-
-! Set block index
-select case (trim(bump%nam%strategy))
-case ('specific_univariate','specific_multivariate')
-   ib = bump%bpar%v_to_b(iv)
-case ('common','common_weighted')
-   ib = bump%bpar%nbe
-end select
-
-! Copy
-select case (trim(param))
-case ('ncmp')
-   bump%cmat%blk(ib)%ncmp = int(value)
-   bump%nicas%blk(ib)%ncmp = int(value)
-case default
-   call bump%mpl%abort('${subr}$','wrong parameter')
-end select
-
-! Probe out
-@:probe_out()
-
-end subroutine bump_set_parameter_value
+end subroutine bump_set_parameter
 
 !----------------------------------------------------------------------
 ! Subroutine: bump_copy_from_field
@@ -2534,11 +2373,7 @@
 
 ! Set parameters
 do iv=1,bump%nam%nv
-<<<<<<< HEAD
-   call bump%set_parameter('ncmp',iv,one)
-=======
    call bump%set_ncmp(iv,1)
->>>>>>> d84c542e
 end do
 if (trim(bump%nam%strategy)=='specific_univariate') then
    call bump%set_parameter('stddev',1,fieldset)
