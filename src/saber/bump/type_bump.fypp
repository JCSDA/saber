--- conflicted
+++ resolved
@@ -1783,6 +1783,7 @@
 
 end subroutine bump_psichi_to_uv_ad
 
+
 !----------------------------------------------------------------------
 ! Subroutine: bump_get_ncmp
 !> Get number of components
@@ -2113,47 +2114,24 @@
       if (.not.allocated(bump%nicas(igeom)%dirac_bens)) call bump%mpl%abort('${subr}$',trim(param)//' is not allocated')
       fld_c0a = bump%nicas(igeom)%dirac_bens(:,:,iv)
       found = .true.
+   case ('nicas_interp_test')
+      if (.not.allocated(bump%nicas(igeom)%blk)) call bump%mpl%abort('${subr}$',trim(param)//' block is not allocated')
+      if (.not.allocated(bump%nicas(igeom)%blk(ib)%cmp)) call bump%mpl%abort('${subr}$',trim(param)//' component is not allocated')
+      if (icmp>size(bump%nicas(igeom)%blk(ib)%cmp)) call bump%mpl%abort('${subr}$',trim(param)//' component is too large')
+      if (.not.allocated(bump%nicas(igeom)%blk(ib)%cmp(icmp)%fld_int)) call bump%mpl%abort('${subr}$',trim(param)//' is not allocated')
+      fld_c0a = bump%nicas(igeom)%blk(ib)%cmp(icmp)%fld_int
+      found = .true.
+   case ('nicas_interp_ref')
+      if (.not.allocated(bump%nicas(igeom)%blk)) call bump%mpl%abort('${subr}$',trim(param)//' block is not allocated')
+      if (.not.allocated(bump%nicas(igeom)%blk(ib)%cmp)) call bump%mpl%abort('${subr}$',trim(param)//' component is not allocated')
+      if (icmp>size(bump%nicas(igeom)%blk(ib)%cmp)) call bump%mpl%abort('${subr}$',trim(param)//' component is too large')
+      if (.not.allocated(bump%nicas(igeom)%blk(ib)%cmp(icmp)%fld_ref)) call bump%mpl%abort('${subr}$',trim(param)//' is not allocated')
+      fld_c0a = bump%nicas(igeom)%blk(ib)%cmp(icmp)%fld_ref
+      found = .true.
    end select
 
-<<<<<<< HEAD
-! Select parameter from nicas
-select case (trim(param))
-case ('nicas_norm')
-   if (.not.allocated(bump%nicas%blk)) call bump%mpl%abort('${subr}$',trim(param)//' block is not allocated')
-   if (.not.allocated(bump%nicas%blk(ib)%cmp)) call bump%mpl%abort('${subr}$',trim(param)//' component is not allocated')
-   if (icmp>size(bump%nicas%blk(ib)%cmp)) call bump%mpl%abort('${subr}$',trim(param)//' component is too large')
-   if (.not.allocated(bump%nicas%blk(ib)%cmp(icmp)%norm)) call bump%mpl%abort('${subr}$',trim(param)//' is not allocated')
-   call bump%geom%copy_c0a_to_mga(bump%mpl,bump%nicas%blk(ib)%cmp(icmp)%norm,fld_mga)
-   found = .true.
-case ('nicas_interp_test')
-   if (.not.allocated(bump%nicas%blk)) call bump%mpl%abort('${subr}$',trim(param)//' block is not allocated')
-   if (.not.allocated(bump%nicas%blk(ib)%cmp)) call bump%mpl%abort('${subr}$',trim(param)//' component is not allocated')
-   if (icmp>size(bump%nicas%blk(ib)%cmp)) call bump%mpl%abort('${subr}$',trim(param)//' component is too large')
-   if (.not.allocated(bump%nicas%blk(ib)%cmp(icmp)%norm)) call bump%mpl%abort('${subr}$',trim(param)//' is not allocated')
-   call bump%geom%copy_c0a_to_mga(bump%mpl,bump%nicas%blk(ib)%cmp(icmp)%fld_int,fld_mga)
-   found = .true.
-case ('nicas_interp_ref')
-   if (.not.allocated(bump%nicas%blk)) call bump%mpl%abort('${subr}$',trim(param)//' block is not allocated')
-   if (.not.allocated(bump%nicas%blk(ib)%cmp)) call bump%mpl%abort('${subr}$',trim(param)//' component is not allocated')
-   if (icmp>size(bump%nicas%blk(ib)%cmp)) call bump%mpl%abort('${subr}$',trim(param)//' component is too large')
-   if (.not.allocated(bump%nicas%blk(ib)%cmp(icmp)%norm)) call bump%mpl%abort('${subr}$',trim(param)//' is not allocated')
-   call bump%geom%copy_c0a_to_mga(bump%mpl,bump%nicas%blk(ib)%cmp(icmp)%fld_ref,fld_mga)
-   found = .true.
-case ('dirac_nicas')
-   iv = bump%bpar%b_to_v1(ib)
-   if (.not.allocated(bump%nicas%dirac)) call bump%mpl%abort('${subr}$',trim(param)//' is not allocated')
-   call bump%geom%copy_c0a_to_mga(bump%mpl,bump%nicas%dirac(:,:,iv),fld_mga)
-   found = .true.
-case ('dirac_nicas_bens')
-   iv = bump%bpar%b_to_v1(ib)
-   if (.not.allocated(bump%nicas%dirac_bens)) call bump%mpl%abort('${subr}$',trim(param)//' is not allocated')
-   call bump%geom%copy_c0a_to_mga(bump%mpl,bump%nicas%dirac_bens(:,:,iv),fld_mga)
-   found = .true.
-end select
-=======
    ! Copy to model grid
    call bump%geom(igeom)%copy_c0a_to_mga(bump%mpl,fld_c0a,fld_mga(:,:,iv))
->>>>>>> cb3e3315
 
    ! Check that parameters was found
    if (.not.found) call bump%mpl%abort('${subr}$','parameter '//trim(param)//' not found')
