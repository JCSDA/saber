--- conflicted
+++ resolved
@@ -2033,10 +2033,6 @@
       if ((nam%mpicom/=1).and.(nam%mpicom/=2)) call mpl%abort(subr,'mpicom should be 1 or 2')
    end if
    if (nam%forced_radii) then
-<<<<<<< HEAD
-      if (nam%new_hdiag.or.nam%new_lct.or.nam%load_cmat) &
- & call mpl%abort(subr,'new_hdiag, new_lct and load_cmat forbidden for forced_radii')
-=======
       if (nam%new_hdiag) then
          select case (trim(nam%method))
          case ('hyb-avg','hyb-rnd')
@@ -2045,7 +2041,6 @@
          end select
       end if
       if (nam%new_lct.or.nam%load_cmat) call mpl%abort(subr,'new_lct and load_cmat forbidden for forced_radii')
->>>>>>> bc661ba5
       if (nam%rh<0.0) call mpl%abort(subr,'rh should be non-negative')
       if (nam%rv<0.0) call mpl%abort(subr,'rv should be non-negative')
    end if
