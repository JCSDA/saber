!----------------------------------------------------------------------
! Module: type_nam
! Purpose: namelist derived type
! Author: Benjamin Menetrier
! Licensing: this code is distributed under the CeCILL-C license
! Copyright © 2015-... UCAR, CERFACS, METEO-FRANCE and IRIT
!----------------------------------------------------------------------
module type_nam

use fckit_configuration_module, only: fckit_configuration,fckit_yamlconfiguration
use fckit_pathname_module, only : fckit_pathname
use iso_c_binding
!$ use omp_lib, only: omp_get_num_procs
use tools_const, only: pi,req,deg2rad,rad2deg
use tools_kinds,only: kind_real
use type_mpl, only: mpl_type

implicit none

integer,parameter :: nvmax = 20     ! Maximum number of variables
integer,parameter :: ntsmax = 99    ! Maximum number of time slots
integer,parameter :: nlmax = 200    ! Maximum number of levels
integer,parameter :: nc3max = 1000  ! Maximum number of classes
integer,parameter :: nscalesmax = 5 ! Maximum number of variables
integer,parameter :: ndirmax = 300  ! Maximum number of diracs
integer,parameter :: nldwvmax = 99  ! Maximum number of local diagnostic profiles

type nam_type
   ! general_param
   character(len=1024) :: datadir                       ! Data directory
   character(len=1024) :: prefix                        ! Files prefix
   character(len=1024) :: model                         ! Model name ('aro', 'arp', 'fv3', 'gem', 'geos', 'gfs', 'ifs', 'mpas', 'nemo', 'qg, 'res' or 'wrf')
   character(len=1024) :: verbosity                     ! Verbosity level ('all', 'main' or 'none')
   logical :: colorlog                                  ! Add colors to the log (for display on terminal)
   logical :: default_seed                              ! Default seed for random numbers
   logical :: repro                                     ! Inter-compilers reproducibility
   integer :: nprocio                                   ! Number of IO processors

   ! driver_param
   character(len=1024) :: method                        ! Localization/hybridization to compute ('cor', 'loc', 'hyb-avg', 'hyb-rnd' or 'dual-ens')
   character(len=1024) :: strategy                      ! Localization strategy ('diag_all', 'common', 'common_univariate', 'common_weighted', 'specific_univariate' or 'specific_multivariate')
   logical :: new_cortrack                              ! New correlation tracker
   logical :: new_vbal                                  ! Compute new vertical balance operator
   logical :: load_vbal                                 ! Load existing vertical balance operator
   logical :: write_vbal                                ! Write vertical balance operator
   logical :: new_mom                                   ! Compute new sample moments
   logical :: load_mom                                  ! Load sample moments
   logical :: write_mom                                 ! Write sample moments
   logical :: new_hdiag                                 ! Compute new HDIAG diagnostics
   logical :: write_hdiag                               ! Write HDIAG diagnostics
   logical :: new_lct                                   ! Compute new LCT
   logical :: write_lct                                 ! Write LCT
   logical :: load_cmat                                 ! Load existing C matrix
   logical :: write_cmat                                ! Write existing C matrix
   logical :: new_nicas                                 ! Compute new NICAS parameters
   logical :: load_nicas                                ! Load existing NICAS parameters
   logical :: write_nicas                               ! Write NICAS parameters
   logical :: new_obsop                                 ! Compute new observation operator
   logical :: load_obsop                                ! Load existing observation operator
   logical :: write_obsop                               ! Write observation operator
   logical :: check_vbal                                ! Test vertical balance inverse and adjoint
   logical :: check_adjoints                            ! Test NICAS adjoints
   logical :: check_dirac                               ! Test NICAS application on diracs
   logical :: check_randomization                       ! Test NICAS randomization
   logical :: check_consistency                         ! Test HDIAG-NICAS consistency
   logical :: check_optimality                          ! Test HDIAG optimality
   logical :: check_obsop                               ! Test observation operator
   logical :: check_no_obs                              ! Test observation operator with no observation on the last MPI task
   logical :: check_no_point                            ! Test BUMP with no grid point on the last MPI task
   logical :: check_no_point_mask                       ! Test BUMP with all grid points masked on the last MPI task
   logical :: check_no_point_nicas                      ! Test NICAS with no subgrid point on the last MPI task
   logical :: check_set_param_cor                       ! Test set_parameter interface for correlation
   logical :: check_set_param_hyb                       ! Test set_parameter interface for hybrid case
   logical :: check_set_param_lct                       ! Test set_parameter interface for LCT
   logical :: check_get_param_cor                       ! Test get_parameter interface for correlation
   logical :: check_get_param_hyb                       ! Test get_parameter interface for hybrid case
   logical :: check_get_param_Dloc                      ! Test get_parameter interface for anisotropic localization
   logical :: check_get_param_lct                       ! Test get_parameter interface for LCT
<<<<<<< HEAD
   logical :: check_apply_vbal                          ! Test apply_vbal interfaces
   logical :: check_apply_nicas                         ! Test apply_nicas interfaces
   logical :: check_apply_obsop                         ! Test apply_obsop interfaces
=======
>>>>>>> 83f6d624

   ! model_param
   integer :: nl                                        ! Number of levels
   integer :: levs(nlmax)                               ! Levels
   logical :: logpres                                   ! Use pressure logarithm as vertical coordinate (model level if .false.)
   integer :: nv                                        ! Number of variables
   character(len=1024),dimension(nvmax) :: varname      ! Variables names
   character(len=1024),dimension(nvmax) :: addvar2d     ! Additionnal 2d variables names
   integer :: nts                                       ! Number of time slots
   integer,dimension(ntsmax) :: timeslot                ! Timeslots
   logical :: nomask                                    ! Do not use geometry mask

   ! ens1_param
   integer :: ens1_ne                                   ! Ensemble 1 size
   integer :: ens1_nsub                                 ! Ensemble 1 sub-ensembles number

   ! ens2_param
   integer :: ens2_ne                                   ! Ensemble 2 size
   integer :: ens2_nsub                                 ! Ensemble 2 sub-ensembles number

   ! sampling_param
   logical :: sam_write                                 ! Write sampling
   logical :: sam_read                                  ! Read sampling
   character(len=1024) :: mask_type                     ! Mask restriction type
   character(len=1024),dimension(nvmax) :: mask_lu      ! Mask threshold side ("lower" if mask_th is the lower bound, "upper" if mask_th is the upper bound)
   real(kind_real),dimension(nvmax) ::  mask_th         ! Mask threshold
   integer :: ncontig_th                                ! Threshold on vertically contiguous points for sampling mask (0 to skip the test)
   logical :: mask_check                                ! Check that sampling couples and interpolations do not cross mask boundaries
   character(len=1024) :: draw_type                     ! Sampling draw type ('random_uniform','random_coast' or 'icosahedron')
   real(kind_real) ::  Lcoast                           ! Length-scale to increase sampling density along coasts
   real(kind_real) ::  rcoast                           ! Minimum value to increase sampling density along coasts
   integer :: nc1                                       ! Number of sampling points
   integer :: nc2                                       ! Number of diagnostic points
   integer :: ntry                                      ! Number of tries to get the most separated point for the zero-separation sampling
   integer :: nrep                                      ! Number of replacement to improve homogeneity of the zero-separation sampling
   integer :: nc3                                       ! Number of classes
   real(kind_real) ::  dc                               ! Class size (for sam_type='hor'), should be larger than the typical grid cell size
   integer :: nl0r                                      ! Reduced number of levels for diagnostics
   integer :: irmax                                     ! Maximum number of random number draws

   ! diag_param
   integer :: ne                                        ! Ensemble size
   logical :: gau_approx                                ! Gaussian approximation for asymptotic quantities
   integer :: avg_nbins                                 ! Number of bins for averaged statistics histograms
   logical :: vbal_block(nvmax*(nvmax-1)/2)             ! Activation of vertical balance (ordered line by line in the lower triangular formulation)
   real(kind_real) :: vbal_rad                          ! Vertical balance diagnostic radius
   logical :: vbal_diag_auto(nvmax*(nvmax-1)/2)         ! Diagonal auto-covariance for the inversion
   logical :: vbal_diag_reg(nvmax*(nvmax-1)/2)          ! Diagonal regression
   logical :: var_filter                                ! Filter variances
   integer :: var_niter                                 ! Number of iteration for the variances filtering
   real(kind_real) ::  var_rhflt                        ! Variances initial filtering support radius
   logical :: local_diag                                ! Activate local diagnostics
   real(kind_real) ::  local_rad                        ! Local diagnostics calculation radius
   logical :: adv_diag                                  ! Activate advection diagnostic
   real(kind_real) ::  adv_rad                          ! Advection diagnostic calculation radius
   logical :: adv_cor_tracker                           ! Tracker method for the advection diagnostic
   integer :: adv_niter                                 ! Number of iteration for the advection filtering
   real(kind_real) ::  adv_rhflt                        ! Advection initial filtering support radius
   real(kind_real) :: adv_max_std_ratio                 ! Minimum ratio between correlation maximum and local standard deviation to compute advection diagnostic

   ! fit_param
   character(len=1024) :: minim_algo                    ! Minimization algorithm ('none', 'fast' or 'hooke')
   character(len=1024) :: fit_type                      ! Fit function type ('gc99', 'res', 'fb07_gc99' or 'fb07_res')
   logical :: double_fit(nvmax)                         ! Double fit to introduce negative lobes on the vertical
   logical :: lhomh                                     ! Vertically homogenous horizontal support radius
   logical :: lhomv                                     ! Vertically homogenous vertical support radius
   real(kind_real) ::  rvflt                            ! Vertical smoother support radius
   integer :: lct_nscales                               ! Number of LCT scales
   real(kind_real) :: lct_scale_ratio                   ! Factor between diffusion scales
   real(kind_real) :: lct_cor_min                       ! Minimum relevant correlation for LCT first guess
   logical :: lct_diag(nscalesmax)                      ! Diagnostic of diagonal LCT components only
   real(kind_real) :: lct_qc_th                         ! LCT quality control threshold
   real(kind_real) :: lct_qc_max                        ! LCT quality control maximum
   logical :: lct_write_cor                             ! Write full correlations

   ! nicas_param
   logical :: nonunit_diag                              ! Non-unit diagonal for the NICAS application
   logical :: lsqrt                                     ! Square-root formulation
   real(kind_real) :: resol                             ! Resolution
   integer :: nc1max                                    ! Maximum size of the Sc1 subset
   logical :: fast_sampling                             ! Fast sampling flag
   character(len=1024) :: subsamp                       ! Subsampling structure ('h', 'hv', 'vh' or 'hvh')
   logical :: network                                   ! Network-base convolution calculation (distance-based if false)
   integer :: mpicom                                    ! Number of communication steps
   integer :: adv_mode                                  ! Advection mode (1: direct, -1: direct and inverse)
   logical :: forced_radii                              ! Force specific support radii
   real(kind_real) :: rh                                ! Forced horizontal support radius
   real(kind_real) :: rv                                ! Forced vertical support radius
   logical :: pos_def_test                              ! Positive-definiteness test
   logical :: write_grids                               ! Write NICAS grids
   integer :: ndir                                      ! Number of Diracs
   real(kind_real) :: londir(ndirmax)                   ! Diracs longitudes (in degrees)
   real(kind_real) :: latdir(ndirmax)                   ! Diracs latitudes (in degrees)
   integer :: levdir(ndirmax)                           ! Diracs level
   integer :: ivdir(ndirmax)                            ! Diracs variable
   integer :: itsdir(ndirmax)                           ! Diracs timeslot

   ! obsop_param
   integer :: nobs                                      ! Number of observations

   ! output_param
   integer :: nldwv                                     ! Number of local diagnostics profiles to write (for local_diag = .true.)
   integer ::  img_ldwv(nldwvmax)                       ! Index on model grid of the local diagnostics profiles to write
   real(kind_real) ::  lon_ldwv(nldwvmax)               ! Longitudes (in degrees) of the local diagnostics profiles to write
   real(kind_real) ::  lat_ldwv(nldwvmax)               ! Latitudes (in degrees) of the local diagnostics profiles to write
   character(len=1024),dimension(nldwvmax) :: name_ldwv ! Name of the local diagnostics profiles to write
   real(kind_real) ::  diag_rhflt                       ! Diagnostics filtering radius
   logical :: grid_output                               ! Write regridded fields
   real(kind_real) :: grid_resol                        ! Regridded fields resolution
contains
   procedure :: init => nam_init
   procedure :: read => nam_read
   procedure :: read_yaml => nam_read_yaml
   procedure :: bcast => nam_bcast
   procedure :: from_conf => nam_from_conf
   procedure :: setup_internal => nam_setup_internal
   procedure :: check => nam_check
   procedure :: write => nam_write
end type nam_type

private
public :: nvmax,ntsmax,nlmax,nc3max,nscalesmax,ndirmax,nldwvmax
public :: nam_type

contains

!----------------------------------------------------------------------
! Subroutine: nam_init
! Purpose: intialize
!----------------------------------------------------------------------
subroutine nam_init(nam)

implicit none

! Passed variable
class(nam_type),intent(out) :: nam ! Namelist

! Local variable
integer :: iv,ildwv

! general_param default
nam%datadir = '.'
nam%prefix = ''
nam%model = ''
nam%verbosity = 'all'
nam%colorlog = .false.
nam%default_seed = .true.
nam%repro = .true.
nam%nprocio = 1

! driver_param default
nam%method = ''
nam%strategy = ''
nam%new_cortrack = .false.
nam%new_vbal = .false.
nam%load_vbal = .false.
nam%write_vbal = .true.
nam%new_mom = .true.
nam%load_mom = .false.
nam%write_mom = .false.
nam%new_hdiag = .false.
nam%write_hdiag = .true.
nam%new_lct = .false.
nam%write_lct = .true.
nam%load_cmat = .false.
nam%write_cmat = .true.
nam%new_nicas = .false.
nam%load_nicas = .false.
nam%write_nicas = .true.
nam%new_obsop = .false.
nam%load_obsop = .false.
nam%write_obsop = .true.
nam%check_vbal = .false.
nam%check_adjoints = .false.
nam%check_dirac = .false.
nam%check_randomization = .false.
nam%check_consistency = .false.
nam%check_optimality = .false.
nam%check_obsop = .false.
nam%check_no_obs = .false.
nam%check_no_point = .false.
nam%check_no_point_mask = .false.
nam%check_no_point_nicas = .false.
nam%check_set_param_cor = .false.
nam%check_set_param_hyb = .false.
nam%check_set_param_lct = .false.
nam%check_get_param_cor = .false.
nam%check_get_param_hyb = .false.
nam%check_get_param_Dloc = .false.
nam%check_get_param_lct = .false.
<<<<<<< HEAD
nam%check_apply_vbal = .false.
nam%check_apply_nicas = .false.
nam%check_apply_obsop = .false.
=======
>>>>>>> 83f6d624

! model_param default
nam%nl = 0
nam%levs = 0
nam%logpres = .false.
nam%nv = 0
do iv=1,nvmax
   nam%varname(iv) = ''
   nam%addvar2d(iv) = ''
end do
nam%nts = 0
nam%timeslot = 0
nam%nomask = .false.

! ens1_param default
nam%ens1_ne = 0
nam%ens1_nsub = 1

! ens2_param default
nam%ens2_ne = 0
nam%ens2_nsub = 1

! sampling_param default
nam%sam_write = .false.
nam%sam_read = .false.
nam%mask_type = 'none'
do iv=1,nvmax
   nam%mask_lu(iv) = 'lower'
   nam%mask_th(iv) = 0.0
end do
nam%ncontig_th = 0
nam%mask_check = .false.
nam%draw_type = 'random_uniform'
nam%Lcoast = 0.0
nam%rcoast = 0.0
nam%nc1 = 0
nam%nc2 = 0
nam%ntry = 0
nam%nrep = 0
nam%nc3 = 0
nam%dc = 0.0
nam%nl0r = 0
nam%irmax = 10000

! diag_param default
nam%ne = 0
nam%gau_approx = .false.
nam%avg_nbins = 0
do iv=1,nvmax*(nvmax-1)/2
   nam%vbal_block(iv) = .false.
end do
nam%vbal_rad = 0.0
do iv=1,nvmax*(nvmax-1)/2
   nam%vbal_diag_auto(iv) = .false.
end do
do iv=1,nvmax*(nvmax-1)/2
   nam%vbal_diag_reg(iv) = .false.
end do
nam%var_filter = .false.
nam%var_niter = 0
nam%var_rhflt = 0.0
nam%local_diag = .false.
nam%local_rad = 0.0
nam%adv_diag = .false.
nam%adv_rad = 0.0
nam%adv_cor_tracker = .false.
nam%adv_niter = 0
nam%adv_rhflt = 0.0
nam%adv_max_std_ratio = 2.5

! fit_param default
nam%minim_algo = 'hooke'
nam%fit_type = 'gc99'
do iv=1,nvmax
   nam%double_fit(iv) = .false.
end do
nam%lhomh = .false.
nam%lhomv = .false.
nam%rvflt = 0.0
nam%lct_nscales = 0
nam%lct_scale_ratio = 10.0
nam%lct_cor_min = 0.5
nam%lct_diag = .false.
nam%lct_qc_th = 0.0
nam%lct_qc_max = 1.0
nam%lct_write_cor = .false.

! nicas_param default
nam%nonunit_diag = .false.
nam%lsqrt = .true.
nam%resol = 0.0
nam%nc1max = 15000
nam%fast_sampling = .false.
nam%subsamp = 'hv'
nam%network = .false.
nam%mpicom = 0
nam%adv_mode = 0
nam%forced_radii = .false.
nam%rh = 0.0
nam%rv = 0.0
nam%pos_def_test = .false.
nam%write_grids = .false.
nam%ndir = 0
nam%londir = 0.0
nam%latdir = 0.0
nam%levdir = 0
nam%ivdir = 0
nam%itsdir = 0

! obsop_param default
nam%nobs = 0

! output_param default
nam%nldwv = 0
nam%img_ldwv = 0
nam%lon_ldwv = 0.0
nam%lat_ldwv = 0.0
do ildwv=1,nldwvmax
   nam%name_ldwv(ildwv) = ''
end do
nam%diag_rhflt = 0.0
nam%grid_output = .false.
nam%grid_resol = 0.0

end subroutine nam_init

!----------------------------------------------------------------------
! Subroutine: nam_read
! Purpose: read
!----------------------------------------------------------------------
subroutine nam_read(nam,mpl,namelname)

implicit none

! Passed variable
class(nam_type),intent(inout) :: nam     ! Namelist
type(mpl_type),intent(inout) :: mpl      ! MPI data
character(len=*),intent(in) :: namelname ! Namelist name

! Local variables
integer :: iv
character(len=1024),parameter :: subr = 'nam_read'

! Namelist variables
integer :: lunit
integer :: nprocio,nl,levs(nlmax),nv,nts,timeslot(ntsmax),ens1_ne,ens1_nsub,ens2_ne,ens2_nsub
integer :: ncontig_th,nc1,nc2,ntry,nrep,nc3,nl0r,irmax,ne,avg_nbins,var_niter,adv_niter,lct_nscales,mpicom,adv_mode,nc1max,ndir
integer :: levdir(ndirmax),ivdir(ndirmax),itsdir(ndirmax),nobs,nldwv,img_ldwv(nldwvmax),ildwv
real(kind_real) :: mask_th(nvmax),Lcoast,rcoast,dc,vbal_rad,var_rhflt,local_rad,adv_rad,adv_rhflt,adv_max_std_ratio
real(kind_real) :: rvflt,lct_cor_min,lct_scale_ratio,lct_qc_th,lct_qc_max,lon_ldwv(nldwvmax),lat_ldwv(nldwvmax),diag_rhflt,resol,rh
real(kind_real) :: rv,londir(ndirmax),latdir(ndirmax),grid_resol
logical :: colorlog,default_seed,repro,new_cortrack,new_vbal,load_vbal,write_vbal,new_mom,load_mom,write_mom,new_hdiag,write_hdiag
logical :: new_lct,write_lct,load_cmat,write_cmat,new_nicas,load_nicas,write_nicas,new_obsop,load_obsop,write_obsop,check_vbal
logical :: check_adjoints,check_dirac,check_randomization,check_consistency,check_optimality,check_obsop,check_no_obs
logical :: check_no_point,check_no_point_mask,check_no_point_nicas,check_set_param_cor,check_set_param_hyb,check_set_param_lct
<<<<<<< HEAD
logical :: check_get_param_cor,check_get_param_hyb,check_get_param_Dloc,check_get_param_lct,check_apply_vbal,check_apply_nicas
logical :: check_apply_obsop,logpres,nomask,sam_write,sam_read,mask_check,vbal_block(nvmax*(nvmax-1)/2)
logical :: vbal_diag_auto(nvmax*(nvmax-1)/2),vbal_diag_reg(nvmax*(nvmax-1)/2),var_filter,gau_approx,local_diag,adv_diag
logical :: adv_cor_tracker,double_fit(nvmax),lhomh,lhomv,lct_diag(nscalesmax),lct_write_cor,nonunit_diag,lsqrt,fast_sampling
logical :: network,forced_radii,pos_def_test,write_grids,grid_output
=======
logical :: check_get_param_cor,check_get_param_hyb,check_get_param_Dloc,check_get_param_lct,logpres,nomask,sam_write,sam_read
logical :: mask_check,vbal_block(nvmax*(nvmax-1)/2),vbal_diag_auto(nvmax*(nvmax-1)/2),vbal_diag_reg(nvmax*(nvmax-1)/2),var_filter
logical :: gau_approx,local_diag,adv_diag,adv_cor_tracker,double_fit(nvmax),lhomh,lhomv,lct_diag(nscalesmax),lct_write_cor
logical :: nonunit_diag,lsqrt,fast_sampling,network,forced_radii,pos_def_test,write_grids,grid_output
>>>>>>> 83f6d624
character(len=1024) :: datadir,prefix,model,verbosity,strategy,method,mask_type,mask_lu(nvmax),draw_type,minim_algo,fit_type
character(len=1024) :: subsamp
character(len=1024),dimension(nvmax) :: varname,addvar2d
character(len=1024),dimension(nldwvmax) :: name_ldwv

! Namelist blocks
namelist/general_param/datadir,prefix,model,verbosity,colorlog,default_seed,repro,nprocio
namelist/driver_param/method,strategy,new_cortrack,new_vbal,load_vbal,new_mom,load_mom,write_mom,write_vbal,new_hdiag, &
                    & write_hdiag,new_lct,write_lct,load_cmat,write_cmat,new_nicas,load_nicas,write_nicas,new_obsop,load_obsop, &
                    & write_obsop,check_vbal,check_adjoints,check_dirac,check_randomization,check_consistency, &
                    & check_optimality,check_obsop,check_no_obs,check_no_point,check_no_point_mask,check_no_point_nicas, &
                    & check_set_param_cor,check_set_param_hyb,check_set_param_lct,check_get_param_cor,check_get_param_hyb, &
<<<<<<< HEAD
                    & check_get_param_Dloc,check_get_param_lct,check_apply_vbal,check_apply_nicas,check_apply_obsop
=======
                    & check_get_param_Dloc,check_get_param_lct
>>>>>>> 83f6d624
namelist/model_param/nl,levs,logpres,nv,varname,addvar2d,nts,timeslot,nomask
namelist/ens1_param/ens1_ne,ens1_nsub
namelist/ens2_param/ens2_ne,ens2_nsub
namelist/sampling_param/sam_write,sam_read,mask_type,mask_lu,mask_th,ncontig_th,mask_check,draw_type,Lcoast,rcoast,nc1,nc2,ntry, &
                      & nrep,nc3,dc,nl0r,irmax
namelist/diag_param/ne,gau_approx,avg_nbins,vbal_block,vbal_rad,vbal_diag_auto,vbal_diag_reg,var_filter,var_niter,var_rhflt, &
                  & local_diag,local_rad,adv_diag,adv_rad,adv_cor_tracker,adv_niter,adv_rhflt,adv_max_std_ratio
namelist/fit_param/minim_algo,fit_type,double_fit,lhomh,lhomv,rvflt,lct_nscales,lct_scale_ratio,lct_cor_min,lct_diag,lct_qc_th, &
                 & lct_qc_max,lct_write_cor
namelist/nicas_param/nonunit_diag,lsqrt,resol,nc1max,fast_sampling,subsamp,network,mpicom,adv_mode,forced_radii,rh,rv, &
                   & pos_def_test,write_grids,ndir,londir,latdir,levdir,ivdir,itsdir
namelist/obsop_param/nobs
namelist/output_param/nldwv,img_ldwv,lon_ldwv,lat_ldwv,name_ldwv,diag_rhflt,grid_output,grid_resol

if (mpl%main) then
   ! general_param default
   datadir = '.'
   prefix = ''
   model = ''
   verbosity = 'all'
   colorlog = .false.
   default_seed = .true.
   repro = .true.
   nprocio = 1

   ! driver_param default
   method = ''
   strategy = ''
   new_cortrack = .false.
   new_vbal = .false.
   load_vbal = .false.
   write_vbal = .true.
   new_mom = .true.
   load_mom = .false.
   write_mom = .false.
   new_hdiag = .false.
   write_hdiag = .true.
   new_lct = .false.
   write_lct = .true.
   load_cmat = .false.
   write_cmat = .true.
   new_nicas = .false.
   load_nicas = .false.
   write_nicas = .true.
   new_obsop = .false.
   load_obsop = .false.
   write_obsop = .true.
   check_vbal = .false.
   check_adjoints = .false.
   check_dirac = .false.
   check_randomization = .false.
   check_consistency = .false.
   check_optimality = .false.
   check_obsop = .false.
   check_no_obs = .false.
   check_no_point = .false.
   check_no_point_mask = .false.
   check_no_point_nicas = .false.
   check_set_param_cor = .false.
   check_set_param_hyb = .false.
   check_set_param_lct = .false.
   check_get_param_cor = .false.
   check_get_param_hyb = .false.
   check_get_param_Dloc = .false.
   check_get_param_lct = .false.
<<<<<<< HEAD
   check_apply_vbal = .false.
   check_apply_nicas = .false.
   check_apply_obsop = .false.
=======
>>>>>>> 83f6d624

   ! model_param default
   nl = 0
   levs = 0
   logpres = .false.
   nv = 0
   do iv=1,nvmax
      varname(iv) = ''
      addvar2d(iv) = ''
   end do
   nts = 0
   timeslot = 0
   nomask = .false.

   ! ens1_param default
   ens1_ne = 0
   ens1_nsub = 1

   ! ens2_param default
   ens2_ne = 0
   ens2_nsub = 1

   ! sampling_param default
   sam_write = .false.
   sam_read = .false.
   mask_type = 'none'
   do iv=1,nvmax
      mask_lu(iv) = 'lower'
      mask_th(iv) = 0.0
   end do
   ncontig_th = 0
   mask_check = .false.
   draw_type = 'random_uniform'
   Lcoast = 0.0
   rcoast = 0.0
   nc1 = 0
   nc2 = 0
   ntry = 0
   nrep = 0
   nc3 = 0
   dc = 0.0
   nl0r = 0
   irmax = 10000

   ! diag_param default
   ne = 0
   gau_approx = .false.
   avg_nbins = 0
   do iv=1,nvmax*(nvmax-1)/2
      vbal_block(iv) = .false.
   end do
   vbal_rad = 0.0
   do iv=1,nvmax*(nvmax-1)/2
      vbal_diag_auto(iv) = .true.
   end do
   do iv=1,nvmax*(nvmax-1)/2
      vbal_diag_reg(iv) = .true.
   end do
   var_filter = .false.
   var_niter = 0
   var_rhflt = 0.0
   local_diag = .false.
   local_rad = 0.0
   adv_diag = .false.
   adv_rad = 0.0
   adv_cor_tracker = .false.
   adv_niter = 0
   adv_rhflt = 0.0
   adv_max_std_ratio = 2.5

   ! fit_param default
   minim_algo = 'hooke'
   fit_type = 'gc99'
   do iv=1,nvmax
      double_fit(iv) = .false.
   end do
   lhomh = .false.
   lhomv = .false.
   rvflt = 0.0
   lct_nscales = 0
   lct_scale_ratio = 10.0
   lct_cor_min = 0.5
   lct_diag = .false.
   lct_qc_th = 0.0
   lct_qc_max = 1.0
   lct_write_cor = .false.

   ! nicas_param default
   nonunit_diag = .false.
   lsqrt = .true.
   resol = 0.0
   nc1max = 15000
   fast_sampling = .false.
   subsamp = 'hv'
   network = .false.
   mpicom = 0
   adv_mode = 0
   forced_radii = .false.
   rh = 0.0
   rv = 0.0
   pos_def_test = .false.
   write_grids = .false.
   ndir = 0
   londir = 0.0
   latdir = 0.0
   levdir = 0
   ivdir = 0
   itsdir = 0

   ! obsop_param default
   nobs = 0

   ! output_param default
   nldwv = 0
   img_ldwv = 0
   lon_ldwv = 0.0
   lat_ldwv = 0.0
   do ildwv=1,nldwvmax
      name_ldwv(ildwv) = ''
   end do
   diag_rhflt = 0.0
   grid_output = .false.
   grid_resol = 0.0

   ! Open namelist
   call mpl%newunit(lunit)
   open(unit=lunit,file=trim(namelname),status='old',action='read')

   ! general_param
   read(lunit,nml=general_param)
   nam%datadir = datadir
   nam%prefix = prefix
   nam%model = model
   nam%verbosity = verbosity
   nam%colorlog = colorlog
   nam%default_seed = default_seed
   nam%repro = repro
   nam%nprocio = nprocio

   ! driver_param
   read(lunit,nml=driver_param)
   nam%method = method
   nam%strategy = strategy
   nam%new_cortrack = new_cortrack
   nam%new_vbal = new_vbal
   nam%load_vbal = load_vbal
   nam%write_vbal = write_vbal
   nam%new_mom = new_mom
   nam%load_mom = load_mom
   nam%write_mom = write_mom
   nam%new_hdiag = new_hdiag
   nam%write_hdiag = write_hdiag
   nam%new_lct = new_lct
   nam%write_lct = write_lct
   nam%load_cmat = load_cmat
   nam%write_cmat = write_cmat
   nam%new_nicas = new_nicas
   nam%load_nicas = load_nicas
   nam%write_nicas = write_nicas
   nam%new_obsop = new_obsop
   nam%load_obsop = load_obsop
   nam%write_obsop = write_obsop
   nam%check_vbal = check_vbal
   nam%check_adjoints = check_adjoints
   nam%check_dirac = check_dirac
   nam%check_randomization = check_randomization
   nam%check_consistency = check_consistency
   nam%check_optimality = check_optimality
   nam%check_obsop = check_obsop
   nam%check_no_obs = check_no_obs
   nam%check_no_point = check_no_point
   nam%check_no_point_mask = check_no_point_mask
   nam%check_no_point_nicas = check_no_point_nicas
   nam%check_set_param_cor = check_set_param_cor
   nam%check_set_param_hyb = check_set_param_hyb
   nam%check_set_param_lct = check_set_param_lct
   nam%check_get_param_cor = check_get_param_cor
   nam%check_get_param_hyb = check_get_param_hyb
   nam%check_get_param_Dloc = check_get_param_Dloc
   nam%check_get_param_lct = check_get_param_lct
<<<<<<< HEAD
   nam%check_apply_vbal = check_apply_vbal
   nam%check_apply_nicas = check_apply_nicas
   nam%check_apply_obsop = check_apply_obsop
=======
>>>>>>> 83f6d624

   ! model_param
   read(lunit,nml=model_param)
   if (nl>nlmax) call mpl%abort(subr,'nl is too large')
   if (nv>nvmax) call mpl%abort(subr,'nv is too large')
   if (nts>ntsmax) call mpl%abort(subr,'nts is too large')
   nam%nl = nl
   if (nl>0) nam%levs(1:nl) = levs(1:nl)
   nam%logpres = logpres
   nam%nv = nv
   if (nv>0) nam%varname(1:nv) = varname(1:nv)
   if (nv>0) nam%addvar2d(1:nv) = addvar2d(1:nv)
   nam%nts = nts
   if (nts>0) nam%timeslot(1:nts) = timeslot(1:nts)
   nam%nomask = nomask

   ! ens1_param
   read(lunit,nml=ens1_param)
   nam%ens1_ne = ens1_ne
   nam%ens1_nsub = ens1_nsub

   ! ens2_param
   read(lunit,nml=ens2_param)
   nam%ens2_ne = ens2_ne
   nam%ens2_nsub = ens2_nsub

   ! sampling_param
   read(lunit,nml=sampling_param)
   if (nc3>nc3max) call mpl%abort(subr,'nc3 is too large')
   nam%sam_write = sam_write
   nam%sam_read = sam_read
   nam%mask_type = mask_type
   if (nv>0) nam%mask_lu(1:nam%nv) = mask_lu(1:nam%nv)
   if (nv>0) nam%mask_th(1:nam%nv) = mask_th(1:nam%nv)
   nam%ncontig_th = ncontig_th
   nam%mask_check = mask_check
   nam%draw_type = draw_type
   nam%Lcoast = Lcoast
   nam%rcoast = rcoast
   nam%nc1 = nc1
   nam%nc2 = nc2
   nam%ntry = ntry
   nam%nrep = nrep
   nam%nc3 = nc3
   nam%dc = dc
   nam%nl0r = nl0r
   nam%irmax = irmax

   ! diag_param
   read(lunit,nml=diag_param)
   nam%ne = ne
   nam%gau_approx = gau_approx
   nam%avg_nbins = avg_nbins
   if (nv>1) nam%vbal_block(1:nam%nv*(nam%nv-1)/2) = vbal_block(1:nam%nv*(nam%nv-1)/2)
   nam%vbal_rad = vbal_rad
   if (nv>1) nam%vbal_diag_auto(1:nam%nv*(nam%nv-1)/2) = vbal_diag_auto(1:nam%nv*(nam%nv-1)/2)
   if (nv>1) nam%vbal_diag_reg(1:nam%nv*(nam%nv-1)/2) = vbal_diag_reg(1:nam%nv*(nam%nv-1)/2)
   nam%var_filter = var_filter
   nam%var_niter = var_niter
   nam%var_rhflt = var_rhflt
   nam%local_diag = local_diag
   nam%local_rad = local_rad
   nam%adv_diag = adv_diag
   nam%adv_rad = adv_rad
   nam%adv_cor_tracker = adv_cor_tracker
   nam%adv_niter = adv_niter
   nam%adv_rhflt = adv_rhflt
   nam%adv_max_std_ratio = adv_max_std_ratio

   ! fit_param
   read(lunit,nml=fit_param)
   if (lct_nscales>nscalesmax) call mpl%abort(subr,'lct_nscales is too large')
   nam%minim_algo = minim_algo
   nam%fit_type = fit_type
   if (nv>0) nam%double_fit(1:nv) = double_fit(1:nv)
   nam%lhomh = lhomh
   nam%lhomv = lhomv
   nam%rvflt = rvflt
   nam%lct_nscales = lct_nscales
   nam%lct_scale_ratio = lct_scale_ratio
   nam%lct_cor_min = lct_cor_min
   if (lct_nscales>0) nam%lct_diag(1:lct_nscales) = lct_diag(1:lct_nscales)
   nam%lct_qc_th = lct_qc_th
   nam%lct_qc_max = lct_qc_max
   nam%lct_write_cor = lct_write_cor

   ! nicas_param
   read(lunit,nml=nicas_param)
   if (ndir>ndirmax) call mpl%abort(subr,'ndir is too large')
   nam%nonunit_diag = nonunit_diag
   nam%lsqrt = lsqrt
   nam%resol = resol
   nam%nc1max = nc1max
   nam%fast_sampling = fast_sampling
   nam%subsamp = subsamp
   nam%network = network
   nam%mpicom = mpicom
   nam%adv_mode = adv_mode
   nam%forced_radii = forced_radii
   nam%rh = rh
   nam%rv = rv
   nam%pos_def_test = pos_def_test
   nam%write_grids = write_grids
   nam%ndir = ndir
   if (ndir>0) nam%londir(1:ndir) = londir(1:ndir)
   if (ndir>0) nam%latdir(1:ndir) = latdir(1:ndir)
   if (ndir>0) nam%levdir(1:ndir) = levdir(1:ndir)
   if (ndir>0) nam%ivdir(1:ndir) = ivdir(1:ndir)
   if (ndir>0) nam%itsdir(1:ndir) = itsdir(1:ndir)

   ! obsop_param
   read(lunit,nml=obsop_param)
   nam%nobs = nobs

   ! output_param
   read(lunit,nml=output_param)
   nam%nldwv = nldwv
   if (nldwv>0) then
      nam%img_ldwv(1:nldwv) = img_ldwv(1:nldwv)
      nam%lon_ldwv(1:nldwv) = lon_ldwv(1:nldwv)
      nam%lat_ldwv(1:nldwv) = lat_ldwv(1:nldwv)
      nam%name_ldwv(1:nldwv) = name_ldwv(1:nldwv)
   end if
   nam%diag_rhflt = diag_rhflt
   nam%grid_output = grid_output
   nam%grid_resol = grid_resol

   ! Close namelist
   close(unit=lunit)
end if

end subroutine nam_read

!----------------------------------------------------------------------
! Subroutine: nam_read_yaml
! Purpose: read YAML file
!----------------------------------------------------------------------
subroutine nam_read_yaml(nam,mpl,yamlname)

implicit none

! Passed variable
class(nam_type),intent(inout) :: nam       ! Namelist
type(mpl_type),intent(inout) :: mpl        ! MPI data
character(len=*),intent(inout) :: yamlname ! YAML name

! Local variables
type(fckit_configuration) :: conf

if (mpl%main) then
   ! Set fckit configuration from yamlname
   conf = fckit_yamlconfiguration(fckit_pathname(trim(yamlname)))

   ! Convert fckit configuration to namelist
   call nam%from_conf(conf)
end if

end subroutine nam_read_yaml

!----------------------------------------------------------------------
! Subroutine: nam_bcast
! Purpose: broadcast
!----------------------------------------------------------------------
subroutine nam_bcast(nam,mpl)

implicit none

! Passed variable
class(nam_type),intent(inout) :: nam ! Namelist
type(mpl_type),intent(inout) :: mpl  ! MPI data

! general_param
call mpl%f_comm%broadcast(nam%datadir,mpl%rootproc-1)
call mpl%f_comm%broadcast(nam%prefix,mpl%rootproc-1)
call mpl%f_comm%broadcast(nam%model,mpl%rootproc-1)
call mpl%f_comm%broadcast(nam%verbosity,mpl%rootproc-1)
call mpl%f_comm%broadcast(nam%colorlog,mpl%rootproc-1)
call mpl%f_comm%broadcast(nam%default_seed,mpl%rootproc-1)
call mpl%f_comm%broadcast(nam%repro,mpl%rootproc-1)
call mpl%f_comm%broadcast(nam%nprocio,mpl%rootproc-1)

! driver_param
call mpl%f_comm%broadcast(nam%method,mpl%rootproc-1)
call mpl%f_comm%broadcast(nam%strategy,mpl%rootproc-1)
call mpl%f_comm%broadcast(nam%new_cortrack,mpl%rootproc-1)
call mpl%f_comm%broadcast(nam%new_vbal,mpl%rootproc-1)
call mpl%f_comm%broadcast(nam%load_vbal,mpl%rootproc-1)
call mpl%f_comm%broadcast(nam%write_vbal,mpl%rootproc-1)
call mpl%f_comm%broadcast(nam%new_mom,mpl%rootproc-1)
call mpl%f_comm%broadcast(nam%load_mom,mpl%rootproc-1)
call mpl%f_comm%broadcast(nam%write_mom,mpl%rootproc-1)
call mpl%f_comm%broadcast(nam%new_hdiag,mpl%rootproc-1)
call mpl%f_comm%broadcast(nam%write_hdiag,mpl%rootproc-1)
call mpl%f_comm%broadcast(nam%new_lct,mpl%rootproc-1)
call mpl%f_comm%broadcast(nam%write_lct,mpl%rootproc-1)
call mpl%f_comm%broadcast(nam%load_cmat,mpl%rootproc-1)
call mpl%f_comm%broadcast(nam%write_cmat,mpl%rootproc-1)
call mpl%f_comm%broadcast(nam%new_nicas,mpl%rootproc-1)
call mpl%f_comm%broadcast(nam%load_nicas,mpl%rootproc-1)
call mpl%f_comm%broadcast(nam%write_nicas,mpl%rootproc-1)
call mpl%f_comm%broadcast(nam%new_obsop,mpl%rootproc-1)
call mpl%f_comm%broadcast(nam%load_obsop,mpl%rootproc-1)
call mpl%f_comm%broadcast(nam%write_obsop,mpl%rootproc-1)
call mpl%f_comm%broadcast(nam%check_vbal,mpl%rootproc-1)
call mpl%f_comm%broadcast(nam%check_adjoints,mpl%rootproc-1)
call mpl%f_comm%broadcast(nam%check_dirac,mpl%rootproc-1)
call mpl%f_comm%broadcast(nam%check_randomization,mpl%rootproc-1)
call mpl%f_comm%broadcast(nam%check_consistency,mpl%rootproc-1)
call mpl%f_comm%broadcast(nam%check_optimality,mpl%rootproc-1)
call mpl%f_comm%broadcast(nam%check_obsop,mpl%rootproc-1)
call mpl%f_comm%broadcast(nam%check_no_obs,mpl%rootproc-1)
call mpl%f_comm%broadcast(nam%check_no_point,mpl%rootproc-1)
call mpl%f_comm%broadcast(nam%check_no_point_mask,mpl%rootproc-1)
call mpl%f_comm%broadcast(nam%check_no_point_nicas,mpl%rootproc-1)
call mpl%f_comm%broadcast(nam%check_set_param_cor,mpl%rootproc-1)
call mpl%f_comm%broadcast(nam%check_set_param_hyb,mpl%rootproc-1)
call mpl%f_comm%broadcast(nam%check_set_param_lct,mpl%rootproc-1)
call mpl%f_comm%broadcast(nam%check_get_param_cor,mpl%rootproc-1)
call mpl%f_comm%broadcast(nam%check_get_param_hyb,mpl%rootproc-1)
call mpl%f_comm%broadcast(nam%check_get_param_Dloc,mpl%rootproc-1)
call mpl%f_comm%broadcast(nam%check_get_param_lct,mpl%rootproc-1)
<<<<<<< HEAD
call mpl%f_comm%broadcast(nam%check_apply_vbal,mpl%rootproc-1)
call mpl%f_comm%broadcast(nam%check_apply_nicas,mpl%rootproc-1)
call mpl%f_comm%broadcast(nam%check_apply_obsop,mpl%rootproc-1)
=======
>>>>>>> 83f6d624

! model_param
call mpl%f_comm%broadcast(nam%nl,mpl%rootproc-1)
call mpl%f_comm%broadcast(nam%levs,mpl%rootproc-1)
call mpl%f_comm%broadcast(nam%logpres,mpl%rootproc-1)
call mpl%f_comm%broadcast(nam%nv,mpl%rootproc-1)
call mpl%broadcast(nam%varname,mpl%rootproc-1)
call mpl%broadcast(nam%addvar2d,mpl%rootproc-1)
call mpl%f_comm%broadcast(nam%nts,mpl%rootproc-1)
call mpl%f_comm%broadcast(nam%timeslot,mpl%rootproc-1)
call mpl%f_comm%broadcast(nam%nomask,mpl%rootproc-1)

! ens1_param
call mpl%f_comm%broadcast(nam%ens1_ne,mpl%rootproc-1)
call mpl%f_comm%broadcast(nam%ens1_nsub,mpl%rootproc-1)

! ens2_param
call mpl%f_comm%broadcast(nam%ens2_ne,mpl%rootproc-1)
call mpl%f_comm%broadcast(nam%ens2_nsub,mpl%rootproc-1)

! sampling_param
call mpl%f_comm%broadcast(nam%sam_write,mpl%rootproc-1)
call mpl%f_comm%broadcast(nam%sam_read,mpl%rootproc-1)
call mpl%f_comm%broadcast(nam%mask_type,mpl%rootproc-1)
call mpl%broadcast(nam%mask_lu,mpl%rootproc-1)
call mpl%f_comm%broadcast(nam%mask_th,mpl%rootproc-1)
call mpl%f_comm%broadcast(nam%ncontig_th,mpl%rootproc-1)
call mpl%f_comm%broadcast(nam%mask_check,mpl%rootproc-1)
call mpl%f_comm%broadcast(nam%draw_type,mpl%rootproc-1)
call mpl%f_comm%broadcast(nam%Lcoast,mpl%rootproc-1)
call mpl%f_comm%broadcast(nam%rcoast,mpl%rootproc-1)
call mpl%f_comm%broadcast(nam%nc1,mpl%rootproc-1)
call mpl%f_comm%broadcast(nam%nc2,mpl%rootproc-1)
call mpl%f_comm%broadcast(nam%ntry,mpl%rootproc-1)
call mpl%f_comm%broadcast(nam%nrep,mpl%rootproc-1)
call mpl%f_comm%broadcast(nam%nc3,mpl%rootproc-1)
call mpl%f_comm%broadcast(nam%dc,mpl%rootproc-1)
call mpl%f_comm%broadcast(nam%nl0r,mpl%rootproc-1)
call mpl%f_comm%broadcast(nam%irmax,mpl%rootproc-1)

! diag_param
call mpl%f_comm%broadcast(nam%ne,mpl%rootproc-1)
call mpl%f_comm%broadcast(nam%gau_approx,mpl%rootproc-1)
call mpl%f_comm%broadcast(nam%avg_nbins,mpl%rootproc-1)
call mpl%f_comm%broadcast(nam%vbal_block,mpl%rootproc-1)
call mpl%f_comm%broadcast(nam%vbal_rad,mpl%rootproc-1)
call mpl%f_comm%broadcast(nam%vbal_diag_auto,mpl%rootproc-1)
call mpl%f_comm%broadcast(nam%vbal_diag_reg,mpl%rootproc-1)
call mpl%f_comm%broadcast(nam%var_filter,mpl%rootproc-1)
call mpl%f_comm%broadcast(nam%var_niter,mpl%rootproc-1)
call mpl%f_comm%broadcast(nam%var_rhflt,mpl%rootproc-1)
call mpl%f_comm%broadcast(nam%local_diag,mpl%rootproc-1)
call mpl%f_comm%broadcast(nam%local_rad,mpl%rootproc-1)
call mpl%f_comm%broadcast(nam%adv_diag,mpl%rootproc-1)
call mpl%f_comm%broadcast(nam%adv_rad,mpl%rootproc-1)
call mpl%f_comm%broadcast(nam%adv_cor_tracker,mpl%rootproc-1)
call mpl%f_comm%broadcast(nam%adv_niter,mpl%rootproc-1)
call mpl%f_comm%broadcast(nam%adv_rhflt,mpl%rootproc-1)
call mpl%f_comm%broadcast(nam%adv_max_std_ratio,mpl%rootproc-1)

! fit_param
call mpl%f_comm%broadcast(nam%minim_algo,mpl%rootproc-1)
call mpl%f_comm%broadcast(nam%fit_type,mpl%rootproc-1)
call mpl%f_comm%broadcast(nam%double_fit,mpl%rootproc-1)
call mpl%f_comm%broadcast(nam%lhomh,mpl%rootproc-1)
call mpl%f_comm%broadcast(nam%lhomv,mpl%rootproc-1)
call mpl%f_comm%broadcast(nam%rvflt,mpl%rootproc-1)
call mpl%f_comm%broadcast(nam%lct_nscales,mpl%rootproc-1)
call mpl%f_comm%broadcast(nam%lct_scale_ratio,mpl%rootproc-1)
call mpl%f_comm%broadcast(nam%lct_cor_min,mpl%rootproc-1)
call mpl%f_comm%broadcast(nam%lct_diag,mpl%rootproc-1)
call mpl%f_comm%broadcast(nam%lct_qc_th,mpl%rootproc-1)
call mpl%f_comm%broadcast(nam%lct_qc_max,mpl%rootproc-1)
call mpl%f_comm%broadcast(nam%lct_write_cor,mpl%rootproc-1)

! nicas_param
call mpl%f_comm%broadcast(nam%nonunit_diag,mpl%rootproc-1)
call mpl%f_comm%broadcast(nam%lsqrt,mpl%rootproc-1)
call mpl%f_comm%broadcast(nam%resol,mpl%rootproc-1)
call mpl%f_comm%broadcast(nam%nc1max,mpl%rootproc-1)
call mpl%f_comm%broadcast(nam%fast_sampling,mpl%rootproc-1)
call mpl%f_comm%broadcast(nam%subsamp,mpl%rootproc-1)
call mpl%f_comm%broadcast(nam%network,mpl%rootproc-1)
call mpl%f_comm%broadcast(nam%mpicom,mpl%rootproc-1)
call mpl%f_comm%broadcast(nam%adv_mode,mpl%rootproc-1)
call mpl%f_comm%broadcast(nam%forced_radii,mpl%rootproc-1)
call mpl%f_comm%broadcast(nam%rh,mpl%rootproc-1)
call mpl%f_comm%broadcast(nam%rv,mpl%rootproc-1)
call mpl%f_comm%broadcast(nam%pos_def_test,mpl%rootproc-1)
call mpl%f_comm%broadcast(nam%write_grids,mpl%rootproc-1)
call mpl%f_comm%broadcast(nam%ndir,mpl%rootproc-1)
call mpl%f_comm%broadcast(nam%londir,mpl%rootproc-1)
call mpl%f_comm%broadcast(nam%latdir,mpl%rootproc-1)
call mpl%f_comm%broadcast(nam%levdir,mpl%rootproc-1)
call mpl%f_comm%broadcast(nam%ivdir,mpl%rootproc-1)
call mpl%f_comm%broadcast(nam%itsdir,mpl%rootproc-1)

! obsop_param
call mpl%f_comm%broadcast(nam%nobs,mpl%rootproc-1)

! output_param
call mpl%f_comm%broadcast(nam%nldwv,mpl%rootproc-1)
call mpl%f_comm%broadcast(nam%img_ldwv,mpl%rootproc-1)
call mpl%f_comm%broadcast(nam%lon_ldwv,mpl%rootproc-1)
call mpl%f_comm%broadcast(nam%lat_ldwv,mpl%rootproc-1)
call mpl%broadcast(nam%name_ldwv,mpl%rootproc-1)
call mpl%f_comm%broadcast(nam%diag_rhflt,mpl%rootproc-1)
call mpl%f_comm%broadcast(nam%grid_output,mpl%rootproc-1)
call mpl%f_comm%broadcast(nam%grid_resol,mpl%rootproc-1)

end subroutine nam_bcast

!----------------------------------------------------------------------
! Subroutine: nam_from_conf
! Purpose: intialize from configuration
!----------------------------------------------------------------------
subroutine nam_from_conf(nam,conf)

implicit none

! Passed variable
class(nam_type),intent(inout) :: nam         ! Namelist
type(fckit_configuration),intent(in) :: conf ! Configuration

! Local variables
integer,allocatable :: integer_array(:)
real(kind_real),allocatable :: real_array(:)
logical,allocatable :: logical_array(:)
character(len=:),allocatable :: str
character(kind=c_char,len=1024),allocatable :: char_array(:)
integer(c_size_t),parameter :: csize = 1024

! general_param
if (conf%has("datadir")) then
   call conf%get_or_die("datadir",str)
   nam%datadir = str
end if
if (conf%has("prefix")) then
   call conf%get_or_die("prefix",str)
   nam%prefix = str
end if
if (conf%has("model")) then
   call conf%get_or_die("model",str)
   nam%model = str
end if
if (conf%has("verbosity")) then
   call conf%get_or_die("verbosity",str)
   nam%verbosity = str
end if
if (conf%has("colorlog")) call conf%get_or_die("colorlog",nam%colorlog)
if (conf%has("default_seed")) call conf%get_or_die("default_seed",nam%default_seed)
if (conf%has("repro")) call conf%get_or_die("repro",nam%repro)
if (conf%has("nprocio")) call conf%get_or_die("nprocio",nam%nprocio)

! driver_param
if (conf%has("method")) then
   call conf%get_or_die("method",str)
   nam%method = str
end if
if (conf%has("strategy")) then
   call conf%get_or_die("strategy",str)
   nam%strategy = str
end if
if (conf%has("new_cortrack")) call conf%get_or_die("new_cortrack",nam%new_cortrack)
if (conf%has("new_vbal")) call conf%get_or_die("new_vbal",nam%new_vbal)
if (conf%has("load_vbal")) call conf%get_or_die("load_vbal",nam%load_vbal)
if (conf%has("write_vbal")) call conf%get_or_die("write_vbal",nam%write_vbal)
if (conf%has("new_mom")) call conf%get_or_die("new_mom",nam%new_mom)
if (conf%has("load_mom")) call conf%get_or_die("load_mom",nam%load_mom)
if (conf%has("write_mom")) call conf%get_or_die("write_mom",nam%write_mom)
if (conf%has("new_hdiag")) call conf%get_or_die("new_hdiag",nam%new_hdiag)
if (conf%has("write_hdiag")) call conf%get_or_die("write_hdiag",nam%write_hdiag)
if (conf%has("new_lct")) call conf%get_or_die("new_lct",nam%new_lct)
if (conf%has("write_lct")) call conf%get_or_die("write_lct",nam%write_lct)
if (conf%has("load_cmat")) call conf%get_or_die("load_cmat",nam%load_cmat)
if (conf%has("write_cmat")) call conf%get_or_die("write_cmat",nam%write_cmat)
if (conf%has("new_nicas")) call conf%get_or_die("new_nicas",nam%new_nicas)
if (conf%has("load_nicas")) call conf%get_or_die("load_nicas",nam%load_nicas)
if (conf%has("write_nicas")) call conf%get_or_die("write_nicas",nam%write_nicas)
if (conf%has("new_obsop")) call conf%get_or_die("new_obsop",nam%new_obsop)
if (conf%has("load_obsop")) call conf%get_or_die("load_obsop",nam%load_obsop)
if (conf%has("write_obsop")) call conf%get_or_die("write_obsop",nam%write_obsop)
if (conf%has("check_vbal")) call conf%get_or_die("check_vbal",nam%check_vbal)
if (conf%has("check_adjoints")) call conf%get_or_die("check_adjoints",nam%check_adjoints)
if (conf%has("check_dirac")) call conf%get_or_die("check_dirac",nam%check_dirac)
if (conf%has("check_randomization")) call conf%get_or_die("check_randomization",nam%check_randomization)
if (conf%has("check_consistency")) call conf%get_or_die("check_consistency",nam%check_consistency)
if (conf%has("check_optimality")) call conf%get_or_die("check_optimality",nam%check_optimality)
if (conf%has("check_obsop")) call conf%get_or_die("check_obsop",nam%check_obsop)
if (conf%has("check_no_obs")) call conf%get_or_die("check_no_obs",nam%check_no_obs)
if (conf%has("check_no_point")) call conf%get_or_die("check_no_point",nam%check_no_point)
if (conf%has("check_no_point_mask")) call conf%get_or_die("check_no_point_mask",nam%check_no_point_mask)
if (conf%has("check_no_point_nicas")) call conf%get_or_die("check_no_point_nicas",nam%check_no_point_nicas)
if (conf%has("check_set_param_cor")) call conf%get_or_die("check_set_param_cor",nam%check_set_param_cor)
if (conf%has("check_set_param_hyb")) call conf%get_or_die("check_set_param_hyb",nam%check_set_param_hyb)
if (conf%has("check_set_param_lct")) call conf%get_or_die("check_set_param_lct",nam%check_set_param_lct)
if (conf%has("check_get_param_cor")) call conf%get_or_die("check_get_param_cor",nam%check_get_param_cor)
if (conf%has("check_get_param_hyb")) call conf%get_or_die("check_get_param_hyb",nam%check_get_param_hyb)
if (conf%has("check_get_param_Dloc")) call conf%get_or_die("check_get_param_Dloc",nam%check_get_param_Dloc)
if (conf%has("check_get_param_lct")) call conf%get_or_die("check_get_param_lct",nam%check_get_param_lct)
<<<<<<< HEAD
if (conf%has("check_apply_vbal")) call conf%get_or_die("check_apply_vbal",nam%check_apply_vbal)
if (conf%has("check_apply_nicas")) call conf%get_or_die("check_apply_nicas",nam%check_apply_nicas)
if (conf%has("check_apply_obsop")) call conf%get_or_die("check_apply_obsop",nam%check_apply_obsop)
=======
>>>>>>> 83f6d624

! model_param
if (conf%has("nl")) call conf%get_or_die("nl",nam%nl)
if (conf%has("levs")) then
   call conf%get_or_die("levs",integer_array)
   nam%levs(1:nam%nl) = integer_array(1:nam%nl)
end if
if (conf%has("logpres")) call conf%get_or_die("logpres",nam%logpres)
if (conf%has("nv")) call conf%get_or_die("nv",nam%nv)
if (conf%has("varname")) then
   call conf%get_or_die("varname",csize,char_array)
   nam%varname(1:nam%nv) = char_array(1:nam%nv)
end if
if (conf%has("addvar2d")) then
   call conf%get_or_die("addvar2d",csize,char_array)
   nam%addvar2d(1:nam%nv) = char_array(1:nam%nv)
end if
if (conf%has("nts")) call conf%get_or_die("nts",nam%nts)
if (conf%has("timeslot")) then
   call conf%get_or_die("timeslot",integer_array)
   nam%timeslot(1:nam%nts) = integer_array(1:nam%nts)
end if
if (conf%has("nomask")) call conf%get_or_die("nomask",nam%nomask)

! ens1_param
if (conf%has("ens1_ne")) call conf%get_or_die("ens1_ne",nam%ens1_ne)
if (conf%has("ens1_nsub")) call conf%get_or_die("ens1_nsub",nam%ens1_nsub)

! ens2_param
if (conf%has("ens2_ne")) call conf%get_or_die("ens2_ne",nam%ens2_ne)
if (conf%has("ens2_nsub")) call conf%get_or_die("ens2_nsub",nam%ens2_nsub)

! sampling_param
if (conf%has("sam_read")) call conf%get_or_die("sam_read",nam%sam_read)
if (conf%has("sam_write")) call conf%get_or_die("sam_write",nam%sam_write)
if (conf%has("mask_type")) then
   call conf%get_or_die("mask_type",str)
   nam%mask_type = str
end if
if (conf%has("mask_lu")) then
   call conf%get_or_die("mask_lu",csize,char_array)
   nam%mask_lu(1:nam%nv) = char_array(1:nam%nv)
end if
if (conf%has("mask_th")) then
   call conf%get_or_die("mask_th",real_array)
   nam%mask_th(1:nam%nv) = real_array(1:nam%nv)
end if
if (conf%has("ncontig_th")) call conf%get_or_die("ncontig_th",nam%ncontig_th)
if (conf%has("mask_check")) call conf%get_or_die("mask_check",nam%mask_check)
if (conf%has("draw_type")) then
   call conf%get_or_die("draw_type",str)
   nam%draw_type = str
end if
if (conf%has("Lcoast")) call conf%get_or_die("Lcoast",nam%Lcoast)
if (conf%has("rcoast")) call conf%get_or_die("rcoast",nam%rcoast)
if (conf%has("nc1")) call conf%get_or_die("nc1",nam%nc1)
if (conf%has("nc2")) call conf%get_or_die("nc2",nam%nc2)
if (conf%has("ntry")) call conf%get_or_die("ntry",nam%ntry)
if (conf%has("nrep")) call conf%get_or_die("nrep",nam%nrep)
if (conf%has("nc3")) call conf%get_or_die("nc3",nam%nc3)
if (conf%has("dc")) call conf%get_or_die("dc",nam%dc)
if (conf%has("nl0r")) call conf%get_or_die("nl0r",nam%nl0r)
if (conf%has("irmax")) call conf%get_or_die("irmax",nam%irmax)

! diag_param
if (conf%has("ne")) call conf%get_or_die("ne",nam%ne)
if (conf%has("gau_approx")) call conf%get_or_die("gau_approx",nam%gau_approx)
if (conf%has("avg_nbins")) call conf%get_or_die("avg_nbins",nam%avg_nbins)
if (conf%has("vbal_block")) then
   call conf%get_or_die("vbal_block",logical_array)
   nam%vbal_block(1:nam%nv*(nam%nv-1)/2) = logical_array(1:nam%nv*(nam%nv-1)/2)
end if
if (conf%has("vbal_rad")) call conf%get_or_die("vbal_rad",nam%vbal_rad)
if (conf%has("vbal_diag_auto")) then
   call conf%get_or_die("vbal_diag_auto",logical_array)
   nam%vbal_diag_auto(1:nam%nv*(nam%nv-1)/2) = logical_array(1:nam%nv*(nam%nv-1)/2)
end if
if (conf%has("vbal_diag_reg")) then
   call conf%get_or_die("vbal_diag_reg",logical_array)
   nam%vbal_diag_reg(1:nam%nv*(nam%nv-1)/2) = logical_array(1:nam%nv*(nam%nv-1)/2)
end if
if (conf%has("var_filter")) call conf%get_or_die("var_filter",nam%var_filter)
if (conf%has("var_niter")) call conf%get_or_die("var_niter",nam%var_niter)
if (conf%has("var_rhflt")) call conf%get_or_die("var_rhflt",nam%var_rhflt)
if (conf%has("local_diag")) call conf%get_or_die("local_diag",nam%local_diag)
if (conf%has("local_rad")) call conf%get_or_die("local_rad",nam%local_rad)
if (conf%has("adv_diag")) call conf%get_or_die("adv_diag",nam%adv_diag)
if (conf%has("adv_rad")) call conf%get_or_die("adv_rad",nam%adv_rad)
if (conf%has("adv_cor_tracker")) call conf%get_or_die("adv_cor_tracker",nam%adv_cor_tracker)
if (conf%has("adv_niter")) call conf%get_or_die("adv_niter",nam%adv_niter)
if (conf%has("adv_rhflt")) call conf%get_or_die("adv_rhflt",nam%adv_rhflt)
if (conf%has("adv_max_std_ratio")) call conf%get_or_die("adv_max_std_ratio",nam%adv_max_std_ratio)

! fit_param
if (conf%has("minim_algo")) then
   call conf%get_or_die("minim_algo",str)
   nam%minim_algo = str
end if
if (conf%has("fit_type")) then
   call conf%get_or_die("fit_type",str)
   nam%fit_type = str
end if
if (conf%has("double_fit")) then
   call conf%get_or_die("double_fit",logical_array)
   nam%double_fit(1:nam%nv) = logical_array(1:nam%nv)
end if
if (conf%has("lhomh")) call conf%get_or_die("lhomh",nam%lhomh)
if (conf%has("lhomv")) call conf%get_or_die("lhomv",nam%lhomv)
if (conf%has("rvflt")) call conf%get_or_die("rvflt",nam%rvflt)
if (conf%has("lct_nscales")) call conf%get_or_die("lct_nscales",nam%lct_nscales)
if (conf%has("lct_scale_ratio")) call conf%get_or_die("lct_scale_ratio",nam%lct_scale_ratio)
if (conf%has("lct_cor_min")) call conf%get_or_die("lct_cor_min",nam%lct_cor_min)
if (conf%has("lct_diag")) then
   call conf%get_or_die("lct_diag",logical_array)
   nam%lct_diag(1:nam%lct_nscales) = logical_array(1:nam%lct_nscales)
end if
if (conf%has("lct_qc_th")) call conf%get_or_die("lct_qc_th",nam%lct_qc_th)
if (conf%has("lct_qc_max")) call conf%get_or_die("lct_qc_max",nam%lct_qc_max)
if (conf%has("lct_write_cor")) call conf%get_or_die("lct_write_cor",nam%lct_write_cor)

! nicas_param
if (conf%has("nonunit_diag")) call conf%get_or_die("nonunit_diag",nam%nonunit_diag)
if (conf%has("lsqrt")) call conf%get_or_die("lsqrt",nam%lsqrt)
if (conf%has("resol")) call conf%get_or_die("resol",nam%resol)
if (conf%has("nc1max")) call conf%get_or_die("nc1max",nam%nc1max)
if (conf%has("fast_sampling")) call conf%get_or_die("fast_sampling",nam%fast_sampling)
if (conf%has("subsamp")) then
   call conf%get_or_die("subsamp",str)
   nam%subsamp = str
end if
if (conf%has("network")) call conf%get_or_die("network",nam%network)
if (conf%has("mpicom")) call conf%get_or_die("mpicom",nam%mpicom)
if (conf%has("adv_mode")) call conf%get_or_die("adv_mode",nam%adv_mode)
if (conf%has("forced_radii")) call conf%get_or_die("forced_radii",nam%forced_radii)
if (conf%has("rh")) call conf%get_or_die("rh",nam%rh)
if (conf%has("rv")) call conf%get_or_die("rv",nam%rv)
if (conf%has("pos_def_test")) call conf%get_or_die("pos_def_test",nam%pos_def_test)
if (conf%has("write_grids")) call conf%get_or_die("write_grids",nam%write_grids)
if (conf%has("ndir")) call conf%get_or_die("ndir",nam%ndir)
if (conf%has("londir")) then
   call conf%get_or_die("londir",real_array)
   nam%londir(1:nam%ndir) = real_array(1:nam%ndir)
end if
if (conf%has("latdir")) then
   call conf%get_or_die("latdir",real_array)
   nam%latdir(1:nam%ndir) = real_array(1:nam%ndir)
end if
if (conf%has("levdir")) then
   call conf%get_or_die("levdir",integer_array)
   nam%levdir(1:nam%ndir) = integer_array(1:nam%ndir)
end if
if (conf%has("ivdir")) then
   call conf%get_or_die("ivdir",integer_array)
   nam%ivdir(1:nam%ndir) = integer_array(1:nam%ndir)
end if
if (conf%has("itsdir")) then
   call conf%get_or_die("itsdir",integer_array)
   nam%itsdir(1:nam%ndir) = integer_array(1:nam%ndir)
end if

! obsop_param
if (conf%has("nobs")) call conf%get_or_die("nobs",nam%nobs)

! output_param
if (conf%has("nldwv")) call conf%get_or_die("nldwv",nam%nldwv)
if (conf%has("img_ldwv")) then
   call conf%get_or_die("img_ldwv",integer_array)
   nam%img_ldwv(1:nam%nldwv) = integer_array(1:nam%nldwv)
end if
if (conf%has("lon_ldwv")) then
   call conf%get_or_die("lon_ldwv",real_array)
   nam%lon_ldwv(1:nam%nldwv) = real_array(1:nam%nldwv)
end if
if (conf%has("lat_ldwv")) then
   call conf%get_or_die("lat_ldwv",real_array)
   nam%lat_ldwv(1:nam%nldwv) = real_array(1:nam%nldwv)
end if
if (conf%has("name_ldwv")) then
   call conf%get_or_die("name_ldwv",csize,char_array)
   nam%name_ldwv(1:nam%nldwv) = char_array(1:nam%nldwv)
end if
if (conf%has("diag_rhflt")) call conf%get_or_die("diag_rhflt",nam%diag_rhflt)
if (conf%has("grid_output")) call conf%get_or_die("grid_output",nam%grid_output)
if (conf%has("grid_resol")) call conf%get_or_die("grid_resol",nam%grid_resol)

end subroutine nam_from_conf

!----------------------------------------------------------------------
! Subroutine: nam_setup_internal
! Purpose: setup namelist parameters internally (model 'online')
!----------------------------------------------------------------------
subroutine nam_setup_internal(nam,nl0,nv,nts,ens1_ne,ens1_nsub,ens2_ne,ens2_nsub)

implicit none

! Passed variable
class(nam_type),intent(inout) :: nam      ! Namelist
integer,intent(in) :: nl0                 ! Number of levels
integer,intent(in) :: nv                  ! Number of variables
integer,intent(in) :: nts                 ! Number of time-slots
integer,intent(in) :: ens1_ne             ! Ensemble 1 size
integer,intent(in) :: ens1_nsub           ! Ensemble 1 number of sub-ensembles
integer,intent(in) :: ens2_ne             ! Ensemble 2 size
integer,intent(in) :: ens2_nsub           ! Ensemble 2 size of sub-ensembles

! Local variables
integer :: il,iv,its

if (trim(nam%model)=='') then
   nam%model = 'online'
   nam%nl = nl0
   do il=1,nam%nl
      nam%levs(il) = il
   end do
   nam%nv = nv
   do iv=1,nam%nv
      write(nam%varname(iv),'(a,i2.2)') 'var_',iv
      nam%addvar2d(iv) = ''
   end do
   nam%nts = nts
   do its=1,nts
      nam%timeslot(its) = its
   end do
   nam%ens1_ne = ens1_ne
   nam%ens1_nsub = ens1_nsub
   nam%ens2_ne = ens2_ne
   nam%ens2_nsub = ens2_nsub
end if

end subroutine nam_setup_internal

!----------------------------------------------------------------------
! Subroutine: nam_check
! Purpose: check namelist parameters
!----------------------------------------------------------------------
subroutine nam_check(nam,mpl)

implicit none

! Passed variable
class(nam_type),intent(inout) :: nam ! Namelist
type(mpl_type),intent(inout) :: mpl  ! MPI data

! Local variables
integer :: iv,its,il,idir,ildwv
character(len=2) :: ivchar,ildwvchar
character(len=1024),parameter :: subr = 'nam_check'

! Check maximum sizes
if (nam%nl>nlmax) call mpl%abort(subr,'nl is too large')
if (nam%nv>nvmax) call mpl%abort(subr,'nv is too large')
if (nam%nts>ntsmax) call mpl%abort(subr,'nts is too large')
if (nam%nc3>nc3max) call mpl%abort(subr,'nc3 is too large')
if (nam%lct_nscales>nscalesmax) call mpl%abort(subr,'lct_nscales is too large')
if (nam%ndir>ndirmax) call mpl%abort(subr,'ndir is too large')
if (nam%nldwv>nldwvmax) call mpl%abort(subr,'nldwv is too large')

! Namelist parameters normalization (meters to radians and degrees to radians)
nam%Lcoast = nam%Lcoast/req
nam%dc = nam%dc/req
nam%vbal_rad = nam%vbal_rad/req
nam%var_rhflt = nam%var_rhflt/req
nam%local_rad = nam%local_rad/req
nam%adv_rad = nam%adv_rad/req
nam%adv_rhflt = nam%adv_rhflt/req
nam%rh = nam%rh/req
if (nam%ndir>0) nam%londir(1:nam%ndir) = nam%londir(1:nam%ndir)*deg2rad
if (nam%ndir>0) nam%latdir(1:nam%ndir) = nam%latdir(1:nam%ndir)*deg2rad
if (nam%nldwv>0) nam%lon_ldwv(1:nam%nldwv) = nam%lon_ldwv(1:nam%nldwv)*deg2rad
if (nam%nldwv>0) nam%lat_ldwv(1:nam%nldwv) = nam%lat_ldwv(1:nam%nldwv)*deg2rad
nam%diag_rhflt = nam%diag_rhflt/req
nam%grid_resol = nam%grid_resol/req

! Check general_param
if (trim(nam%datadir)=='') call mpl%abort(subr,'datadir not specified')
if (trim(nam%prefix)=='') call mpl%abort(subr,'prefix not specified')
select case (trim(nam%model))
case ('aro','arp','fv3','gem','geos','gfs','ifs','mpas','nemo','online','qg','res','wrf')
case default
   call mpl%abort(subr,'wrong model')
end select
select case (trim(nam%verbosity))
case ('all','main','none')
case default
   call mpl%abort(subr,'wrong verbosity level')
end select
if (nam%nprocio<1) call mpl%abort(subr,'number of I/O tasks should be positive')
if (nam%nprocio>mpl%nproc) then
   call mpl%warning(subr,'number of I/O tasks should be smaller than the total number of tasks, resetting nprocio')
   nam%nprocio = mpl%nproc
end if

! Check driver_param
if (nam%new_hdiag.or.nam%check_optimality) then
   select case (trim(nam%method))
   case ('cor','loc','hyb-avg','hyb-rnd','dual-ens')
   case default
      call mpl%abort(subr,'wrong method')
   end select
end if
if (nam%new_lct) then
   if (trim(nam%method)/='cor') call mpl%abort(subr,'cor method required for new_lct')
end if
if (nam%new_hdiag.or.nam%new_lct.or.nam%load_cmat.or.nam%new_nicas.or.nam%load_nicas) then
   select case (trim(nam%strategy))
   case ('diag_all','common','common_univariate','common_weighted','specific_univariate','specific_multivariate')
   case default
      call mpl%abort(subr,'wrong strategy')
   end select
end if
if (nam%new_vbal.and.nam%load_vbal) call mpl%abort(subr,'new_vbal and load_vbal are exclusive')
if (nam%new_mom.and.nam%load_mom) call mpl%abort(subr,'new_mom and load_mom are exclusive')
if (nam%new_hdiag.and.nam%new_lct) call mpl%abort(subr,'new_hdiag and new_lct are exclusive')
if ((nam%new_hdiag.or.nam%new_lct).and.nam%load_cmat) call mpl%abort(subr,'new_hdiag or new_lct and load_cmat are exclusive')
if (nam%new_nicas.and.nam%load_nicas) call mpl%abort(subr,'new_nicas and load_nicas are exclusive')
if (nam%new_obsop.and.nam%load_obsop) call mpl%abort(subr,'new_obsop and load_obsop are exclusive')
if (nam%check_vbal.and..not.(nam%new_vbal.or.nam%load_vbal)) call mpl%abort(subr,'new_vbal or load_vbal required for check_vbal')
if ((nam%new_hdiag.or.nam%new_lct).and.(.not.(nam%new_mom.or.nam%load_mom))) &
 & call mpl%abort(subr,'new_mom or load_mom required for new_hdiag and new_lct')
if (nam%check_adjoints.and..not.(nam%new_nicas.or.nam%load_nicas)) &
 & call mpl%abort(subr,'new_nicas or load_nicas required for check_adjoints')
if (nam%check_dirac.and..not.(nam%new_nicas.or.nam%load_nicas)) &
 & call mpl%abort(subr,'new_nicas or load_nicas required for check_dirac')
if (nam%check_randomization) then
   if (trim(nam%method)/='cor') call mpl%abort(subr,'cor method required for check_randomization')
   if (.not.nam%new_nicas) call mpl%abort(subr,'new_nicas required for check_randomization')
end if
if (nam%check_consistency) then
   if (trim(nam%method)/='cor') call mpl%abort(subr,'cor method required for check_consistency')
   if (.not.nam%new_nicas) call mpl%abort(subr,'new_nicas required for check_consistency')
end if
if (nam%check_optimality) then
   if (trim(nam%method)/='cor') call mpl%abort(subr,'cor method required for check_optimality')
   if (.not.nam%new_nicas) call mpl%abort(subr,'new_nicas required for check_optimality')
   if (.not.nam%write_hdiag) call mpl%abort(subr,'write_hdiag required for check_optimality')
end if
if (nam%check_obsop.and..not.(nam%new_obsop.or.nam%load_obsop)) &
 & call mpl%abort(subr,'new_obsop or load_obsop required for check_obsop')
if (nam%check_no_obs.and..not.(nam%new_obsop.or.nam%load_obsop)) &
 & call mpl%abort(subr,'new_obsop or load_obsop required for check_no_obs')
if (nam%check_no_obs.and.(mpl%nproc<2)) call mpl%abort(subr,'at least 2 MPI tasks required for check_no_obs')
if (nam%check_no_point.and.nam%check_no_point_mask) &
 & call mpl%abort(subr,'check_no_point and check_no_point_mask are exclusive')
if (nam%check_no_point.and.(mpl%nproc<2)) call mpl%abort(subr,'at least 2 MPI tasks required for check_no_point')
if (nam%check_no_point_mask.and.(mpl%nproc<2)) call mpl%abort(subr,'at least 2 MPI tasks required for check_no_point_mask')
if (nam%check_no_point_nicas.and..not.(nam%new_nicas.or.nam%load_nicas)) &
 & call mpl%abort(subr,'new_nicas or load_nicas required for check_no_point_nicas')
if (nam%check_no_point_nicas.and.(mpl%nproc<2)) call mpl%abort(subr,'at least 2 MPI tasks required for check_no_point_nicas')
if ((nam%check_set_param_cor.or.nam%check_set_param_cor.or.nam%check_set_param_cor).and..not.nam%new_nicas) &
 & call mpl%abort(subr,'new_nicas required for check_set_param_[...]')
if (nam%check_get_param_cor.and..not.(nam%new_hdiag.and.(trim(nam%method)=='cor').and.all(nam%double_fit(1:nam%nv)))) &
 & call mpl%abort(subr,'new_hdiag, cor method and double fit required for check_get_param_cor')
if (nam%check_get_param_hyb.and..not.(nam%new_hdiag.and.(trim(nam%method)=='hyb-avg'))) &
 & call mpl%abort(subr,'new_hdiag and hyb-avg method required for check_get_param_hyb')
if (nam%check_get_param_Dloc.and..not.(nam%new_hdiag.and.(trim(nam%method)=='loc'))) &
 & call mpl%abort(subr,'new_hdiag and loc method required for check_get_param_Dloc')
if (nam%check_get_param_lct.and..not.(nam%new_lct.and.(nam%lct_nscales==2))) &
 & call mpl%abort(subr,'new_lct and lct_nscales = 2 required for check_get_param_lct')
<<<<<<< HEAD
if (nam%check_apply_vbal.and..not.(nam%new_vbal.or.nam%load_vbal)) &
 & call mpl%abort(subr,'new_vbal or load_vbal required for check_apply_vbal')
if (nam%check_apply_nicas.and..not.(nam%new_nicas.or.nam%load_nicas)) &
 & call mpl%abort(subr,'new_nicas or load_nicas required for check_apply_nicas')
if (nam%check_apply_obsop.and..not.(nam%new_obsop.or.nam%load_obsop)) &
 & call mpl%abort(subr,'new_obsop or load_obsop required for check_apply_obsop')
=======
>>>>>>> 83f6d624

! Check model_param
if (nam%nl<=0) call mpl%abort(subr,'nl should be positive')
do il=1,nam%nl
   if (nam%levs(il)<=0) call mpl%abort(subr,'levs should be positive')
   if (count(nam%levs(1:nam%nl)==nam%levs(il))>1) call mpl%abort(subr,'redundant levels')
end do
if (nam%new_vbal.or.nam%load_vbal.or.nam%new_hdiag.or.nam%new_lct.or.nam%load_cmat.or.nam%new_nicas.or.nam%load_nicas) then
   if (nam%nv<=0) call mpl%abort(subr,'nv should be positive')
   do iv=1,nam%nv
      write(ivchar,'(i2.2)') iv
      if (trim(nam%varname(iv))=='') call mpl%abort(subr,'varname not specified for variable '//ivchar)
   end do
   if (nam%nts<=0) call mpl%abort(subr,'nts should be positive')
   do its=1,nam%nts
      if (nam%timeslot(its)<0) call mpl%abort(subr,'timeslot should be non-negative')
   end do
   do iv=1,nam%nv
      if (trim(nam%addvar2d(iv))/='') nam%levs(nam%nl+1) = maxval(nam%levs(1:nam%nl))+1
   end do
end if

! Check ens1_param
if (nam%new_cortrack.or.nam%new_vbal.or.nam%new_hdiag.or.nam%new_lct.or.nam%check_randomization &
 & .or.nam%check_consistency.or.nam%check_optimality) then
   if (nam%ens1_nsub<1) call mpl%abort(subr,'ens1_nsub should be positive')
   if (mod(nam%ens1_ne,nam%ens1_nsub)/=0) call mpl%abort(subr,'ens1_nsub should be a divider of ens1_ne')
   if (nam%ens1_ne/nam%ens1_nsub<=3) call mpl%abort(subr,'ens1_ne/ens1_nsub should be larger than 3')
end if

! Check ens2_param
if (nam%new_hdiag.and.((trim(nam%method)=='hyb-rnd').or.(trim(nam%method)=='dual-ens'))) then
   if (nam%ens2_nsub<1) call mpl%abort(subr,'ens2_nsub should be non-negative')
   if (mod(nam%ens2_ne,nam%ens2_nsub)/=0) call mpl%abort(subr,'ens2_nsub should be a divider of ens2_ne')
   if (nam%ens2_ne/nam%ens2_nsub<=3) call mpl%abort(subr,'ens2_ne/ens2_nsub should be larger than 3')
end if

! Check sampling_param
if (nam%new_vbal.or.nam%new_hdiag.or.nam%new_lct.or.nam%check_consistency.or.nam%check_optimality) then
   if (nam%sam_write.and.nam%sam_read) call mpl%abort(subr,'sam_write and sam_read are both true')
   select case (trim(nam%draw_type))
   case ('random_uniform')
   case ('random_coast')
      if (.not.(nam%Lcoast>0.0)) call mpl%abort (subr,'Lcoast should be positive')
      if (.not.(nam%rcoast>0.0)) call mpl%abort (subr,'rcoast should be positive')
   case default
      call mpl%abort(subr,'wrong draw_type')
   end select
   select case (trim(nam%mask_type))
   case ('ldwv')
      if (nam%nldwv<=0) call mpl%abort(subr,'nldwv should not be negative for mask_type = ldwv')
   case ('stddev')
      do iv=1,nam%nv
         select case (trim(nam%mask_lu(iv)))
         case ('lower','upper')
         case default
            call mpl%abort(subr,'wrong mask_lu')
         end select
      end do
   end select
   if (nam%nc1<3) call mpl%abort(subr,'nc1 should be larger than 2')
   if (nam%new_vbal.or.(nam%new_hdiag.and.(nam%local_diag.or.nam%adv_diag))) then
      if (nam%nc2<3) call mpl%abort(subr,'nc2 should be larger than 2')
   else
      if (nam%nc2<0) then
          call mpl%warning(subr,'nc2 should be set non-negative, resetting nc2 to zero')
          nam%nc2 = 0
      end if
   end if
   if (nam%new_lct) then
      if (nam%nc2/=nam%nc1) then
         call mpl%warning(subr,'nc2 should be equal to nc1 for new_lct, resetting nc2 to nc1')
         nam%nc2 = nam%nc1
      end if
   end if
end if
if (nam%new_vbal.or.nam%new_hdiag.or.nam%new_lct.or.nam%new_nicas) then
   if (nam%ntry<=0) call mpl%abort(subr,'ntry should be positive')
   if (nam%nrep<0) call mpl%abort(subr,'nrep should be non-negative')
end if
if (nam%new_hdiag.or.nam%new_lct.or.nam%check_consistency.or.nam%check_optimality) then
   if (nam%nc3<=0) call mpl%abort(subr,'nc3 should be positive')
end if
if (nam%new_hdiag.or.nam%check_consistency.or.nam%check_optimality) then
   if (nam%dc<0.0) call mpl%abort(subr,'dc should be positive')
end if
if (nam%new_hdiag.or.nam%new_lct.or.nam%check_consistency.or.nam%check_optimality) then
   if (nam%nl0r<1) call mpl%abort (subr,'nl0r should be positive')
end if
if (nam%new_hdiag.or.nam%check_consistency.or.nam%check_optimality) then
   if (nam%irmax<1) call mpl%abort (subr,'irmax should be positive')
end if

! Check diag_param
if (nam%new_vbal) then
   if (nam%nv<2) call mpl%abort(subr,'at least two variables required to diagnose vertical balance')
   if (.not.(any(nam%vbal_block(1:nam%nv*(nam%nv-1)/2)))) &
 & call mpl%abort(subr,'no block selected for the vertical balance diagnostics')
   if (.not.(nam%vbal_rad>0.0)) call mpl%abort(subr,'vbal_rad should be positive')
end if
if (nam%new_hdiag.or.nam%check_consistency.or.nam%check_optimality) then
   select case (trim(nam%method))
   case ('loc','hyb-avg','hyb-rnd','dual-ens')
      if (nam%ne<=3) call mpl%abort(subr,'ne should be larger than 3')
   end select
   if (nam%var_filter.and.(.not.nam%local_diag)) call mpl%abort(subr,'local_diag required for var_filter')
   if (nam%var_filter) then
      if (nam%var_niter<=0) call mpl%abort(subr,'var_niter should be positive')
      if (.not.(nam%var_rhflt>0.0)) call mpl%abort(subr,'var_rhflt should be positive')
   end if
   if (nam%local_diag) then
      if (.not.(nam%local_rad>0.0)) call mpl%abort(subr,'local_rad should be positive')
   end if
   if (nam%adv_diag) then
      if (.not.(nam%adv_rad>0.0)) call mpl%abort(subr,'adv_rad should be positive')
      if (nam%adv_niter<=0) call mpl%abort(subr,'adv_niter should be positive')
      if (.not.(nam%adv_rhflt>0.0)) call mpl%abort(subr,'adv_rhflt should be positive')
      if (.not.(nam%adv_max_std_ratio>0.0)) call mpl%abort(subr,'adv_max_std_ratio should be positive')
   end if
end if

! Check fit_param
if (nam%new_hdiag.or.nam%new_lct.or.nam%check_consistency.or.nam%check_optimality) then
   select case (trim(nam%minim_algo))
   case ('none','fast','hooke')
   case default
      call mpl%abort(subr,'wrong minim_algo')
   end select
   if (nam%new_lct.and.((trim(nam%minim_algo)=='none').or.(trim(nam%minim_algo)=='fast'))) &
 & call mpl%abort(subr,'wrong minim_algo for LCT')
   select case (nam%fit_type(1:4))
   case ('gc99','cres','poly4')
   case ('fb07')
      select case (nam%fit_type(5:9))
      case ('_gc99','_cres')
         write(nam%fit_type(10:14),'(a,i4.4)') '_',nam%ne
      case default
         call mpl%abort(subr,'wrong fit_type')
      end select
   case default
      call mpl%abort(subr,'wrong fit_type')
   end select
   if (nam%rvflt<0) call mpl%abort(subr,'rvflt should be non-negative')
end if
if (nam%new_lct) then
   if (nam%lct_nscales<=0) call mpl%abort(subr,'lct_nscales should be postive')
   if (.not.(nam%lct_scale_ratio>0.0)) call mpl%abort(subr,'lct_scale_ratio should be postive')
   if (nam%lct_cor_min<0) call mpl%abort(subr,'lct_cor_min should be non-negative')
   if ((nam%lct_qc_th<-1.0).or.(nam%lct_qc_th>1.0)) call mpl%abort(subr,'lct_qc_th should be between -1 and 1')
   if ((nam%lct_qc_max<-1.0).or.(nam%lct_qc_max>1.0)) call mpl%abort(subr,'lct_qc_max should be between -1 and 1')
end if

! Check ensemble sizes
if (nam%new_hdiag) then
   if (trim(nam%method)/='cor') then
      if (nam%ne>nam%ens1_ne) call mpl%warning(subr,'ensemble size larger than ens1_ne (might enhance sampling noise)')
      select case (trim(nam%method))
      case ('hyb-avg','hyb-rnd','dual-ens')
         if (nam%ne>nam%ens2_ne) call mpl%warning(subr,'ensemble size larger than ens2_ne (might enhance sampling noise)')
      end select
   end if
end if

! Check nicas_param
if (nam%new_nicas.or.nam%check_adjoints.or.nam%check_dirac.or.nam%check_randomization) then
   if (nam%lsqrt) then
      if (nam%mpicom==1) call mpl%abort(subr,'mpicom should be 2 for square-root application')
   end if
   if (trim(nam%method)=='specific_multivariate') then
      if (.not.nam%lsqrt) call mpl%abort(subr,'square-root formulation required for specific multivariate strategy')
   end if
   if (nam%check_randomization) then
      if (.not.nam%lsqrt) call mpl%abort(subr,'lsqrt required for check_randomization')
      if (.not.nam%forced_radii) call mpl%abort(subr,'forced_radii required for check_randomization')
   end if
   if (nam%check_consistency) then
      if (.not.nam%lsqrt) call mpl%abort(subr,'lsqrt required for check_consistency')
      if (.not.nam%forced_radii) call mpl%abort(subr,'forced_radii required for check_consistency')
   end if
   if (nam%check_optimality) then
      if (.not.nam%lsqrt) call mpl%abort(subr,'lsqrt required for check_optimality')
      if (.not.nam%forced_radii) call mpl%abort(subr,'forced_radii required for check_optimality')
   end if
   if (nam%new_nicas) then
      if (.not.(nam%resol>0.0)) call mpl%abort(subr,'resol should be positive')
      if (nam%nc1max<=0) call mpl%abort(subr,'nc1max should be positive')
   end if
   if (nam%new_nicas.or.nam%load_nicas) then
      if ((nam%mpicom/=1).and.(nam%mpicom/=2)) call mpl%abort(subr,'mpicom should be 1 or 2')
   end if
   if (nam%forced_radii) then
      if (nam%new_hdiag.or.nam%new_lct.or.nam%load_cmat) &
    & call mpl%abort(subr,'new_hdiag, new_lct and load_cmat forbidden for forced_radii')
      if (nam%rh<0.0) call mpl%abort(subr,'rh should be non-negative')
      if (nam%rv<0.0) call mpl%abort(subr,'rv should be non-negative')
   end if
   if (abs(nam%adv_mode)>1) call mpl%abort(subr,'nam%adv_mode should be -1, 0 or 1')
   select case (trim(nam%subsamp))
   case ('h','hv','vh','hvh')
   case default
      call mpl%abort(subr,'wrong subsampling structure for NICAS')
   end select
end if
if (nam%write_grids.and.(.not.nam%new_nicas)) call mpl%abort(subr,'new_nicas required for write_grids')
if (nam%new_cortrack.or.nam%check_dirac) then
   if (nam%ndir<1) call mpl%abort(subr,'ndir should be positive')
   do idir=1,nam%ndir
      if ((nam%londir(idir)<-pi).or.(nam%londir(idir)>pi)) call mpl%abort(subr,'londir should lie between -180 and 180')
      if ((nam%latdir(idir)<-0.5*pi).or.(nam%latdir(idir)>0.5*pi)) call mpl%abort(subr,'latdir should lie between -90 and 90')
      if (.not.(any(nam%levs(1:nam%nl)==nam%levdir(idir)).or.(any(nam%addvar2d(1:nam%nv)/='') &
    & .and.(nam%levs(nam%nl+1)==nam%levdir(idir))))) call mpl%abort(subr,'wrong level for a Dirac')
      if ((nam%ivdir(idir)<1).or.(nam%ivdir(idir)>nam%nv)) call mpl%abort(subr,'wrong variable for a Dirac')
      if ((nam%itsdir(idir)<1).or.(nam%itsdir(idir)>nam%nts)) call mpl%abort(subr,'wrong timeslot for a Dirac')
   end do
end if

! Check output_param
if (nam%new_hdiag) then
   if (nam%nldwv<0) call mpl%abort(subr,'nldwv should be non-negative')
   if (nam%nldwv>0) then
      if (.not.nam%local_diag) call mpl%abort(subr,'local_diag required for nldwv>0')
         if (.not.all(nam%img_ldwv(1:nam%nldwv)>0)) then
         if (any(nam%lon_ldwv(1:nam%nldwv)<-pi).or.any(nam%lon_ldwv(1:nam%nldwv)>pi)) &
       & call mpl%abort(subr,'lon_ldwv should lie between -180 and 180')
         if (any(nam%lat_ldwv(1:nam%nldwv)<-0.5*pi).or.any(nam%lat_ldwv(1:nam%nldwv)>0.5*pi)) &
       & call mpl%abort(subr,'lat_ldwv should lie between -90 and 90')
         do ildwv=1,nam%nldwv
            write(ildwvchar,'(i2.2)') ildwv
            if (trim(nam%name_ldwv(ildwv))=='') call mpl%abort(subr,'name_ldwv not specified for profile '//ildwvchar)
         end do
      end if
   end if
   if (nam%local_diag.or.nam%adv_diag) then
      if (nam%diag_rhflt<0.0) call mpl%abort(subr,'diag_rhflt should be non-negative')
   end if
end if
if (nam%new_hdiag.or.nam%new_nicas.or.nam%check_adjoints.or.nam%check_dirac.or.nam%check_randomization.or.nam%new_lct) then
   if (nam%grid_output) then
      if (.not.(nam%grid_resol>0.0)) call mpl%abort(subr,'grid_resol should be positive')
   end if
end if

end subroutine nam_check

!----------------------------------------------------------------------
! Subroutine: nam_write
! Purpose: write namelist parameters into a log file or into a NetCDF file
!----------------------------------------------------------------------
subroutine nam_write(nam,mpl,ncid)

implicit none

! Passed variable
class(nam_type),intent(in) :: nam   ! Namelist
type(mpl_type),intent(inout) :: mpl ! MPI data
integer,intent(in),optional :: ncid ! NetCDF file ID

! Local variables
integer :: lncid
real(kind_real),allocatable :: londir(:),latdir(:),lon_ldwv(:),lat_ldwv(:)

! Set ncid
lncid = mpl%msv%vali
if (present(ncid)) lncid = ncid

! general_param
if (mpl%msv%is(lncid)) then
   write(mpl%info,'(a7,a)') '','General parameters'
   call mpl%flush
end if
call mpl%write(lncid,'nam','datadir',nam%datadir)
call mpl%write(lncid,'nam','prefix',nam%prefix)
call mpl%write(lncid,'nam','model',nam%model)
call mpl%write(lncid,'nam','verbosity',nam%verbosity)
call mpl%write(lncid,'nam','colorlog',nam%colorlog)
call mpl%write(lncid,'nam','default_seed',nam%default_seed)
call mpl%write(lncid,'nam','repro',nam%repro)
call mpl%write(lncid,'nam','nprocio',nam%nprocio)

! driver_param
if (mpl%msv%is(lncid)) then
   write(mpl%info,'(a7,a)') '','Driver parameters'
   call mpl%flush
end if
call mpl%write(lncid,'nam','method',nam%method)
call mpl%write(lncid,'nam','strategy',nam%strategy)
call mpl%write(lncid,'nam','new_cortrack',nam%new_cortrack)
call mpl%write(lncid,'nam','new_vbal',nam%new_vbal)
call mpl%write(lncid,'nam','load_vbal',nam%load_vbal)
call mpl%write(lncid,'nam','write_vbal',nam%write_vbal)
call mpl%write(lncid,'nam','new_mom',nam%new_mom)
call mpl%write(lncid,'nam','load_mom',nam%load_mom)
call mpl%write(lncid,'nam','write_mom',nam%write_mom)
call mpl%write(lncid,'nam','new_hdiag',nam%new_hdiag)
call mpl%write(lncid,'nam','write_hdiag',nam%write_hdiag)
call mpl%write(lncid,'nam','new_lct',nam%new_lct)
call mpl%write(lncid,'nam','write_lct',nam%write_lct)
call mpl%write(lncid,'nam','load_cmat',nam%load_cmat)
call mpl%write(lncid,'nam','write_cmat',nam%write_cmat)
call mpl%write(lncid,'nam','new_nicas',nam%new_nicas)
call mpl%write(lncid,'nam','load_nicas',nam%load_nicas)
call mpl%write(lncid,'nam','write_nicas',nam%write_nicas)
call mpl%write(lncid,'nam','new_obsop',nam%new_obsop)
call mpl%write(lncid,'nam','load_obsop',nam%load_obsop)
call mpl%write(lncid,'nam','write_obsop',nam%write_obsop)
call mpl%write(lncid,'nam','check_vbal',nam%check_vbal)
call mpl%write(lncid,'nam','check_adjoints',nam%check_adjoints)
call mpl%write(lncid,'nam','check_dirac',nam%check_dirac)
call mpl%write(lncid,'nam','check_randomization',nam%check_randomization)
call mpl%write(lncid,'nam','check_consistency',nam%check_consistency)
call mpl%write(lncid,'nam','check_optimality',nam%check_optimality)
call mpl%write(lncid,'nam','check_obsop',nam%check_obsop)
call mpl%write(lncid,'nam','check_no_obs',nam%check_no_obs)
call mpl%write(lncid,'nam','check_no_point',nam%check_no_point)
call mpl%write(lncid,'nam','check_no_point_mask',nam%check_no_point_mask)
call mpl%write(lncid,'nam','check_no_point_nicas',nam%check_no_point_nicas)
call mpl%write(lncid,'nam','check_set_param_cor',nam%check_set_param_cor)
call mpl%write(lncid,'nam','check_set_param_hyb',nam%check_set_param_hyb)
call mpl%write(lncid,'nam','check_set_param_lct',nam%check_set_param_lct)
call mpl%write(lncid,'nam','check_get_param_cor',nam%check_get_param_cor)
call mpl%write(lncid,'nam','check_get_param_hyb',nam%check_get_param_hyb)
call mpl%write(lncid,'nam','check_get_param_Dloc',nam%check_get_param_Dloc)
call mpl%write(lncid,'nam','check_get_param_lct',nam%check_get_param_lct)
<<<<<<< HEAD
call mpl%write(lncid,'nam','check_apply_vbal',nam%check_apply_vbal)
call mpl%write(lncid,'nam','check_apply_nicas',nam%check_apply_nicas)
call mpl%write(lncid,'nam','check_apply_obsop',nam%check_apply_obsop)
=======
>>>>>>> 83f6d624

! model_param
if (mpl%msv%is(lncid)) then
   write(mpl%info,'(a7,a)') '','Model parameters'
   call mpl%flush
end if
call mpl%write(lncid,'nam','nl',nam%nl)
call mpl%write(lncid,'nam','levs',nam%nl,nam%levs(1:nam%nl))
call mpl%write(lncid,'nam','logpres',nam%logpres)
call mpl%write(lncid,'nam','nv',nam%nv)
call mpl%write(lncid,'nam','varname',nam%nv,nam%varname(1:nam%nv))
call mpl%write(lncid,'nam','addvar2d',nam%nv,nam%addvar2d(1:nam%nv))
call mpl%write(lncid,'nam','nts',nam%nts)
call mpl%write(lncid,'nam','timeslot',nam%nts,nam%timeslot(1:nam%nts))
call mpl%write(lncid,'nam','nomask',nam%nomask)

! ens1_param
if (mpl%msv%is(lncid)) then
   write(mpl%info,'(a7,a)') '','Ensemble 1 parameters'
   call mpl%flush
end if
call mpl%write(lncid,'nam','ens1_ne',nam%ens1_ne)
call mpl%write(lncid,'nam','ens1_nsub',nam%ens1_nsub)

! ens2_param
if (mpl%msv%is(lncid)) then
   write(mpl%info,'(a7,a)') '','Ensemble 2 parameters'
   call mpl%flush
end if
call mpl%write(lncid,'nam','ens2_ne',nam%ens2_ne)
call mpl%write(lncid,'nam','ens2_nsub',nam%ens2_nsub)

! sampling_param
if (mpl%msv%is(lncid)) then
   write(mpl%info,'(a7,a)') '','Sampling parameters'
   call mpl%flush
end if
call mpl%write(lncid,'nam','sam_write',nam%sam_write)
call mpl%write(lncid,'nam','sam_read',nam%sam_read)
call mpl%write(lncid,'nam','mask_type',nam%mask_type)
call mpl%write(lncid,'nam','mask_lu',nam%nv,nam%mask_lu(1:nam%nv))
call mpl%write(lncid,'nam','mask_th',nam%nv,nam%mask_th(1:nam%nv))
call mpl%write(lncid,'nam','ncontig_th',nam%ncontig_th)
call mpl%write(lncid,'nam','mask_check',nam%mask_check)
call mpl%write(lncid,'nam','draw_type',nam%draw_type)
call mpl%write(lncid,'nam','Lcoast',nam%Lcoast*req)
call mpl%write(lncid,'nam','rcoast',nam%rcoast)
call mpl%write(lncid,'nam','nc1',nam%nc1)
call mpl%write(lncid,'nam','nc2',nam%nc2)
call mpl%write(lncid,'nam','ntry',nam%ntry)
call mpl%write(lncid,'nam','nrep',nam%nrep)
call mpl%write(lncid,'nam','nc3',nam%nc3)
call mpl%write(lncid,'nam','dc',nam%dc*req)
call mpl%write(lncid,'nam','nl0r',nam%nl0r)
call mpl%write(lncid,'nam','irmax',nam%irmax)

! diag_param
if (mpl%msv%is(lncid)) then
   write(mpl%info,'(a7,a)') '','Diagnostics parameters'
   call mpl%flush
end if
call mpl%write(lncid,'nam','ne',nam%ne)
call mpl%write(lncid,'nam','gau_approx',nam%gau_approx)
call mpl%write(lncid,'nam','avg_nbins',nam%avg_nbins)
call mpl%write(lncid,'nam','vbal_block',nam%nv*(nam%nv-1)/2,nam%vbal_block(1:nam%nv*(nam%nv-1)/2))
call mpl%write(lncid,'nam','vbal_rad',nam%vbal_rad)
call mpl%write(lncid,'nam','vbal_diag_auto',nam%nv*(nam%nv-1)/2,nam%vbal_diag_auto(1:nam%nv*(nam%nv-1)/2))
call mpl%write(lncid,'nam','var_filter',nam%var_filter)
call mpl%write(lncid,'nam','var_niter',nam%var_niter)
call mpl%write(lncid,'nam','var_rhflt',nam%var_rhflt*req)
call mpl%write(lncid,'nam','local_diag',nam%local_diag)
call mpl%write(lncid,'nam','local_rad',nam%local_rad*req)
call mpl%write(lncid,'nam','adv_diag',nam%adv_diag)
call mpl%write(lncid,'nam','adv_rad',nam%adv_rad*req)
call mpl%write(lncid,'nam','adv_cor_tracker',nam%adv_cor_tracker)
call mpl%write(lncid,'nam','adv_niter',nam%adv_niter)
call mpl%write(lncid,'nam','adv_rhflt',nam%adv_rhflt*req)
call mpl%write(lncid,'nam','adv_max_std_ratio',nam%adv_max_std_ratio)

! fit_param
if (mpl%msv%is(lncid)) then
   write(mpl%info,'(a7,a)') '','Fit parameters'
   call mpl%flush
end if
call mpl%write(lncid,'nam','minim_algo',nam%minim_algo)
call mpl%write(lncid,'nam','fit_type',nam%fit_type(1:9))
call mpl%write(lncid,'nam','double_fit',nam%nv,nam%double_fit(1:nam%nv))
call mpl%write(lncid,'nam','lhomh',nam%lhomh)
call mpl%write(lncid,'nam','lhomv',nam%lhomv)
call mpl%write(lncid,'nam','rvflt',nam%rvflt)
call mpl%write(lncid,'nam','lct_nscales',nam%lct_nscales)
call mpl%write(lncid,'nam','lct_scale_ratio',nam%lct_scale_ratio)
call mpl%write(lncid,'nam','lct_cor_min',nam%lct_cor_min)
call mpl%write(lncid,'nam','lct_diag',nam%lct_nscales,nam%lct_diag(1:nam%lct_nscales))
call mpl%write(lncid,'nam','lct_qc_th',nam%lct_qc_th)
call mpl%write(lncid,'nam','lct_qc_max',nam%lct_qc_max)
call mpl%write(lncid,'nam','lct_write_cor',nam%lct_write_cor)

! nicas_param
if (mpl%msv%is(lncid)) then
   write(mpl%info,'(a7,a)') '','NICAS parameters'
   call mpl%flush
end if
call mpl%write(lncid,'nam','nonunit_diag',nam%nonunit_diag)
call mpl%write(lncid,'nam','lsqrt',nam%lsqrt)
call mpl%write(lncid,'nam','resol',nam%resol)
call mpl%write(lncid,'nam','nc1max',nam%nc1max)
call mpl%write(lncid,'nam','fast_sampling',nam%fast_sampling)
call mpl%write(lncid,'nam','subsamp',nam%subsamp)
call mpl%write(lncid,'nam','network',nam%network)
call mpl%write(lncid,'nam','mpicom',nam%mpicom)
call mpl%write(lncid,'nam','adv_mode',nam%adv_mode)
call mpl%write(lncid,'nam','forced_radii',nam%forced_radii)
call mpl%write(lncid,'nam','rh',nam%rh)
call mpl%write(lncid,'nam','rv',nam%rv)
call mpl%write(lncid,'nam','pos_def_test',nam%pos_def_test)
call mpl%write(lncid,'nam','write_grids',nam%write_grids)
call mpl%write(lncid,'nam','ndir',nam%ndir)
allocate(londir(nam%ndir))
allocate(latdir(nam%ndir))
if (nam%ndir>0) then
   londir = nam%londir(1:nam%ndir)*rad2deg
   latdir = nam%latdir(1:nam%ndir)*rad2deg
end if
call mpl%write(lncid,'nam','londir',nam%ndir,londir)
call mpl%write(lncid,'nam','latdir',nam%ndir,latdir)
call mpl%write(lncid,'nam','levdir',nam%ndir,nam%levdir(1:nam%ndir))
call mpl%write(lncid,'nam','ivdir',nam%ndir,nam%ivdir(1:nam%ndir))
call mpl%write(lncid,'nam','itsdir',nam%ndir,nam%itsdir(1:nam%ndir))

! obsop_param
if (mpl%msv%is(lncid)) then
   write(mpl%info,'(a7,a)') '','Observation operator parameters'
   call mpl%flush
end if
call mpl%write(lncid,'nam','nobs',nam%nobs)

! output_param
if (mpl%msv%is(lncid)) then
   write(mpl%info,'(a7,a)') '','Output parameters'
   call mpl%flush
end if
call mpl%write(lncid,'nam','nldwv',nam%nldwv)
call mpl%write(lncid,'nam','img_ldwv',nam%nldwv,nam%img_ldwv(1:nam%nldwv))
allocate(lon_ldwv(nam%nldwv))
allocate(lat_ldwv(nam%nldwv))
if (nam%nldwv>0) then
   lon_ldwv = nam%lon_ldwv(1:nam%nldwv)*rad2deg
   lat_ldwv = nam%lat_ldwv(1:nam%nldwv)*rad2deg
end if
call mpl%write(lncid,'nam','lon_ldwv',nam%nldwv,lon_ldwv)
call mpl%write(lncid,'nam','lat_ldwv',nam%nldwv,lat_ldwv)
call mpl%write(lncid,'nam','name_ldwv',nam%nldwv,nam%name_ldwv(1:nam%nldwv))
call mpl%write(lncid,'nam','diag_rhflt',nam%diag_rhflt*req)
call mpl%write(lncid,'nam','grid_output',nam%grid_output)
call mpl%write(lncid,'nam','grid_resol',nam%grid_resol*req)

! Release memory
deallocate(londir)
deallocate(latdir)
deallocate(lon_ldwv)
deallocate(lat_ldwv)

end subroutine nam_write

end module type_nam<|MERGE_RESOLUTION|>--- conflicted
+++ resolved
@@ -76,12 +76,9 @@
    logical :: check_get_param_hyb                       ! Test get_parameter interface for hybrid case
    logical :: check_get_param_Dloc                      ! Test get_parameter interface for anisotropic localization
    logical :: check_get_param_lct                       ! Test get_parameter interface for LCT
-<<<<<<< HEAD
    logical :: check_apply_vbal                          ! Test apply_vbal interfaces
    logical :: check_apply_nicas                         ! Test apply_nicas interfaces
    logical :: check_apply_obsop                         ! Test apply_obsop interfaces
-=======
->>>>>>> 83f6d624
 
    ! model_param
    integer :: nl                                        ! Number of levels
@@ -272,12 +269,9 @@
 nam%check_get_param_hyb = .false.
 nam%check_get_param_Dloc = .false.
 nam%check_get_param_lct = .false.
-<<<<<<< HEAD
 nam%check_apply_vbal = .false.
 nam%check_apply_nicas = .false.
 nam%check_apply_obsop = .false.
-=======
->>>>>>> 83f6d624
 
 ! model_param default
 nam%nl = 0
@@ -433,18 +427,11 @@
 logical :: new_lct,write_lct,load_cmat,write_cmat,new_nicas,load_nicas,write_nicas,new_obsop,load_obsop,write_obsop,check_vbal
 logical :: check_adjoints,check_dirac,check_randomization,check_consistency,check_optimality,check_obsop,check_no_obs
 logical :: check_no_point,check_no_point_mask,check_no_point_nicas,check_set_param_cor,check_set_param_hyb,check_set_param_lct
-<<<<<<< HEAD
 logical :: check_get_param_cor,check_get_param_hyb,check_get_param_Dloc,check_get_param_lct,check_apply_vbal,check_apply_nicas
 logical :: check_apply_obsop,logpres,nomask,sam_write,sam_read,mask_check,vbal_block(nvmax*(nvmax-1)/2)
 logical :: vbal_diag_auto(nvmax*(nvmax-1)/2),vbal_diag_reg(nvmax*(nvmax-1)/2),var_filter,gau_approx,local_diag,adv_diag
 logical :: adv_cor_tracker,double_fit(nvmax),lhomh,lhomv,lct_diag(nscalesmax),lct_write_cor,nonunit_diag,lsqrt,fast_sampling
 logical :: network,forced_radii,pos_def_test,write_grids,grid_output
-=======
-logical :: check_get_param_cor,check_get_param_hyb,check_get_param_Dloc,check_get_param_lct,logpres,nomask,sam_write,sam_read
-logical :: mask_check,vbal_block(nvmax*(nvmax-1)/2),vbal_diag_auto(nvmax*(nvmax-1)/2),vbal_diag_reg(nvmax*(nvmax-1)/2),var_filter
-logical :: gau_approx,local_diag,adv_diag,adv_cor_tracker,double_fit(nvmax),lhomh,lhomv,lct_diag(nscalesmax),lct_write_cor
-logical :: nonunit_diag,lsqrt,fast_sampling,network,forced_radii,pos_def_test,write_grids,grid_output
->>>>>>> 83f6d624
 character(len=1024) :: datadir,prefix,model,verbosity,strategy,method,mask_type,mask_lu(nvmax),draw_type,minim_algo,fit_type
 character(len=1024) :: subsamp
 character(len=1024),dimension(nvmax) :: varname,addvar2d
@@ -457,11 +444,7 @@
                     & write_obsop,check_vbal,check_adjoints,check_dirac,check_randomization,check_consistency, &
                     & check_optimality,check_obsop,check_no_obs,check_no_point,check_no_point_mask,check_no_point_nicas, &
                     & check_set_param_cor,check_set_param_hyb,check_set_param_lct,check_get_param_cor,check_get_param_hyb, &
-<<<<<<< HEAD
                     & check_get_param_Dloc,check_get_param_lct,check_apply_vbal,check_apply_nicas,check_apply_obsop
-=======
-                    & check_get_param_Dloc,check_get_param_lct
->>>>>>> 83f6d624
 namelist/model_param/nl,levs,logpres,nv,varname,addvar2d,nts,timeslot,nomask
 namelist/ens1_param/ens1_ne,ens1_nsub
 namelist/ens2_param/ens2_ne,ens2_nsub
@@ -527,12 +510,9 @@
    check_get_param_hyb = .false.
    check_get_param_Dloc = .false.
    check_get_param_lct = .false.
-<<<<<<< HEAD
    check_apply_vbal = .false.
    check_apply_nicas = .false.
    check_apply_obsop = .false.
-=======
->>>>>>> 83f6d624
 
    ! model_param default
    nl = 0
@@ -713,12 +693,9 @@
    nam%check_get_param_hyb = check_get_param_hyb
    nam%check_get_param_Dloc = check_get_param_Dloc
    nam%check_get_param_lct = check_get_param_lct
-<<<<<<< HEAD
    nam%check_apply_vbal = check_apply_vbal
    nam%check_apply_nicas = check_apply_nicas
    nam%check_apply_obsop = check_apply_obsop
-=======
->>>>>>> 83f6d624
 
    ! model_param
    read(lunit,nml=model_param)
@@ -940,12 +917,9 @@
 call mpl%f_comm%broadcast(nam%check_get_param_hyb,mpl%rootproc-1)
 call mpl%f_comm%broadcast(nam%check_get_param_Dloc,mpl%rootproc-1)
 call mpl%f_comm%broadcast(nam%check_get_param_lct,mpl%rootproc-1)
-<<<<<<< HEAD
 call mpl%f_comm%broadcast(nam%check_apply_vbal,mpl%rootproc-1)
 call mpl%f_comm%broadcast(nam%check_apply_nicas,mpl%rootproc-1)
 call mpl%f_comm%broadcast(nam%check_apply_obsop,mpl%rootproc-1)
-=======
->>>>>>> 83f6d624
 
 ! model_param
 call mpl%f_comm%broadcast(nam%nl,mpl%rootproc-1)
@@ -1146,12 +1120,9 @@
 if (conf%has("check_get_param_hyb")) call conf%get_or_die("check_get_param_hyb",nam%check_get_param_hyb)
 if (conf%has("check_get_param_Dloc")) call conf%get_or_die("check_get_param_Dloc",nam%check_get_param_Dloc)
 if (conf%has("check_get_param_lct")) call conf%get_or_die("check_get_param_lct",nam%check_get_param_lct)
-<<<<<<< HEAD
 if (conf%has("check_apply_vbal")) call conf%get_or_die("check_apply_vbal",nam%check_apply_vbal)
 if (conf%has("check_apply_nicas")) call conf%get_or_die("check_apply_nicas",nam%check_apply_nicas)
 if (conf%has("check_apply_obsop")) call conf%get_or_die("check_apply_obsop",nam%check_apply_obsop)
-=======
->>>>>>> 83f6d624
 
 ! model_param
 if (conf%has("nl")) call conf%get_or_die("nl",nam%nl)
@@ -1510,15 +1481,12 @@
  & call mpl%abort(subr,'new_hdiag and loc method required for check_get_param_Dloc')
 if (nam%check_get_param_lct.and..not.(nam%new_lct.and.(nam%lct_nscales==2))) &
  & call mpl%abort(subr,'new_lct and lct_nscales = 2 required for check_get_param_lct')
-<<<<<<< HEAD
 if (nam%check_apply_vbal.and..not.(nam%new_vbal.or.nam%load_vbal)) &
  & call mpl%abort(subr,'new_vbal or load_vbal required for check_apply_vbal')
 if (nam%check_apply_nicas.and..not.(nam%new_nicas.or.nam%load_nicas)) &
  & call mpl%abort(subr,'new_nicas or load_nicas required for check_apply_nicas')
 if (nam%check_apply_obsop.and..not.(nam%new_obsop.or.nam%load_obsop)) &
  & call mpl%abort(subr,'new_obsop or load_obsop required for check_apply_obsop')
-=======
->>>>>>> 83f6d624
 
 ! Check model_param
 if (nam%nl<=0) call mpl%abort(subr,'nl should be positive')
@@ -1842,12 +1810,9 @@
 call mpl%write(lncid,'nam','check_get_param_hyb',nam%check_get_param_hyb)
 call mpl%write(lncid,'nam','check_get_param_Dloc',nam%check_get_param_Dloc)
 call mpl%write(lncid,'nam','check_get_param_lct',nam%check_get_param_lct)
-<<<<<<< HEAD
 call mpl%write(lncid,'nam','check_apply_vbal',nam%check_apply_vbal)
 call mpl%write(lncid,'nam','check_apply_nicas',nam%check_apply_nicas)
 call mpl%write(lncid,'nam','check_apply_obsop',nam%check_apply_obsop)
-=======
->>>>>>> 83f6d624
 
 ! model_param
 if (mpl%msv%is(lncid)) then
@@ -1915,6 +1880,7 @@
 call mpl%write(lncid,'nam','vbal_block',nam%nv*(nam%nv-1)/2,nam%vbal_block(1:nam%nv*(nam%nv-1)/2))
 call mpl%write(lncid,'nam','vbal_rad',nam%vbal_rad)
 call mpl%write(lncid,'nam','vbal_diag_auto',nam%nv*(nam%nv-1)/2,nam%vbal_diag_auto(1:nam%nv*(nam%nv-1)/2))
+call mpl%write(lncid,'nam','vbal_diag_reg',nam%nv*(nam%nv-1)/2,nam%vbal_diag_reg(1:nam%nv*(nam%nv-1)/2))
 call mpl%write(lncid,'nam','var_filter',nam%var_filter)
 call mpl%write(lncid,'nam','var_niter',nam%var_niter)
 call mpl%write(lncid,'nam','var_rhflt',nam%var_rhflt*req)
