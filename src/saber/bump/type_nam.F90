--- conflicted
+++ resolved
@@ -453,24 +453,14 @@
 
 ! Namelist blocks
 namelist/general_param/datadir,prefix,model,verbosity,colorlog,default_seed,repro,nprocio
-<<<<<<< HEAD
-namelist/driver_param/method,strategy,new_cortrack,new_corstats,new_vbal,load_vbal,write_vbal,new_var,load_var,write_var,new_mom, &
-                    & load_mom,write_mom,new_hdiag,write_hdiag,new_lct,write_lct,load_cmat,write_cmat,new_nicas,load_nicas, &
+namelist/driver_param/method,strategy,new_cortrack,new_corstats,new_vbal,load_vbal,new_mom,load_mom,write_mom,write_vbal,new_var, &
+                    & load_var,write_var,new_hdiag,write_hdiag,new_lct,write_lct,load_cmat,write_cmat,new_nicas,load_nicas, &
                     & write_nicas,new_obsop,load_obsop,write_obsop,check_vbal,check_adjoints,check_dirac,check_randomization, &
                     & check_consistency,check_optimality,check_obsop,check_no_obs,check_no_point,check_no_point_mask, &
                     & check_no_point_nicas,check_set_param_cor,check_set_param_hyb,check_set_param_lct,check_get_param_cor, &
                     & check_get_param_hyb,check_get_param_Dloc,check_get_param_lct,check_apply_vbal,check_apply_nicas, &
                     & check_apply_obsop
-namelist/model_param/nl,levs,logpres,nv,varname,addvar2d,nts,timeslot,dts,nomask,wind_filename,wind_varname
-=======
-namelist/driver_param/method,strategy,new_cortrack,new_corstats,new_vbal,load_vbal,new_mom,load_mom,write_mom,write_vbal, &
-                    & new_hdiag,write_hdiag,new_lct,write_lct,load_cmat,write_cmat,new_nicas,load_nicas,write_nicas,new_obsop, &
-                    & load_obsop,write_obsop,check_vbal,check_adjoints,check_dirac,check_randomization,check_consistency, &
-                    & check_optimality,check_obsop,check_no_obs,check_no_point,check_no_point_mask,check_no_point_nicas, &
-                    & check_set_param_cor,check_set_param_hyb,check_set_param_lct,check_get_param_cor,check_get_param_hyb, &
-                    & check_get_param_Dloc,check_get_param_lct,check_apply_vbal,check_apply_nicas,check_apply_obsop
 namelist/model_param/nl,levs,lev2d,logpres,nv,varname,nts,timeslot,dts,nomask,wind_filename,wind_varname
->>>>>>> a2d2f29d
 namelist/ens1_param/ens1_ne,ens1_nsub
 namelist/ens2_param/ens2_ne,ens2_nsub
 namelist/sampling_param/sam_write,sam_read,mask_type,mask_lu,mask_th,ncontig_th,mask_check,draw_type,Lcoast,rcoast,nc1,nc2,ntry, &
@@ -1545,13 +1535,9 @@
    if (nam%levs(il)<=0) call mpl%abort(subr,'levs should be positive')
    if (count(nam%levs(1:nam%nl)==nam%levs(il))>1) call mpl%abort(subr,'redundant levels')
 end do
-<<<<<<< HEAD
+if ((trim(nam%lev2d)/='first').and.(trim(nam%lev2d)/='last')) call mpl%abort(subr,'wrong lev2d value')
 if (nam%new_vbal.or.nam%load_vbal.or.nam%new_var.or.nam%load_var.or.nam%new_hdiag.or.nam%new_lct.or.nam%load_cmat &
  & .or.nam%new_nicas.or.nam%load_nicas) then
-=======
-if ((trim(nam%lev2d)/='first').and.(trim(nam%lev2d)/='last')) call mpl%abort(subr,'wrong lev2d value')
-if (nam%new_vbal.or.nam%load_vbal.or.nam%new_hdiag.or.nam%new_lct.or.nam%load_cmat.or.nam%new_nicas.or.nam%load_nicas) then
->>>>>>> a2d2f29d
    if (nam%nv<=0) call mpl%abort(subr,'nv should be positive')
    do iv=1,nam%nv
       write(ivchar,'(i2.2)') iv
