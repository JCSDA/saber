!----------------------------------------------------------------------
! Module: type_nam
! Purpose: namelist derived type
! Author: Benjamin Menetrier
! Licensing: this code is distributed under the CeCILL-C license
! Copyright © 2015-... UCAR, CERFACS, METEO-FRANCE and IRIT
!----------------------------------------------------------------------
module type_nam

use fckit_configuration_module, only: fckit_configuration,fckit_yamlconfiguration
use fckit_pathname_module, only : fckit_pathname
use iso_c_binding
use tools_const, only: pi,req,deg2rad,rad2deg
use tools_kinds,only: kind_real,huge_real
use type_mpl, only: mpl_type

implicit none

integer,parameter :: nvmax = 20                    ! Maximum number of variables
integer,parameter :: nlmax = 200                   ! Maximum number of levels
integer,parameter :: nc3max = 1000                 ! Maximum number of classes
integer,parameter :: nscalesmax = 5                ! Maximum number of variables
integer,parameter :: ndirmax = 300                 ! Maximum number of diracs
integer,parameter :: nldwvmax = 99                 ! Maximum number of local diagnostic profiles
integer,parameter :: nprociomax = 20               ! Maximum number of I/O tasks
integer,parameter :: niokvmax = 30                 ! Maximum number of I/O key-values
integer,parameter :: nvbalmax = nvmax*(nvmax-1)/2  ! Maximum number of vertical balance blocks

type nam_type
   ! general_param
   character(len=1024) :: datadir                       ! Data directory
   character(len=1024) :: prefix                        ! Files prefix
   character(len=1024) :: model                         ! Model name ('aro', 'arp', 'fv3', 'gem', 'geos', 'gfs', 'ifs', 'mpas', 'nemo', 'norcpm', 'online', 'qg, 'res' or 'wrf')
   character(len=1024) :: verbosity                     ! Verbosity level ('all', 'main' or 'none')
   logical :: colorlog                                  ! Add colors to the log (for display on terminal)
   logical :: default_seed                              ! Default seed for random numbers
   logical :: repro                                     ! Inter-compilers reproducibility
   logical :: parallel_io                               ! Parallel NetCDF I/O
   integer :: nprocio                                   ! Number of I/O processors
   logical :: remap                                     ! Remap points to improve load balance
   real(kind_real) :: universe_rad                      ! Universe radius [in meters]

   ! driver_param
   character(len=1024) :: method                        ! Localization/hybridization to compute ('cor', 'loc', 'hyb-avg', 'hyb-rnd' or 'dual-ens')
   character(len=1024) :: strategy                      ! Localization strategy ('diag_all', 'common', 'common_weighted', 'specific_univariate' or 'specific_multivariate')
   logical :: new_normality                             ! New normality test
   logical :: new_vbal                                  ! Compute new vertical balance operator
   logical :: load_vbal                                 ! Load existing vertical balance operator
   logical :: write_vbal                                ! Write vertical balance operator
   logical :: new_var                                   ! Compute new variance
   logical :: load_var                                  ! Load existing variance
   logical :: write_var                                 ! Write variance
   logical :: new_mom                                   ! Compute new sample moments
   logical :: load_mom                                  ! Load sample moments
   logical :: write_mom                                 ! Write sample moments
   logical :: new_hdiag                                 ! Compute new HDIAG diagnostics
   logical :: write_hdiag                               ! Write HDIAG diagnostics
   logical :: new_lct                                   ! Compute new LCT
   logical :: write_lct                                 ! Write LCT
   logical :: load_cmat                                 ! Load existing C matrix
   logical :: write_cmat                                ! Write existing C matrix
   logical :: new_nicas                                 ! Compute new NICAS parameters
   logical :: load_nicas                                ! Load existing NICAS parameters
   logical :: write_nicas                               ! Write NICAS parameters
   logical :: new_obsop                                 ! Compute new observation operator
   logical :: load_obsop                                ! Load existing observation operator
   logical :: write_obsop                               ! Write observation operator
   logical :: check_vbal                                ! Test vertical balance inverse and adjoint
   logical :: check_adjoints                            ! Test NICAS adjoints
   logical :: check_dirac                               ! Test NICAS application on diracs
   logical :: check_randomization                       ! Test NICAS randomization
   logical :: check_consistency                         ! Test HDIAG-NICAS consistency
   logical :: check_optimality                          ! Test HDIAG optimality
   logical :: check_obsop                               ! Test observation operator
   logical :: check_no_obs                              ! Test observation operator with no observation on the last MPI task
   logical :: check_no_point                            ! Test BUMP with no grid point on the last MPI task
   logical :: check_no_point_mask                       ! Test BUMP with all grid points masked on the last MPI task
   logical :: check_no_point_nicas                      ! Test NICAS with no subgrid point on the last MPI task
   logical :: check_set_param_cor                       ! Test set_parameter interface for correlation
   logical :: check_set_param_hyb                       ! Test set_parameter interface for hybrid case
   logical :: check_set_param_lct                       ! Test set_parameter interface for LCT
   logical :: check_get_param_stddev                    ! Test get_parameter interface for standard-deviation
   logical :: check_get_param_cor                       ! Test get_parameter interface for correlation
   logical :: check_get_param_hyb                       ! Test get_parameter interface for hybrid case
   logical :: check_get_param_Dloc                      ! Test get_parameter interface for anisotropic localization
   logical :: check_get_param_lct                       ! Test get_parameter interface for LCT
   logical :: check_apply_vbal                          ! Test apply_vbal interfaces
   logical :: check_apply_stddev                        ! Test apply_stddev interfaces
   logical :: check_apply_nicas                         ! Test apply_nicas interfaces
   logical :: check_apply_obsop                         ! Test apply_obsop interfaces

   ! model_param
   integer :: nl                                        ! Number of levels
   integer :: levs(nlmax)                               ! Levels
   character(len=1024) :: lev2d                         ! Level for 2D variables ('first' or 'last')
   logical :: logpres                                   ! Use pressure logarithm as vertical coordinate (model level if .false.)
   integer :: nv                                        ! Number of variables
   character(len=1024),dimension(nvmax) :: variables    ! Variables names
<<<<<<< HEAD
   character(len=1024) :: variable_change               ! Variable change
   integer :: nts                                       ! Number of time slots
   character(len=1024),dimension(ntsmax) :: timeslots   ! Timeslots
   real(kind_real) :: dts                               ! Timeslots width [in s]
=======
>>>>>>> 063f03ef
   logical :: nomask                                    ! Do not use geometry mask
   character(len=1024),dimension(niokvmax) :: io_keys   ! I/O keys
   character(len=1024),dimension(niokvmax) :: io_values ! I/O values

   ! ens1_param
   integer :: ens1_ne                                   ! Ensemble 1 size
   integer :: ens1_nsub                                 ! Ensemble 1 sub-ensembles number

   ! ens2_param
   integer :: ens2_ne                                   ! Ensemble 2 size
   integer :: ens2_nsub                                 ! Ensemble 2 sub-ensembles number

   ! sampling_param
   logical :: sam_write                                 ! Write sampling
   logical :: sam_write_grids                           ! Write sampling grids
   logical :: sam_read                                  ! Read sampling
   character(len=1024) :: mask_type                     ! Mask restriction type
   character(len=1024),dimension(nvmax) :: mask_lu      ! Mask threshold side ("lower" if mask_th is the lower bound, "upper" if mask_th is the upper bound)
   real(kind_real),dimension(nvmax) :: mask_th          ! Mask threshold
   integer :: ncontig_th                                ! Threshold on vertically contiguous points for sampling mask (0 to skip the test)
   logical :: mask_check                                ! Check that sampling couples and interpolations do not cross mask boundaries
   character(len=1024) :: draw_type                     ! Sampling draw type ('random_uniform','random_coast' or 'icosahedron')
   real(kind_real) :: Lcoast                            ! Length-scale to increase sampling density along coasts [in meters]
   real(kind_real) :: rcoast                            ! Minimum value to increase sampling density along coasts
   integer :: nc1                                       ! Number of sampling points
   integer :: nc2                                       ! Number of diagnostic points
   integer :: ntry                                      ! Number of tries to get the most separated point for the zero-separation sampling
   integer :: nrep                                      ! Number of replacement to improve homogeneity of the zero-separation sampling
   integer :: nc3                                       ! Number of classes
   real(kind_real) :: dc                                ! Class size (for sam_type='hor'), should be larger than the typical grid cell size [in meters]
   integer :: nl0r                                      ! Reduced number of levels for diagnostics
   integer :: irmax                                     ! Maximum number of random number draws

   ! diag_param
   integer :: ne                                        ! Ensemble size
   real(kind_real) :: gen_kurt_th                       ! Threshold on generalized kurtosis (3.0 = Gaussian distribution)
   logical :: gau_approx                                ! Gaussian approximation for asymptotic quantities
   integer :: avg_nbins                                 ! Number of bins for averaged statistics histograms
   logical :: vbal_block(nvbalmax)                      ! Activation of vertical balance (ordered line by line in the lower triangular formulation)
   real(kind_real) :: vbal_rad                          ! Vertical balance diagnostic radius [in meters]
   real(kind_real) :: vbal_dlat                         ! Vertical balance diagnostic latitude band half-width [in degrees]
   logical :: vbal_diag_auto(nvbalmax)                  ! Diagonal auto-covariance for the inversion
   logical :: vbal_diag_reg(nvbalmax)                   ! Diagonal regression
   logical :: var_filter                                ! Filter variances
   integer :: var_niter                                 ! Number of iteration for the variances filtering
   real(kind_real) :: var_rhflt                         ! Variances initial filtering support radius [in meters]
   logical :: local_diag                                ! Activate local diagnostics
   real(kind_real) :: local_rad                         ! Local diagnostics calculation radius [in meters]

   ! fit_param
   character(len=1024) :: minim_algo                    ! Minimization algorithm ('none', 'fast' or 'hooke')
   real(kind_real) :: diag_rhflt                        ! Horizontal filtering suport radius [in meters]
   real(kind_real) :: diag_rvflt                        ! Vertical filtering support radius
   real(kind_real) :: smoothness_penalty                ! Smoothness penalty weight (default 0.01)
   integer :: fit_dl0                                   ! Number of levels between interpolation levels
   integer :: lct_nscales                               ! Number of LCT scales
   real(kind_real) :: lct_scale_ratio                   ! Factor between diffusion scales
   real(kind_real) :: lct_cor_min                       ! Minimum relevant correlation for LCT first guess
   logical :: lct_diag(nscalesmax)                      ! Diagnostic of diagonal LCT components only
   real(kind_real) :: lct_qc_th                         ! LCT quality control threshold
   real(kind_real) :: lct_qc_max                        ! LCT quality control maximum
   logical :: lct_write_cor                             ! Write full correlations

   ! nicas_param
   logical :: nonunit_diag                              ! Non-unit diagonal for the NICAS application
   logical :: lsqrt                                     ! Square-root formulation
   real(kind_real) :: resol                             ! Resolution
   integer :: nc1max                                    ! Maximum size of the Sc1 subset
   logical :: fast_sampling                             ! Fast sampling flag
   character(len=1024) :: subsamp                       ! Subsampling structure ('h', 'hv', 'vh' or 'hvh')
   logical :: network                                   ! Network-base convolution calculation (distance-based if false)
   integer :: mpicom                                    ! Number of communication steps
   logical :: forced_radii                              ! Force specific support radii
   real(kind_real) :: rh                                ! Forced horizontal support radius [in meters]
   real(kind_real) :: rv                                ! Forced vertical support radius
   logical :: pos_def_test                              ! Positive-definiteness test
   logical :: write_grids                               ! Write NICAS grids

   ! dirac_param
   integer :: ndir                                      ! Number of Diracs
   real(kind_real) :: londir(ndirmax)                   ! Diracs longitudes [in degrees]
   real(kind_real) :: latdir(ndirmax)                   ! Diracs latitudes [in degrees]
   integer :: levdir(ndirmax)                           ! Diracs level
   integer :: ivdir(ndirmax)                            ! Diracs variable indices

   ! obsop_param
   integer :: nobs                                      ! Number of observations

   ! output_param
   integer :: nldwv                                     ! Number of local diagnostics profiles to write (for local_diag = .true.)
   integer :: img_ldwv(nldwvmax)                        ! Index on model grid of the local diagnostics profiles to write
   real(kind_real) :: lon_ldwv(nldwvmax)                ! Longitudes of the local diagnostics profiles to write [in degrees]
   real(kind_real) :: lat_ldwv(nldwvmax)                ! Latitudes of the local diagnostics profiles to write [in degrees]
   character(len=1024),dimension(nldwvmax) :: name_ldwv ! Name of the local diagnostics profiles to write
contains
   procedure :: init => nam_init
   procedure :: read => nam_read
   procedure :: read_yaml => nam_read_yaml
   procedure :: bcast => nam_bcast
   procedure :: from_conf => nam_from_conf
   procedure :: check => nam_check
   procedure :: write => nam_write
   procedure :: io_key_value => nam_io_key_value
end type nam_type

private
public :: nvmax,nlmax,nc3max,nscalesmax,ndirmax,nldwvmax,niokvmax,nvbalmax
public :: nam_type

contains

!----------------------------------------------------------------------
! Subroutine: nam_init
! Purpose: intialize
!----------------------------------------------------------------------
subroutine nam_init(nam,nproc)

implicit none

! Passed variable
class(nam_type),intent(out) :: nam ! Namelist
integer,intent(in) :: nproc        ! Number of MPI task

! Local variable
integer :: il,iv,its,i,ildwv

! general_param default
nam%datadir = '.'
nam%prefix = ''
nam%model = 'online'
nam%verbosity = 'all'
nam%colorlog = .false.
nam%default_seed = .true.
nam%repro = .true.
nam%parallel_io = .true.
nam%nprocio = min(nproc,nprociomax)
nam%remap = .false.
nam%universe_rad = pi*req

! driver_param default
nam%method = ''
nam%strategy = ''
nam%new_normality = .false.
nam%new_vbal = .false.
nam%load_vbal = .false.
nam%write_vbal = .true.
nam%new_var = .false.
nam%load_var = .false.
nam%write_var = .true.
nam%new_mom = .true.
nam%load_mom = .false.
nam%write_mom = .false.
nam%new_hdiag = .false.
nam%write_hdiag = .true.
nam%new_lct = .false.
nam%write_lct = .true.
nam%load_cmat = .false.
nam%write_cmat = .true.
nam%new_nicas = .false.
nam%load_nicas = .false.
nam%write_nicas = .true.
nam%new_obsop = .false.
nam%load_obsop = .false.
nam%write_obsop = .true.
nam%check_vbal = .false.
nam%check_adjoints = .false.
nam%check_dirac = .false.
nam%check_randomization = .false.
nam%check_consistency = .false.
nam%check_optimality = .false.
nam%check_obsop = .false.
nam%check_no_obs = .false.
nam%check_no_point = .false.
nam%check_no_point_mask = .false.
nam%check_no_point_nicas = .false.
nam%check_set_param_cor = .false.
nam%check_set_param_hyb = .false.
nam%check_set_param_lct = .false.
nam%check_get_param_stddev = .false.
nam%check_get_param_cor = .false.
nam%check_get_param_hyb = .false.
nam%check_get_param_Dloc = .false.
nam%check_get_param_lct = .false.
nam%check_apply_vbal = .false.
nam%check_apply_stddev = .false.
nam%check_apply_nicas = .false.
nam%check_apply_obsop = .false.

! model_param default
nam%nl = 0
do il=1,nlmax
   nam%levs(il) = il
end do
nam%lev2d = 'first'
nam%logpres = .false.
nam%nv = 0
do iv=1,nvmax
   nam%variables(iv) = ''
end do
<<<<<<< HEAD
nam%variable_change = ''
nam%nts = 0
do its=1,ntsmax
   nam%timeslots(its) = ''
end do
nam%dts = 3600.0
=======
>>>>>>> 063f03ef
nam%nomask = .false.
do i=1,niokvmax
   nam%io_keys(i) = ''
   nam%io_values(i) = ''
end do

! ens1_param default
nam%ens1_ne = 0
nam%ens1_nsub = 1

! ens2_param default
nam%ens2_ne = 0
nam%ens2_nsub = 1

! sampling_param default
nam%sam_write = .false.
nam%sam_write_grids = .false.
nam%sam_read = .false.
nam%mask_type = 'none'
do iv=1,nvmax
   nam%mask_lu(iv) = 'lower'
   nam%mask_th(iv) = 0.0
end do
nam%ncontig_th = 0
nam%mask_check = .false.
nam%draw_type = 'random_uniform'
nam%Lcoast = 0.0
nam%rcoast = 0.0
nam%nc1 = 0
nam%nc2 = 0
nam%ntry = 0
nam%nrep = 0
nam%nc3 = 0
nam%dc = 0.0
nam%nl0r = 0
nam%irmax = 10000

! diag_param default
nam%ne = 0
nam%gen_kurt_th = huge_real
nam%gau_approx = .false.
nam%avg_nbins = 0
do iv=1,nvbalmax
   nam%vbal_block(iv) = .false.
end do
nam%vbal_rad = 0.0
nam%vbal_dlat = 0.0
do iv=1,nvbalmax
   nam%vbal_diag_auto(iv) = .false.
end do
do iv=1,nvbalmax
   nam%vbal_diag_reg(iv) = .false.
end do
nam%var_filter = .false.
nam%var_niter = 0
nam%var_rhflt = 0.0
nam%local_diag = .false.
nam%local_rad = 0.0

! fit_param default
nam%minim_algo = 'hooke'
nam%diag_rhflt = 0.0
nam%diag_rvflt = 0.0
nam%smoothness_penalty = 0.01
nam%fit_dl0 = 1
nam%lct_nscales = 0
nam%lct_scale_ratio = 10.0
nam%lct_cor_min = 0.5
nam%lct_diag = .false.
nam%lct_qc_th = 0.0
nam%lct_qc_max = 1.0
nam%lct_write_cor = .false.

! nicas_param default
nam%nonunit_diag = .false.
nam%lsqrt = .true.
nam%resol = 0.0
nam%nc1max = 15000
nam%fast_sampling = .false.
nam%subsamp = 'hv'
nam%network = .false.
nam%mpicom = 0
nam%forced_radii = .false.
nam%rh = 0.0
nam%rv = 0.0
nam%pos_def_test = .false.
nam%write_grids = .false.

! dirac_param default
nam%ndir = 0
nam%londir = 0.0
nam%latdir = 0.0
nam%levdir = 0
nam%ivdir = 0

! obsop_param default
nam%nobs = 0

! output_param default
nam%nldwv = 0
nam%img_ldwv = 0
nam%lon_ldwv = 0.0
nam%lat_ldwv = 0.0
do ildwv=1,nldwvmax
   nam%name_ldwv(ildwv) = ''
end do

end subroutine nam_init

!----------------------------------------------------------------------
! Subroutine: nam_read
! Purpose: read
!----------------------------------------------------------------------
subroutine nam_read(nam,mpl,namelname)

implicit none

! Passed variable
class(nam_type),intent(inout) :: nam     ! Namelist
type(mpl_type),intent(inout) :: mpl      ! MPI data
character(len=*),intent(in) :: namelname ! Namelist name

! Local variables
integer :: il,iv,i,ildwv,lunit
character(len=1024),parameter :: subr = 'nam_read'

! Namelist variables
character(len=1024) :: datadir
character(len=1024) :: prefix
character(len=1024) :: model
character(len=1024) :: verbosity
logical :: colorlog
logical :: default_seed
logical :: repro
logical :: parallel_io
integer :: nprocio
logical :: remap
real(kind_real) :: universe_rad
character(len=1024) :: method
character(len=1024) :: strategy
logical :: new_normality
logical :: new_vbal
logical :: load_vbal
logical :: write_vbal
logical :: new_var
logical :: load_var
logical :: write_var
logical :: new_mom
logical :: load_mom
logical :: write_mom
logical :: new_hdiag
logical :: write_hdiag
logical :: new_lct
logical :: write_lct
logical :: load_cmat
logical :: write_cmat
logical :: new_nicas
logical :: load_nicas
logical :: write_nicas
logical :: new_obsop
logical :: load_obsop
logical :: write_obsop
logical :: check_vbal
logical :: check_adjoints
logical :: check_dirac
logical :: check_randomization
logical :: check_consistency
logical :: check_optimality
logical :: check_obsop
logical :: check_no_obs
logical :: check_no_point
logical :: check_no_point_mask
logical :: check_no_point_nicas
logical :: check_set_param_cor
logical :: check_set_param_hyb
logical :: check_set_param_lct
logical :: check_get_param_stddev
logical :: check_get_param_cor
logical :: check_get_param_hyb
logical :: check_get_param_Dloc
logical :: check_get_param_lct
logical :: check_apply_vbal
logical :: check_apply_stddev
logical :: check_apply_nicas
logical :: check_apply_obsop
integer :: nl
integer :: levs(nlmax)
character(len=1024) :: lev2d
logical :: logpres
integer :: nv
character(len=1024),dimension(nvmax) :: variables
<<<<<<< HEAD
character(len=1024) :: variable_change
integer :: nts
character(len=1024),dimension(ntsmax) :: timeslots
real(kind_real) :: dts
=======
>>>>>>> 063f03ef
logical :: nomask
character(len=1024),dimension(niokvmax) :: io_keys
character(len=1024),dimension(niokvmax) :: io_values
integer :: ens1_ne
integer :: ens1_nsub
integer :: ens2_ne
integer :: ens2_nsub
logical :: sam_write
logical :: sam_write_grids
logical :: sam_read
character(len=1024) :: mask_type
character(len=1024),dimension(nvmax) :: mask_lu
real(kind_real),dimension(nvmax) :: mask_th
integer :: ncontig_th
logical :: mask_check
character(len=1024) :: draw_type
real(kind_real) :: Lcoast
real(kind_real) :: rcoast
integer :: nc1
integer :: nc2
integer :: ntry
integer :: nrep
integer :: nc3
real(kind_real) :: dc
integer :: nl0r
integer :: irmax
integer :: ne
real(kind_real) :: gen_kurt_th
logical :: gau_approx
integer :: avg_nbins
logical :: vbal_block(nvbalmax)
real(kind_real) :: vbal_rad
real(kind_real) :: vbal_dlat
logical :: vbal_diag_auto(nvbalmax)
logical :: vbal_diag_reg(nvbalmax)
logical :: var_filter
integer :: var_niter
real(kind_real) :: var_rhflt
logical :: local_diag
real(kind_real) :: local_rad
character(len=1024) :: minim_algo
real(kind_real) :: diag_rhflt
real(kind_real) :: diag_rvflt
real(kind_real) :: smoothness_penalty
integer :: fit_dl0
integer :: lct_nscales
real(kind_real) :: lct_scale_ratio
real(kind_real) :: lct_cor_min
logical :: lct_diag(nscalesmax)
real(kind_real) :: lct_qc_th
real(kind_real) :: lct_qc_max
logical :: lct_write_cor
logical :: nonunit_diag
logical :: lsqrt
real(kind_real) :: resol
integer :: nc1max
logical :: fast_sampling
character(len=1024) :: subsamp
logical :: network
integer :: mpicom
logical :: forced_radii
real(kind_real) :: rh
real(kind_real) :: rv
logical :: pos_def_test
logical :: write_grids
integer :: ndir
real(kind_real) :: londir(ndirmax)
real(kind_real) :: latdir(ndirmax)
integer :: levdir(ndirmax)
integer :: ivdir(ndirmax)
integer :: nobs
integer :: nldwv
integer :: img_ldwv(nldwvmax)
real(kind_real) :: lon_ldwv(nldwvmax)
real(kind_real) :: lat_ldwv(nldwvmax)
character(len=1024),dimension(nldwvmax) :: name_ldwv

! Namelist blocks
namelist/general_param/ &
 & datadir, &
 & prefix, &
 & model, &
 & verbosity, &
 & colorlog, &
 & default_seed, &
 & repro, &
 & parallel_io, &
 & nprocio, &
 & remap, &
 & universe_rad
namelist/driver_param/ &
 & method, &
 & strategy, &
 & new_normality, &
 & new_vbal, &
 & load_vbal, &
 & write_vbal, &
 & new_var, &
 & load_var, &
 & write_var, &
 & new_mom, &
 & load_mom, &
 & write_mom, &
 & new_hdiag, &
 & write_hdiag, &
 & new_lct, &
 & write_lct, &
 & load_cmat, &
 & write_cmat, &
 & new_nicas, &
 & load_nicas, &
 & write_nicas, &
 & new_obsop, &
 & load_obsop, &
 & write_obsop, &
 & check_vbal, &
 & check_adjoints, &
 & check_dirac, &
 & check_randomization, &
 & check_consistency, &
 & check_optimality, &
 & check_obsop, &
 & check_no_obs, &
 & check_no_point, &
 & check_no_point_mask, &
 & check_no_point_nicas, &
 & check_set_param_cor, &
 & check_set_param_hyb, &
 & check_set_param_lct, &
 & check_get_param_stddev, &
 & check_get_param_cor, &
 & check_get_param_hyb, &
 & check_get_param_Dloc, &
 & check_get_param_lct, &
 & check_apply_vbal, &
 & check_apply_stddev, &
 & check_apply_nicas, &
 & check_apply_obsop
namelist/model_param/ &
 & nl, &
 & levs, &
 & lev2d, &
 & logpres, &
 & nv, &
 & variables, &
<<<<<<< HEAD
 & variable_change, &
 & nts, &
 & timeslots, &
 & dts, &
=======
>>>>>>> 063f03ef
 & nomask, &
 & io_keys, &
 & io_values
namelist/ens1_param/ &
 & ens1_ne, &
 & ens1_nsub
namelist/ens2_param/ &
 & ens2_ne, &
 & ens2_nsub
namelist/sampling_param/ &
 & sam_write, &
 & sam_write_grids, &
 & sam_read, &
 & mask_type, &
 & mask_lu, &
 & mask_th, &
 & ncontig_th, &
 & mask_check, &
 & draw_type, &
 & Lcoast, &
 & rcoast, &
 & nc1, &
 & nc2, &
 & ntry, &
 & nrep, &
 & nc3, &
 & dc, &
 & nl0r, &
 & irmax
namelist/diag_param/ &
 & ne, &
 & gen_kurt_th, &
 & gau_approx, &
 & avg_nbins, &
 & vbal_block, &
 & vbal_rad, &
 & vbal_dlat, &
 & vbal_diag_auto, &
 & vbal_diag_reg, &
 & var_filter, &
 & var_niter, &
 & var_rhflt, &
 & local_diag, &
 & local_rad
namelist/fit_param/ &
 & minim_algo, &
 & diag_rhflt, &
 & diag_rvflt, &
 & smoothness_penalty, &
 & fit_dl0, &
 & lct_nscales, &
 & lct_scale_ratio, &
 & lct_cor_min, &
 & lct_diag, &
 & lct_qc_th, &
 & lct_qc_max, &
 & lct_write_cor
namelist/nicas_param/ &
 & nonunit_diag, &
 & lsqrt, &
 & resol, &
 & nc1max, &
 & fast_sampling, &
 & subsamp, &
 & network, &
 & mpicom, &
 & forced_radii, &
 & rh, &
 & rv, &
 & pos_def_test, &
 & write_grids, &
 & ndir, &
 & londir, &
 & latdir, &
 & levdir, &
 & ivdir
namelist/obsop_param/ &
 & nobs
namelist/output_param/ &
 & nldwv, &
 & img_ldwv, &
 & lon_ldwv, &
 & lat_ldwv, &
 & name_ldwv, &
 & diag_rhflt

if (mpl%main) then
   ! general_param default
   datadir = '.'
   prefix = ''
   model = 'online'
   verbosity = 'all'
   colorlog = .false.
   default_seed = .true.
   repro = .true.
   parallel_io = .true.
   nprocio = min(mpl%nproc,nprociomax)
   remap = .false.
   universe_rad = pi*req

   ! driver_param default
   method = ''
   strategy = ''
   new_normality = .false.
   new_vbal = .false.
   load_vbal = .false.
   write_vbal = .true.
   new_var = .false.
   load_var = .false.
   write_var = .true.
   new_mom = .true.
   load_mom = .false.
   write_mom = .false.
   new_hdiag = .false.
   write_hdiag = .true.
   new_lct = .false.
   write_lct = .true.
   load_cmat = .false.
   write_cmat = .true.
   new_nicas = .false.
   load_nicas = .false.
   write_nicas = .true.
   new_obsop = .false.
   load_obsop = .false.
   write_obsop = .true.
   check_vbal = .false.
   check_adjoints = .false.
   check_dirac = .false.
   check_randomization = .false.
   check_consistency = .false.
   check_optimality = .false.
   check_obsop = .false.
   check_no_obs = .false.
   check_no_point = .false.
   check_no_point_mask = .false.
   check_no_point_nicas = .false.
   check_set_param_cor = .false.
   check_set_param_hyb = .false.
   check_set_param_lct = .false.
   check_get_param_stddev = .false.
   check_get_param_cor = .false.
   check_get_param_hyb = .false.
   check_get_param_Dloc = .false.
   check_get_param_lct = .false.
   check_apply_vbal = .false.
   check_apply_stddev = .false.
   check_apply_nicas = .false.
   check_apply_obsop = .false.

   ! model_param default
   nl = 0
   do il=1,nlmax
      levs(il) = il
   end do
   lev2d = 'first'
   logpres = .false.
   nv = 0
   do iv=1,nvmax
      variables(iv) = ''
   end do
<<<<<<< HEAD
   variable_change = ''
   nts = 0
   do its=1,ntsmax
      timeslots(its) = ''
   end do
   dts = 3600.0
=======
>>>>>>> 063f03ef
   nomask = .false.
   do i=1,niokvmax
      io_keys(i) = ''
      io_values(i) = ''
   end do

   ! ens1_param default
   ens1_ne = 0
   ens1_nsub = 1

   ! ens2_param default
   ens2_ne = 0
   ens2_nsub = 1

   ! sampling_param default
   sam_write = .false.
   sam_write_grids = .false.
   sam_read = .false.
   mask_type = 'none'
   do iv=1,nvmax
      mask_lu(iv) = 'lower'
      mask_th(iv) = 0.0
   end do
   ncontig_th = 0
   mask_check = .false.
   draw_type = 'random_uniform'
   Lcoast = 0.0
   rcoast = 0.0
   nc1 = 0
   nc2 = 0
   ntry = 0
   nrep = 0
   nc3 = 0
   dc = 0.0
   nl0r = 0
   irmax = 10000

   ! diag_param default
   ne = 0
   gen_kurt_th = huge_real
   gau_approx = .false.
   avg_nbins = 0
   do iv=1,nvbalmax
      vbal_block(iv) = .false.
   end do
   vbal_rad = 0.0
   vbal_dlat = 0.0
   do iv=1,nvbalmax
      vbal_diag_auto(iv) = .true.
   end do
   do iv=1,nvbalmax
      vbal_diag_reg(iv) = .true.
   end do
   var_filter = .false.
   var_niter = 0
   var_rhflt = 0.0
   local_diag = .false.
   local_rad = 0.0

   ! fit_param default
   minim_algo = 'hooke'
   diag_rhflt = 0.0
   diag_rvflt = 0.0
   smoothness_penalty = 0.01
   fit_dl0 = 1
   lct_nscales = 0
   lct_scale_ratio = 10.0
   lct_cor_min = 0.5
   lct_diag = .false.
   lct_qc_th = 0.0
   lct_qc_max = 1.0
   lct_write_cor = .false.

   ! nicas_param default
   nonunit_diag = .false.
   lsqrt = .true.
   resol = 0.0
   nc1max = 15000
   fast_sampling = .false.
   subsamp = 'hv'
   network = .false.
   mpicom = 0
   forced_radii = .false.
   rh = 0.0
   rv = 0.0
   pos_def_test = .false.
   write_grids = .false.

   ! dirac_param default
   ndir = 0
   londir = 0.0
   latdir = 0.0
   levdir = 0
   ivdir = 0

   ! obsop_param default
   nobs = 0

   ! output_param default
   nldwv = 0
   img_ldwv = 0
   lon_ldwv = 0.0
   lat_ldwv = 0.0
   do ildwv=1,nldwvmax
      name_ldwv(ildwv) = ''
   end do

   ! Open namelist
   call mpl%newunit(lunit)
   open(unit=lunit,file=namelname,status='old',action='read')

   ! general_param
   read(lunit,nml=general_param)
   nam%datadir = datadir
   nam%prefix = prefix
   nam%model = model
   nam%verbosity = verbosity
   nam%colorlog = colorlog
   nam%default_seed = default_seed
   nam%repro = repro
   nam%parallel_io = parallel_io
   nam%nprocio = nprocio
   nam%remap = remap
   nam%universe_rad = universe_rad

   ! driver_param
   read(lunit,nml=driver_param)
   nam%method = method
   nam%strategy = strategy
   nam%new_normality = new_normality
   nam%new_vbal = new_vbal
   nam%load_vbal = load_vbal
   nam%write_vbal = write_vbal
   nam%new_var = new_var
   nam%load_var = load_var
   nam%write_var = write_var
   nam%new_mom = new_mom
   nam%load_mom = load_mom
   nam%write_mom = write_mom
   nam%new_hdiag = new_hdiag
   nam%write_hdiag = write_hdiag
   nam%new_lct = new_lct
   nam%write_lct = write_lct
   nam%load_cmat = load_cmat
   nam%write_cmat = write_cmat
   nam%new_nicas = new_nicas
   nam%load_nicas = load_nicas
   nam%write_nicas = write_nicas
   nam%new_obsop = new_obsop
   nam%load_obsop = load_obsop
   nam%write_obsop = write_obsop
   nam%check_vbal = check_vbal
   nam%check_adjoints = check_adjoints
   nam%check_dirac = check_dirac
   nam%check_randomization = check_randomization
   nam%check_consistency = check_consistency
   nam%check_optimality = check_optimality
   nam%check_obsop = check_obsop
   nam%check_no_obs = check_no_obs
   nam%check_no_point = check_no_point
   nam%check_no_point_mask = check_no_point_mask
   nam%check_no_point_nicas = check_no_point_nicas
   nam%check_set_param_cor = check_set_param_cor
   nam%check_set_param_hyb = check_set_param_hyb
   nam%check_set_param_lct = check_set_param_lct
   nam%check_get_param_stddev = check_get_param_stddev
   nam%check_get_param_cor = check_get_param_cor
   nam%check_get_param_hyb = check_get_param_hyb
   nam%check_get_param_Dloc = check_get_param_Dloc
   nam%check_get_param_lct = check_get_param_lct
   nam%check_apply_vbal = check_apply_vbal
   nam%check_apply_stddev = check_apply_stddev
   nam%check_apply_nicas = check_apply_nicas
   nam%check_apply_obsop = check_apply_obsop

   ! model_param
   read(lunit,nml=model_param)
   if (nl>nlmax) call mpl%abort(subr,'nl is too large')
   if (nv>nvmax) call mpl%abort(subr,'nv is too large')
   nam%nl = nl
   if (nl>0) nam%levs(1:nl) = levs(1:nl)
   nam%lev2d = lev2d
   nam%logpres = logpres
   nam%nv = nv
   if (nv>0) nam%variables(1:nv) = variables(1:nv)
<<<<<<< HEAD
   nam%variable_change = variable_change
   nam%nts = nts
   if (nts>0) nam%timeslots(1:nts) = timeslots(1:nts)
   nam%dts = dts
=======
>>>>>>> 063f03ef
   nam%nomask = nomask
   nam%io_keys = io_keys
   nam%io_values = io_values

   ! ens1_param
   read(lunit,nml=ens1_param)
   nam%ens1_ne = ens1_ne
   nam%ens1_nsub = ens1_nsub

   ! ens2_param
   read(lunit,nml=ens2_param)
   nam%ens2_ne = ens2_ne
   nam%ens2_nsub = ens2_nsub

   ! sampling_param
   read(lunit,nml=sampling_param)
   if (nc3>nc3max) call mpl%abort(subr,'nc3 is too large')
   nam%sam_write = sam_write
   nam%sam_write_grids = sam_write_grids
   nam%sam_read = sam_read
   nam%mask_type = mask_type
   if (nv>0) nam%mask_lu(1:nam%nv) = mask_lu(1:nam%nv)
   if (nv>0) nam%mask_th(1:nam%nv) = mask_th(1:nam%nv)
   nam%ncontig_th = ncontig_th
   nam%mask_check = mask_check
   nam%draw_type = draw_type
   nam%Lcoast = Lcoast
   nam%rcoast = rcoast
   nam%nc1 = nc1
   nam%nc2 = nc2
   nam%ntry = ntry
   nam%nrep = nrep
   nam%nc3 = nc3
   nam%dc = dc
   nam%nl0r = nl0r
   nam%irmax = irmax

   ! diag_param
   read(lunit,nml=diag_param)
   nam%ne = ne
   nam%gen_kurt_th = gen_kurt_th
   nam%gau_approx = gau_approx
   nam%avg_nbins = avg_nbins
   if (nv>1) nam%vbal_block(1:nam%nv*(nam%nv-1)/2) = vbal_block(1:nam%nv*(nam%nv-1)/2)
   nam%vbal_rad = vbal_rad
   nam%vbal_dlat = vbal_dlat
   if (nv>1) nam%vbal_diag_auto(1:nam%nv*(nam%nv-1)/2) = vbal_diag_auto(1:nam%nv*(nam%nv-1)/2)
   if (nv>1) nam%vbal_diag_reg(1:nam%nv*(nam%nv-1)/2) = vbal_diag_reg(1:nam%nv*(nam%nv-1)/2)
   nam%var_filter = var_filter
   nam%var_niter = var_niter
   nam%var_rhflt = var_rhflt
   nam%local_diag = local_diag
   nam%local_rad = local_rad

   ! fit_param
   read(lunit,nml=fit_param)
   if (lct_nscales>nscalesmax) call mpl%abort(subr,'lct_nscales is too large')
   nam%minim_algo = minim_algo
   nam%diag_rhflt = diag_rhflt
   nam%diag_rvflt = diag_rvflt
   nam%smoothness_penalty = smoothness_penalty
   nam%fit_dl0 = fit_dl0
   nam%lct_nscales = lct_nscales
   nam%lct_scale_ratio = lct_scale_ratio
   nam%lct_cor_min = lct_cor_min
   if (lct_nscales>0) nam%lct_diag(1:lct_nscales) = lct_diag(1:lct_nscales)
   nam%lct_qc_th = lct_qc_th
   nam%lct_qc_max = lct_qc_max
   nam%lct_write_cor = lct_write_cor

   ! nicas_param
   read(lunit,nml=nicas_param)
   nam%nonunit_diag = nonunit_diag
   nam%lsqrt = lsqrt
   nam%resol = resol
   nam%nc1max = nc1max
   nam%fast_sampling = fast_sampling
   nam%subsamp = subsamp
   nam%network = network
   nam%mpicom = mpicom
   nam%forced_radii = forced_radii
   nam%rh = rh
   nam%rv = rv
   nam%pos_def_test = pos_def_test
   nam%write_grids = write_grids

   ! dirac_param
   if (ndir>ndirmax) call mpl%abort(subr,'ndir is too large')
   nam%ndir = ndir
   if (ndir>0) nam%londir(1:ndir) = londir(1:ndir)
   if (ndir>0) nam%latdir(1:ndir) = latdir(1:ndir)
   if (ndir>0) nam%levdir(1:ndir) = levdir(1:ndir)
   if (ndir>0) nam%ivdir(1:ndir) = ivdir(1:ndir)

   ! obsop_param
   read(lunit,nml=obsop_param)
   nam%nobs = nobs

   ! output_param
   read(lunit,nml=output_param)
   nam%nldwv = nldwv
   if (nldwv>0) then
      nam%img_ldwv(1:nldwv) = img_ldwv(1:nldwv)
      nam%lon_ldwv(1:nldwv) = lon_ldwv(1:nldwv)
      nam%lat_ldwv(1:nldwv) = lat_ldwv(1:nldwv)
      nam%name_ldwv(1:nldwv) = name_ldwv(1:nldwv)
   end if

   ! Close namelist
   close(unit=lunit)
end if

end subroutine nam_read

!----------------------------------------------------------------------
! Subroutine: nam_read_yaml
! Purpose: read YAML file
!----------------------------------------------------------------------
subroutine nam_read_yaml(nam,mpl,yamlname)

implicit none

! Passed variable
class(nam_type),intent(inout) :: nam       ! Namelist
type(mpl_type),intent(inout) :: mpl        ! MPI data
character(len=*),intent(inout) :: yamlname ! YAML name

! Local variables
type(fckit_configuration) :: conf

if (mpl%main) then
   ! Set fckit configuration from yamlname
   conf = fckit_yamlconfiguration(fckit_pathname(yamlname))

   ! Convert fckit configuration to namelist
   call nam%from_conf(conf)
end if

end subroutine nam_read_yaml

!----------------------------------------------------------------------
! Subroutine: nam_bcast
! Purpose: broadcast
!----------------------------------------------------------------------
subroutine nam_bcast(nam,mpl)

implicit none

! Passed variable
class(nam_type),intent(inout) :: nam ! Namelist
type(mpl_type),intent(inout) :: mpl  ! MPI data

! general_param
call mpl%f_comm%broadcast(nam%datadir,mpl%rootproc-1)
call mpl%f_comm%broadcast(nam%prefix,mpl%rootproc-1)
call mpl%f_comm%broadcast(nam%model,mpl%rootproc-1)
call mpl%f_comm%broadcast(nam%verbosity,mpl%rootproc-1)
call mpl%f_comm%broadcast(nam%colorlog,mpl%rootproc-1)
call mpl%f_comm%broadcast(nam%default_seed,mpl%rootproc-1)
call mpl%f_comm%broadcast(nam%repro,mpl%rootproc-1)
call mpl%f_comm%broadcast(nam%parallel_io,mpl%rootproc-1)
call mpl%f_comm%broadcast(nam%nprocio,mpl%rootproc-1)
call mpl%f_comm%broadcast(nam%remap,mpl%rootproc-1)
call mpl%f_comm%broadcast(nam%universe_rad,mpl%rootproc-1)

! driver_param
call mpl%f_comm%broadcast(nam%method,mpl%rootproc-1)
call mpl%f_comm%broadcast(nam%strategy,mpl%rootproc-1)
call mpl%f_comm%broadcast(nam%new_normality,mpl%rootproc-1)
call mpl%f_comm%broadcast(nam%new_vbal,mpl%rootproc-1)
call mpl%f_comm%broadcast(nam%load_vbal,mpl%rootproc-1)
call mpl%f_comm%broadcast(nam%write_vbal,mpl%rootproc-1)
call mpl%f_comm%broadcast(nam%new_var,mpl%rootproc-1)
call mpl%f_comm%broadcast(nam%load_var,mpl%rootproc-1)
call mpl%f_comm%broadcast(nam%write_var,mpl%rootproc-1)
call mpl%f_comm%broadcast(nam%new_mom,mpl%rootproc-1)
call mpl%f_comm%broadcast(nam%load_mom,mpl%rootproc-1)
call mpl%f_comm%broadcast(nam%write_mom,mpl%rootproc-1)
call mpl%f_comm%broadcast(nam%new_hdiag,mpl%rootproc-1)
call mpl%f_comm%broadcast(nam%write_hdiag,mpl%rootproc-1)
call mpl%f_comm%broadcast(nam%new_lct,mpl%rootproc-1)
call mpl%f_comm%broadcast(nam%write_lct,mpl%rootproc-1)
call mpl%f_comm%broadcast(nam%load_cmat,mpl%rootproc-1)
call mpl%f_comm%broadcast(nam%write_cmat,mpl%rootproc-1)
call mpl%f_comm%broadcast(nam%new_nicas,mpl%rootproc-1)
call mpl%f_comm%broadcast(nam%load_nicas,mpl%rootproc-1)
call mpl%f_comm%broadcast(nam%write_nicas,mpl%rootproc-1)
call mpl%f_comm%broadcast(nam%new_obsop,mpl%rootproc-1)
call mpl%f_comm%broadcast(nam%load_obsop,mpl%rootproc-1)
call mpl%f_comm%broadcast(nam%write_obsop,mpl%rootproc-1)
call mpl%f_comm%broadcast(nam%check_vbal,mpl%rootproc-1)
call mpl%f_comm%broadcast(nam%check_adjoints,mpl%rootproc-1)
call mpl%f_comm%broadcast(nam%check_dirac,mpl%rootproc-1)
call mpl%f_comm%broadcast(nam%check_randomization,mpl%rootproc-1)
call mpl%f_comm%broadcast(nam%check_consistency,mpl%rootproc-1)
call mpl%f_comm%broadcast(nam%check_optimality,mpl%rootproc-1)
call mpl%f_comm%broadcast(nam%check_obsop,mpl%rootproc-1)
call mpl%f_comm%broadcast(nam%check_no_obs,mpl%rootproc-1)
call mpl%f_comm%broadcast(nam%check_no_point,mpl%rootproc-1)
call mpl%f_comm%broadcast(nam%check_no_point_mask,mpl%rootproc-1)
call mpl%f_comm%broadcast(nam%check_no_point_nicas,mpl%rootproc-1)
call mpl%f_comm%broadcast(nam%check_set_param_cor,mpl%rootproc-1)
call mpl%f_comm%broadcast(nam%check_set_param_hyb,mpl%rootproc-1)
call mpl%f_comm%broadcast(nam%check_set_param_lct,mpl%rootproc-1)
call mpl%f_comm%broadcast(nam%check_get_param_stddev,mpl%rootproc-1)
call mpl%f_comm%broadcast(nam%check_get_param_cor,mpl%rootproc-1)
call mpl%f_comm%broadcast(nam%check_get_param_hyb,mpl%rootproc-1)
call mpl%f_comm%broadcast(nam%check_get_param_Dloc,mpl%rootproc-1)
call mpl%f_comm%broadcast(nam%check_get_param_lct,mpl%rootproc-1)
call mpl%f_comm%broadcast(nam%check_apply_vbal,mpl%rootproc-1)
call mpl%f_comm%broadcast(nam%check_apply_stddev,mpl%rootproc-1)
call mpl%f_comm%broadcast(nam%check_apply_nicas,mpl%rootproc-1)
call mpl%f_comm%broadcast(nam%check_apply_obsop,mpl%rootproc-1)

! model_param
call mpl%f_comm%broadcast(nam%nl,mpl%rootproc-1)
call mpl%f_comm%broadcast(nam%levs,mpl%rootproc-1)
call mpl%f_comm%broadcast(nam%lev2d,mpl%rootproc-1)
call mpl%f_comm%broadcast(nam%logpres,mpl%rootproc-1)
call mpl%f_comm%broadcast(nam%nv,mpl%rootproc-1)
call mpl%broadcast(nam%variables,mpl%rootproc-1)
<<<<<<< HEAD
call mpl%f_comm%broadcast(nam%variable_change,mpl%rootproc-1)
call mpl%f_comm%broadcast(nam%nts,mpl%rootproc-1)
call mpl%broadcast(nam%timeslots,mpl%rootproc-1)
call mpl%f_comm%broadcast(nam%dts,mpl%rootproc-1)
=======
>>>>>>> 063f03ef
call mpl%f_comm%broadcast(nam%nomask,mpl%rootproc-1)
call mpl%broadcast(nam%io_keys,mpl%rootproc-1)
call mpl%broadcast(nam%io_values,mpl%rootproc-1)

! ens1_param
call mpl%f_comm%broadcast(nam%ens1_ne,mpl%rootproc-1)
call mpl%f_comm%broadcast(nam%ens1_nsub,mpl%rootproc-1)

! ens2_param
call mpl%f_comm%broadcast(nam%ens2_ne,mpl%rootproc-1)
call mpl%f_comm%broadcast(nam%ens2_nsub,mpl%rootproc-1)

! sampling_param
call mpl%f_comm%broadcast(nam%sam_write,mpl%rootproc-1)
call mpl%f_comm%broadcast(nam%sam_write_grids,mpl%rootproc-1)
call mpl%f_comm%broadcast(nam%sam_read,mpl%rootproc-1)
call mpl%f_comm%broadcast(nam%mask_type,mpl%rootproc-1)
call mpl%broadcast(nam%mask_lu,mpl%rootproc-1)
call mpl%f_comm%broadcast(nam%mask_th,mpl%rootproc-1)
call mpl%f_comm%broadcast(nam%ncontig_th,mpl%rootproc-1)
call mpl%f_comm%broadcast(nam%mask_check,mpl%rootproc-1)
call mpl%f_comm%broadcast(nam%draw_type,mpl%rootproc-1)
call mpl%f_comm%broadcast(nam%Lcoast,mpl%rootproc-1)
call mpl%f_comm%broadcast(nam%rcoast,mpl%rootproc-1)
call mpl%f_comm%broadcast(nam%nc1,mpl%rootproc-1)
call mpl%f_comm%broadcast(nam%nc2,mpl%rootproc-1)
call mpl%f_comm%broadcast(nam%ntry,mpl%rootproc-1)
call mpl%f_comm%broadcast(nam%nrep,mpl%rootproc-1)
call mpl%f_comm%broadcast(nam%nc3,mpl%rootproc-1)
call mpl%f_comm%broadcast(nam%dc,mpl%rootproc-1)
call mpl%f_comm%broadcast(nam%nl0r,mpl%rootproc-1)
call mpl%f_comm%broadcast(nam%irmax,mpl%rootproc-1)

! diag_param
call mpl%f_comm%broadcast(nam%ne,mpl%rootproc-1)
call mpl%f_comm%broadcast(nam%gen_kurt_th,mpl%rootproc-1)
call mpl%f_comm%broadcast(nam%gau_approx,mpl%rootproc-1)
call mpl%f_comm%broadcast(nam%avg_nbins,mpl%rootproc-1)
call mpl%f_comm%broadcast(nam%vbal_block,mpl%rootproc-1)
call mpl%f_comm%broadcast(nam%vbal_rad,mpl%rootproc-1)
call mpl%f_comm%broadcast(nam%vbal_dlat,mpl%rootproc-1)
call mpl%f_comm%broadcast(nam%vbal_diag_auto,mpl%rootproc-1)
call mpl%f_comm%broadcast(nam%vbal_diag_reg,mpl%rootproc-1)
call mpl%f_comm%broadcast(nam%var_filter,mpl%rootproc-1)
call mpl%f_comm%broadcast(nam%var_niter,mpl%rootproc-1)
call mpl%f_comm%broadcast(nam%var_rhflt,mpl%rootproc-1)
call mpl%f_comm%broadcast(nam%local_diag,mpl%rootproc-1)
call mpl%f_comm%broadcast(nam%local_rad,mpl%rootproc-1)

! fit_param
call mpl%f_comm%broadcast(nam%minim_algo,mpl%rootproc-1)
call mpl%f_comm%broadcast(nam%diag_rhflt,mpl%rootproc-1)
call mpl%f_comm%broadcast(nam%diag_rvflt,mpl%rootproc-1)
call mpl%f_comm%broadcast(nam%smoothness_penalty,mpl%rootproc-1)
call mpl%f_comm%broadcast(nam%fit_dl0,mpl%rootproc-1)
call mpl%f_comm%broadcast(nam%lct_nscales,mpl%rootproc-1)
call mpl%f_comm%broadcast(nam%lct_scale_ratio,mpl%rootproc-1)
call mpl%f_comm%broadcast(nam%lct_cor_min,mpl%rootproc-1)
call mpl%f_comm%broadcast(nam%lct_diag,mpl%rootproc-1)
call mpl%f_comm%broadcast(nam%lct_qc_th,mpl%rootproc-1)
call mpl%f_comm%broadcast(nam%lct_qc_max,mpl%rootproc-1)
call mpl%f_comm%broadcast(nam%lct_write_cor,mpl%rootproc-1)

! nicas_param
call mpl%f_comm%broadcast(nam%nonunit_diag,mpl%rootproc-1)
call mpl%f_comm%broadcast(nam%lsqrt,mpl%rootproc-1)
call mpl%f_comm%broadcast(nam%resol,mpl%rootproc-1)
call mpl%f_comm%broadcast(nam%nc1max,mpl%rootproc-1)
call mpl%f_comm%broadcast(nam%fast_sampling,mpl%rootproc-1)
call mpl%f_comm%broadcast(nam%subsamp,mpl%rootproc-1)
call mpl%f_comm%broadcast(nam%network,mpl%rootproc-1)
call mpl%f_comm%broadcast(nam%mpicom,mpl%rootproc-1)
call mpl%f_comm%broadcast(nam%forced_radii,mpl%rootproc-1)
call mpl%f_comm%broadcast(nam%rh,mpl%rootproc-1)
call mpl%f_comm%broadcast(nam%rv,mpl%rootproc-1)
call mpl%f_comm%broadcast(nam%pos_def_test,mpl%rootproc-1)
call mpl%f_comm%broadcast(nam%write_grids,mpl%rootproc-1)

! dirac_param
call mpl%f_comm%broadcast(nam%ndir,mpl%rootproc-1)
call mpl%f_comm%broadcast(nam%londir,mpl%rootproc-1)
call mpl%f_comm%broadcast(nam%latdir,mpl%rootproc-1)
call mpl%f_comm%broadcast(nam%levdir,mpl%rootproc-1)
call mpl%f_comm%broadcast(nam%ivdir,mpl%rootproc-1)

! obsop_param
call mpl%f_comm%broadcast(nam%nobs,mpl%rootproc-1)

! output_param
call mpl%f_comm%broadcast(nam%nldwv,mpl%rootproc-1)
call mpl%f_comm%broadcast(nam%img_ldwv,mpl%rootproc-1)
call mpl%f_comm%broadcast(nam%lon_ldwv,mpl%rootproc-1)
call mpl%f_comm%broadcast(nam%lat_ldwv,mpl%rootproc-1)
call mpl%broadcast(nam%name_ldwv,mpl%rootproc-1)

end subroutine nam_bcast

!----------------------------------------------------------------------
! Subroutine: nam_from_conf
! Purpose: intialize from configuration
!----------------------------------------------------------------------
subroutine nam_from_conf(nam,conf)

implicit none

! Passed variable
class(nam_type),intent(inout) :: nam         ! Namelist
type(fckit_configuration),intent(in) :: conf ! Configuration

! Local variables
integer,allocatable :: integer_array(:)
real(kind_real),allocatable :: real_array(:)
logical,allocatable :: logical_array(:)
character(len=:),allocatable :: str
character(len=:),allocatable :: str_array(:)

! general_param
if (conf%has("datadir")) then
   call conf%get_or_die("datadir",str)
   nam%datadir = str
end if
if (conf%has("prefix")) then
   call conf%get_or_die("prefix",str)
   nam%prefix = str
end if
if (conf%has("model")) then
   call conf%get_or_die("model",str)
   nam%model = str
end if
if (conf%has("verbosity")) then
   call conf%get_or_die("verbosity",str)
   nam%verbosity = str
end if
if (conf%has("colorlog")) call conf%get_or_die("colorlog",nam%colorlog)
if (conf%has("default_seed")) call conf%get_or_die("default_seed",nam%default_seed)
if (conf%has("repro")) call conf%get_or_die("repro",nam%repro)
if (conf%has("parallel_io")) call conf%get_or_die("parallel_io",nam%parallel_io)
if (conf%has("nprocio")) call conf%get_or_die("nprocio",nam%nprocio)
if (conf%has("remap")) call conf%get_or_die("remap",nam%remap)
if (conf%has("universe_rad")) call conf%get_or_die("universe_rad",nam%universe_rad)

! driver_param
if (conf%has("method")) then
   call conf%get_or_die("method",str)
   nam%method = str
end if
if (conf%has("strategy")) then
   call conf%get_or_die("strategy",str)
   nam%strategy = str
end if
if (conf%has("new_normality")) call conf%get_or_die("new_normality",nam%new_normality)
if (conf%has("new_vbal")) call conf%get_or_die("new_vbal",nam%new_vbal)
if (conf%has("load_vbal")) call conf%get_or_die("load_vbal",nam%load_vbal)
if (conf%has("write_vbal")) call conf%get_or_die("write_vbal",nam%write_vbal)
if (conf%has("new_var")) call conf%get_or_die("new_var",nam%new_var)
if (conf%has("load_var")) call conf%get_or_die("load_var",nam%load_var)
if (conf%has("write_var")) call conf%get_or_die("write_var",nam%write_var)
if (conf%has("new_mom")) call conf%get_or_die("new_mom",nam%new_mom)
if (conf%has("load_mom")) call conf%get_or_die("load_mom",nam%load_mom)
if (conf%has("write_mom")) call conf%get_or_die("write_mom",nam%write_mom)
if (conf%has("new_hdiag")) call conf%get_or_die("new_hdiag",nam%new_hdiag)
if (conf%has("write_hdiag")) call conf%get_or_die("write_hdiag",nam%write_hdiag)
if (conf%has("new_lct")) call conf%get_or_die("new_lct",nam%new_lct)
if (conf%has("write_lct")) call conf%get_or_die("write_lct",nam%write_lct)
if (conf%has("load_cmat")) call conf%get_or_die("load_cmat",nam%load_cmat)
if (conf%has("write_cmat")) call conf%get_or_die("write_cmat",nam%write_cmat)
if (conf%has("new_nicas")) call conf%get_or_die("new_nicas",nam%new_nicas)
if (conf%has("load_nicas")) call conf%get_or_die("load_nicas",nam%load_nicas)
if (conf%has("write_nicas")) call conf%get_or_die("write_nicas",nam%write_nicas)
if (conf%has("new_obsop")) call conf%get_or_die("new_obsop",nam%new_obsop)
if (conf%has("load_obsop")) call conf%get_or_die("load_obsop",nam%load_obsop)
if (conf%has("write_obsop")) call conf%get_or_die("write_obsop",nam%write_obsop)
if (conf%has("check_vbal")) call conf%get_or_die("check_vbal",nam%check_vbal)
if (conf%has("check_adjoints")) call conf%get_or_die("check_adjoints",nam%check_adjoints)
if (conf%has("check_dirac")) call conf%get_or_die("check_dirac",nam%check_dirac)
if (conf%has("check_randomization")) call conf%get_or_die("check_randomization",nam%check_randomization)
if (conf%has("check_consistency")) call conf%get_or_die("check_consistency",nam%check_consistency)
if (conf%has("check_optimality")) call conf%get_or_die("check_optimality",nam%check_optimality)
if (conf%has("check_obsop")) call conf%get_or_die("check_obsop",nam%check_obsop)
if (conf%has("check_no_obs")) call conf%get_or_die("check_no_obs",nam%check_no_obs)
if (conf%has("check_no_point")) call conf%get_or_die("check_no_point",nam%check_no_point)
if (conf%has("check_no_point_mask")) call conf%get_or_die("check_no_point_mask",nam%check_no_point_mask)
if (conf%has("check_no_point_nicas")) call conf%get_or_die("check_no_point_nicas",nam%check_no_point_nicas)
if (conf%has("check_set_param_cor")) call conf%get_or_die("check_set_param_cor",nam%check_set_param_cor)
if (conf%has("check_set_param_hyb")) call conf%get_or_die("check_set_param_hyb",nam%check_set_param_hyb)
if (conf%has("check_set_param_lct")) call conf%get_or_die("check_set_param_lct",nam%check_set_param_lct)
if (conf%has("check_get_param_stddev")) call conf%get_or_die("check_get_param_stddev",nam%check_get_param_stddev)
if (conf%has("check_get_param_cor")) call conf%get_or_die("check_get_param_cor",nam%check_get_param_cor)
if (conf%has("check_get_param_hyb")) call conf%get_or_die("check_get_param_hyb",nam%check_get_param_hyb)
if (conf%has("check_get_param_Dloc")) call conf%get_or_die("check_get_param_Dloc",nam%check_get_param_Dloc)
if (conf%has("check_get_param_lct")) call conf%get_or_die("check_get_param_lct",nam%check_get_param_lct)
if (conf%has("check_apply_vbal")) call conf%get_or_die("check_apply_vbal",nam%check_apply_vbal)
if (conf%has("check_apply_stddev")) call conf%get_or_die("check_apply_stddev",nam%check_apply_stddev)
if (conf%has("check_apply_nicas")) call conf%get_or_die("check_apply_nicas",nam%check_apply_nicas)
if (conf%has("check_apply_obsop")) call conf%get_or_die("check_apply_obsop",nam%check_apply_obsop)

! model_param
if (conf%has("nl")) call conf%get_or_die("nl",nam%nl)
if (conf%has("levs")) then
   call conf%get_or_die("levs",integer_array)
   nam%levs(1:size(integer_array)) = integer_array
end if
if (conf%has("lev2d")) then
   call conf%get_or_die("lev2d",str)
   nam%lev2d = str
end if
if (conf%has("logpres")) call conf%get_or_die("logpres",nam%logpres)
if (conf%has("nv")) call conf%get_or_die("nv",nam%nv)
if (conf%has("variables")) then
   call conf%get_or_die("variables",str_array)
   nam%variables(1:size(str_array)) = str_array
end if
<<<<<<< HEAD
if (conf%has("variable_change")) then
   call conf%get_or_die("variable_change",str)
   nam%variable_change = str
end if
if (conf%has("nts")) call conf%get_or_die("nts",nam%nts)
if (conf%has("timeslots")) then
   call conf%get_or_die("timeslots",str_array)
   nam%timeslots(1:size(str_array)) = str_array
end if
if (conf%has("dts")) call conf%get_or_die("dts",nam%dts)
=======
>>>>>>> 063f03ef
if (conf%has("nomask")) call conf%get_or_die("nomask",nam%nomask)
if (conf%has("io_keys")) then
   call conf%get_or_die("io_keys",str_array)
   nam%io_keys(1:size(str_array)) = str_array
end if
if (conf%has("io_values")) then
   call conf%get_or_die("io_values",str_array)
   nam%io_values(1:size(str_array)) = str_array
end if

! ens1_param
if (conf%has("ens1_ne")) call conf%get_or_die("ens1_ne",nam%ens1_ne)
if (conf%has("ens1_nsub")) call conf%get_or_die("ens1_nsub",nam%ens1_nsub)

! ens2_param
if (conf%has("ens2_ne")) call conf%get_or_die("ens2_ne",nam%ens2_ne)
if (conf%has("ens2_nsub")) call conf%get_or_die("ens2_nsub",nam%ens2_nsub)

! sampling_param
if (conf%has("sam_read")) call conf%get_or_die("sam_read",nam%sam_read)
if (conf%has("sam_write")) call conf%get_or_die("sam_write",nam%sam_write)
if (conf%has("sam_write_grids")) call conf%get_or_die("sam_write_grids",nam%sam_write_grids)
if (conf%has("mask_type")) then
   call conf%get_or_die("mask_type",str)
   nam%mask_type = str
end if
if (conf%has("mask_lu")) then
   call conf%get_or_die("mask_lu",str_array)
   nam%mask_lu(1:size(str_array)) = str_array
end if
if (conf%has("mask_th")) then
   call conf%get_or_die("mask_th",real_array)
   nam%mask_th(1:size(real_array)) = real_array
end if
if (conf%has("ncontig_th")) call conf%get_or_die("ncontig_th",nam%ncontig_th)
if (conf%has("mask_check")) call conf%get_or_die("mask_check",nam%mask_check)
if (conf%has("draw_type")) then
   call conf%get_or_die("draw_type",str)
   nam%draw_type = str
end if
if (conf%has("Lcoast")) call conf%get_or_die("Lcoast",nam%Lcoast)
if (conf%has("rcoast")) call conf%get_or_die("rcoast",nam%rcoast)
if (conf%has("nc1")) call conf%get_or_die("nc1",nam%nc1)
if (conf%has("nc2")) call conf%get_or_die("nc2",nam%nc2)
if (conf%has("ntry")) call conf%get_or_die("ntry",nam%ntry)
if (conf%has("nrep")) call conf%get_or_die("nrep",nam%nrep)
if (conf%has("nc3")) call conf%get_or_die("nc3",nam%nc3)
if (conf%has("dc")) call conf%get_or_die("dc",nam%dc)
if (conf%has("nl0r")) call conf%get_or_die("nl0r",nam%nl0r)
if (conf%has("irmax")) call conf%get_or_die("irmax",nam%irmax)

! diag_param
if (conf%has("ne")) call conf%get_or_die("ne",nam%ne)
if (conf%has("gen_kurt_th")) call conf%get_or_die("gen_kurt_th",nam%gen_kurt_th)
if (conf%has("gau_approx")) call conf%get_or_die("gau_approx",nam%gau_approx)
if (conf%has("avg_nbins")) call conf%get_or_die("avg_nbins",nam%avg_nbins)
if (conf%has("vbal_block")) then
   call conf%get_or_die("vbal_block",logical_array)
   nam%vbal_block(1:size(logical_array)) = logical_array
end if
if (conf%has("vbal_rad")) call conf%get_or_die("vbal_rad",nam%vbal_rad)
if (conf%has("vbal_dlat")) call conf%get_or_die("vbal_dlat",nam%vbal_dlat)
if (conf%has("vbal_diag_auto")) then
   call conf%get_or_die("vbal_diag_auto",logical_array)
   nam%vbal_diag_auto(1:size(logical_array)) = logical_array
end if
if (conf%has("vbal_diag_reg")) then
   call conf%get_or_die("vbal_diag_reg",logical_array)
   nam%vbal_diag_reg(1:size(logical_array)) = logical_array
end if
if (conf%has("var_filter")) call conf%get_or_die("var_filter",nam%var_filter)
if (conf%has("var_niter")) call conf%get_or_die("var_niter",nam%var_niter)
if (conf%has("var_rhflt")) call conf%get_or_die("var_rhflt",nam%var_rhflt)
if (conf%has("local_diag")) call conf%get_or_die("local_diag",nam%local_diag)
if (conf%has("local_rad")) call conf%get_or_die("local_rad",nam%local_rad)

! fit_param
if (conf%has("minim_algo")) then
   call conf%get_or_die("minim_algo",str)
   nam%minim_algo = str
end if
if (conf%has("diag_rhflt")) call conf%get_or_die("diag_rhflt",nam%diag_rhflt)
if (conf%has("diag_rvflt")) call conf%get_or_die("diag_rvflt",nam%diag_rvflt)
if (conf%has("smoothness_penalty")) call conf%get_or_die("smoothness_penalty",nam%smoothness_penalty)
if (conf%has("fit_dl0")) call conf%get_or_die("fit_dl0",nam%fit_dl0)
if (conf%has("lct_nscales")) call conf%get_or_die("lct_nscales",nam%lct_nscales)
if (conf%has("lct_scale_ratio")) call conf%get_or_die("lct_scale_ratio",nam%lct_scale_ratio)
if (conf%has("lct_cor_min")) call conf%get_or_die("lct_cor_min",nam%lct_cor_min)
if (conf%has("lct_diag")) then
   call conf%get_or_die("lct_diag",logical_array)
   nam%lct_diag(1:size(logical_array)) = logical_array
end if
if (conf%has("lct_qc_th")) call conf%get_or_die("lct_qc_th",nam%lct_qc_th)
if (conf%has("lct_qc_max")) call conf%get_or_die("lct_qc_max",nam%lct_qc_max)
if (conf%has("lct_write_cor")) call conf%get_or_die("lct_write_cor",nam%lct_write_cor)

! nicas_param
if (conf%has("nonunit_diag")) call conf%get_or_die("nonunit_diag",nam%nonunit_diag)
if (conf%has("lsqrt")) call conf%get_or_die("lsqrt",nam%lsqrt)
if (conf%has("resol")) call conf%get_or_die("resol",nam%resol)
if (conf%has("nc1max")) call conf%get_or_die("nc1max",nam%nc1max)
if (conf%has("fast_sampling")) call conf%get_or_die("fast_sampling",nam%fast_sampling)
if (conf%has("subsamp")) then
   call conf%get_or_die("subsamp",str)
   nam%subsamp = str
end if
if (conf%has("network")) call conf%get_or_die("network",nam%network)
if (conf%has("mpicom")) call conf%get_or_die("mpicom",nam%mpicom)
if (conf%has("forced_radii")) call conf%get_or_die("forced_radii",nam%forced_radii)
if (conf%has("rh")) call conf%get_or_die("rh",nam%rh)
if (conf%has("rv")) call conf%get_or_die("rv",nam%rv)
if (conf%has("pos_def_test")) call conf%get_or_die("pos_def_test",nam%pos_def_test)
if (conf%has("write_grids")) call conf%get_or_die("write_grids",nam%write_grids)

! dirac_param
if (conf%has("ndir")) call conf%get_or_die("ndir",nam%ndir)
if (conf%has("londir")) then
   call conf%get_or_die("londir",real_array)
   nam%londir(1:size(real_array)) = real_array
end if
if (conf%has("latdir")) then
   call conf%get_or_die("latdir",real_array)
   nam%latdir(1:size(real_array)) = real_array
end if
if (conf%has("levdir")) then
   call conf%get_or_die("levdir",integer_array)
   nam%levdir(1:size(integer_array)) = integer_array
end if
if (conf%has("ivdir")) then
   call conf%get_or_die("ivdir",integer_array)
   nam%ivdir(1:size(integer_array)) = integer_array
end if

! obsop_param
if (conf%has("nobs")) call conf%get_or_die("nobs",nam%nobs)

! output_param
if (conf%has("nldwv")) call conf%get_or_die("nldwv",nam%nldwv)
if (conf%has("img_ldwv")) then
   call conf%get_or_die("img_ldwv",integer_array)
   nam%img_ldwv(1:size(integer_array)) = integer_array
end if
if (conf%has("lon_ldwv")) then
   call conf%get_or_die("lon_ldwv",real_array)
   nam%lon_ldwv(1:size(real_array)) = real_array
end if
if (conf%has("lat_ldwv")) then
   call conf%get_or_die("lat_ldwv",real_array)
   nam%lat_ldwv(1:size(real_array)) = real_array
end if
if (conf%has("name_ldwv")) then
   call conf%get_or_die("name_ldwv",str_array)
   nam%name_ldwv(1:size(str_array)) = str_array
end if

end subroutine nam_from_conf

!----------------------------------------------------------------------
! Subroutine: nam_check
! Purpose: check namelist parameters
!----------------------------------------------------------------------
subroutine nam_check(nam,mpl)

implicit none

! Passed variable
class(nam_type),intent(inout) :: nam ! Namelist
type(mpl_type),intent(inout) :: mpl  ! MPI data

! Local variables
integer :: iv,its,i,il,idir,ildwv
character(len=2) :: ivchar,itschar,ildwvchar
character(len=1024),parameter :: subr = 'nam_check'

! Check maximum sizes
if (nam%nl>nlmax) call mpl%abort(subr,'nl is too large')
if (nam%nv>nvmax) call mpl%abort(subr,'nv is too large')
if (nam%nc3>nc3max) call mpl%abort(subr,'nc3 is too large')
if (nam%lct_nscales>nscalesmax) call mpl%abort(subr,'lct_nscales is too large')
if (nam%ndir>ndirmax) call mpl%abort(subr,'ndir is too large')
if (nam%nldwv>nldwvmax) call mpl%abort(subr,'nldwv is too large')

! Namelist parameters normalization (meters to radians and degrees to radians)
nam%universe_rad = nam%universe_rad/req
nam%Lcoast = nam%Lcoast/req
nam%dc = nam%dc/req
nam%vbal_rad = nam%vbal_rad/req
nam%vbal_dlat = nam%vbal_dlat*deg2rad
nam%var_rhflt = nam%var_rhflt/req
nam%local_rad = nam%local_rad/req
nam%diag_rhflt = nam%diag_rhflt/req
nam%rh = nam%rh/req
if (nam%ndir>0) nam%londir(1:nam%ndir) = nam%londir(1:nam%ndir)*deg2rad
if (nam%ndir>0) nam%latdir(1:nam%ndir) = nam%latdir(1:nam%ndir)*deg2rad
if (nam%nldwv>0) nam%lon_ldwv(1:nam%nldwv) = nam%lon_ldwv(1:nam%nldwv)*deg2rad
if (nam%nldwv>0) nam%lat_ldwv(1:nam%nldwv) = nam%lat_ldwv(1:nam%nldwv)*deg2rad

! Check general_param
if (trim(nam%datadir)=='') call mpl%abort(subr,'datadir not specified')
if (trim(nam%prefix)=='') call mpl%abort(subr,'prefix not specified')
select case (trim(nam%model))
case ('aro','arp','fv3','gem','geos','gfs','ifs','mpas','nemo','norcpm','online','qg','res','wrf')
case default
   call mpl%abort(subr,'wrong model')
end select
select case (trim(nam%verbosity))
case ('all','main','none')
case default
   call mpl%abort(subr,'wrong verbosity level')
end select
if (nam%nprocio<1) call mpl%abort(subr,'number of I/O tasks should be positive')
if (nam%nprocio>mpl%nproc) then
   call mpl%warning(subr,'number of I/O tasks should be smaller than the total number of tasks, resetting nprocio')
   nam%nprocio = mpl%nproc
end if

! Check driver_param
if (nam%new_hdiag.or.nam%check_optimality) then
   select case (trim(nam%method))
   case ('cor','loc','hyb-avg','hyb-rnd','dual-ens')
   case default
      call mpl%abort(subr,'wrong method')
   end select
end if
if (nam%new_lct) then
   if (trim(nam%method)/='cor') call mpl%abort(subr,'cor method required for new_lct')
end if
if (nam%new_hdiag.or.nam%new_lct.or.nam%load_cmat.or.nam%new_nicas.or.nam%load_nicas) then
   select case (trim(nam%strategy))
   case ('diag_all','common','common_weighted','specific_univariate','specific_multivariate')
   case default
      call mpl%abort(subr,'wrong strategy')
   end select
end if
if (nam%new_vbal.and.nam%load_vbal) call mpl%abort(subr,'new_vbal and load_vbal are exclusive')
if (nam%new_var.and.nam%load_var) call mpl%abort(subr,'new_var and load_var are exclusive')
if (nam%new_mom.and.nam%load_mom) call mpl%abort(subr,'new_mom and load_mom are exclusive')
if (nam%new_hdiag.and.nam%new_lct) call mpl%abort(subr,'new_hdiag and new_lct are exclusive')
if ((nam%new_hdiag.or.nam%new_lct).and.nam%load_cmat) call mpl%abort(subr,'new_hdiag or new_lct and load_cmat are exclusive')
if (nam%new_nicas.and.nam%load_nicas) call mpl%abort(subr,'new_nicas and load_nicas are exclusive')
if (nam%new_obsop.and.nam%load_obsop) call mpl%abort(subr,'new_obsop and load_obsop are exclusive')
if (nam%check_vbal.and..not.(nam%new_vbal.or.nam%load_vbal)) call mpl%abort(subr,'new_vbal or load_vbal required for check_vbal')
if ((nam%new_hdiag.or.nam%new_lct).and.(.not.(nam%new_mom.or.nam%load_mom))) &
 & call mpl%abort(subr,'new_mom or load_mom required for new_hdiag and new_lct')
if (nam%check_adjoints.and..not.(nam%new_vbal.or.nam%load_vbal.or.nam%new_nicas.or.nam%load_nicas.or.nam%new_obsop &
 & .or.nam%load_obsop)) call mpl%abort(subr,'new or load for vbal, nicas or obsop required for check_adjoints')
if (nam%check_dirac.and..not.(nam%new_vbal.or.nam%load_vbal.or.nam%new_nicas.or.nam%load_nicas)) &
 & call mpl%abort(subr,'new or load for vbal or nicas required for check_dirac')
if (nam%check_randomization) then
   if (trim(nam%method)/='cor') call mpl%abort(subr,'cor method required for check_randomization')
   if (.not.nam%new_nicas) call mpl%abort(subr,'new_nicas required for check_randomization')
end if
if (nam%check_consistency) then
   if (trim(nam%method)/='cor') call mpl%abort(subr,'cor method required for check_consistency')
   if (.not.nam%new_nicas) call mpl%abort(subr,'new_nicas required for check_consistency')
end if
if (nam%check_optimality) then
   if (trim(nam%method)/='cor') call mpl%abort(subr,'cor method required for check_optimality')
   if (.not.nam%new_nicas) call mpl%abort(subr,'new_nicas required for check_optimality')
   if (.not.nam%write_hdiag) call mpl%abort(subr,'write_hdiag required for check_optimality')
end if
if (nam%check_obsop.and..not.nam%new_obsop) &
 & call mpl%abort(subr,'new obsop required for check_obsop')
if (nam%check_no_obs.and..not.(nam%new_obsop.or.nam%load_obsop)) &
 & call mpl%abort(subr,'new or load_obsop required for check_no_obs')
if (nam%check_no_obs.and.(mpl%nproc<2)) call mpl%abort(subr,'at least 2 MPI tasks required for check_no_obs')
if (nam%check_no_point.and.nam%check_no_point_mask) &
 & call mpl%abort(subr,'check_no_point and check_no_point_mask are exclusive')
if (nam%check_no_point.and.(mpl%nproc<2)) call mpl%abort(subr,'at least 2 MPI tasks required for check_no_point')
if (nam%check_no_point_mask.and.(mpl%nproc<2)) call mpl%abort(subr,'at least 2 MPI tasks required for check_no_point_mask')
if (nam%check_no_point_nicas.and..not.(nam%new_nicas.or.nam%load_nicas)) &
 & call mpl%abort(subr,'new_nicas or load_nicas required for check_no_point_nicas')
if (nam%check_no_point_nicas.and.(mpl%nproc<2)) call mpl%abort(subr,'at least 2 MPI tasks required for check_no_point_nicas')
if ((nam%check_set_param_cor.or.nam%check_set_param_cor.or.nam%check_set_param_cor).and..not.nam%new_nicas) &
 & call mpl%abort(subr,'new_nicas required for check_set_param_[...]')
if (nam%check_get_param_stddev.and..not.(nam%new_var)) &
 & call mpl%abort(subr,'new_var required for check_get_param_stddev')
if (nam%check_get_param_cor.and..not.(nam%new_hdiag.and.(trim(nam%method)=='cor'))) &
 & call mpl%abort(subr,'new_hdiag and cor method required for check_get_param_cor')
if (nam%check_get_param_hyb.and..not.(nam%new_hdiag.and.(trim(nam%method)=='hyb-avg'))) &
 & call mpl%abort(subr,'new_hdiag and hyb-avg method required for check_get_param_hyb')
if (nam%check_get_param_Dloc.and..not.(nam%new_hdiag.and.(trim(nam%method)=='loc'))) &
 & call mpl%abort(subr,'new_hdiag and loc method required for check_get_param_Dloc')
if (nam%check_get_param_lct.and..not.(nam%new_lct.and.(nam%lct_nscales==2))) &
 & call mpl%abort(subr,'new_lct and lct_nscales = 2 required for check_get_param_lct')
if (nam%check_apply_vbal.and..not.(nam%new_vbal.or.nam%load_vbal)) &
 & call mpl%abort(subr,'new_vbal or load_vbal required for check_apply_vbal')
if (nam%check_apply_stddev.and..not.(nam%new_var.or.nam%load_var)) &
 & call mpl%abort(subr,'new_var or load_var required for check_apply_stddev')
if (nam%check_apply_nicas.and..not.(nam%new_nicas.or.nam%load_nicas)) &
 & call mpl%abort(subr,'new_nicas or load_nicas required for check_apply_nicas')
if (nam%check_apply_obsop.and..not.(nam%new_obsop.or.nam%load_obsop)) &
 & call mpl%abort(subr,'new_obsop or load_obsop required for check_apply_obsop')

! Check model_param
if (nam%nl<=0) call mpl%abort(subr,'nl should be positive')
do il=1,nam%nl
   if (nam%levs(il)<=0) call mpl%abort(subr,'levs should be positive')
   if (count(nam%levs(1:nam%nl)==nam%levs(il))>1) call mpl%abort(subr,'redundant levels')
end do
if ((trim(nam%lev2d)/='first').and.(trim(nam%lev2d)/='last')) call mpl%abort(subr,'wrong lev2d value')
if (nam%new_vbal.or.nam%load_vbal.or.nam%new_var.or.nam%load_var.or.nam%new_hdiag.or.nam%new_lct.or.nam%load_cmat &
 & .or.nam%new_nicas.or.nam%load_nicas) then
   if (nam%nv<=0) call mpl%abort(subr,'nv should be positive')
   do iv=1,nam%nv
      write(ivchar,'(i2.2)') iv
      if (trim(nam%variables(iv))=='') call mpl%abort(subr,'variables not specified for variable '//ivchar)
   end do
   do i=1,niokvmax
      if (((trim(nam%io_keys(i))/='').and.(trim(nam%io_values(i))=='')).or. &
 & ((trim(nam%io_keys(i))=='').and.(trim(nam%io_values(i))/=''))) &
 & call mpl%abort(subr,'io_keys and io_values are not consistent')
   end do
end if

! Check ens1_param
if (nam%new_normality.or.nam%new_vbal.or.nam%new_var.or.nam%new_hdiag.or.nam%new_lct &
 & .or.nam%check_randomization.or.nam%check_consistency.or.nam%check_optimality) then
   if (nam%ens1_nsub<1) call mpl%abort(subr,'ens1_nsub should be positive')
   if (mod(nam%ens1_ne,nam%ens1_nsub)/=0) call mpl%abort(subr,'ens1_nsub should be a divider of ens1_ne')
   if (nam%ens1_ne/nam%ens1_nsub<=3) call mpl%abort(subr,'ens1_ne/ens1_nsub should be larger than 3')
end if

! Check ens2_param
if (nam%new_hdiag.and.((trim(nam%method)=='hyb-rnd').or.(trim(nam%method)=='dual-ens'))) then
   if (nam%ens2_nsub<1) call mpl%abort(subr,'ens2_nsub should be non-negative')
   if (mod(nam%ens2_ne,nam%ens2_nsub)/=0) call mpl%abort(subr,'ens2_nsub should be a divider of ens2_ne')
   if (nam%ens2_ne/nam%ens2_nsub<=3) call mpl%abort(subr,'ens2_ne/ens2_nsub should be larger than 3')
end if

! Check sampling_param
if (nam%new_vbal.or.nam%new_hdiag.or.nam%new_lct.or.nam%check_consistency.or.nam%check_optimality) then
   if (nam%sam_write.and.nam%sam_read) call mpl%abort(subr,'sam_write and sam_read are both true')
   if (nam%sam_write_grids.and.(.not.nam%sam_write)) call mpl%abort(subr,'sam_write required for sam_write_grids')
   select case (trim(nam%draw_type))
   case ('random_uniform')
   case ('random_coast')
      if (.not.(nam%Lcoast>0.0)) call mpl%abort (subr,'Lcoast should be positive')
      if (.not.(nam%rcoast>0.0)) call mpl%abort (subr,'rcoast should be positive')
   case default
      call mpl%abort(subr,'wrong draw_type')
   end select
   select case (trim(nam%mask_type))
   case ('ldwv')
      if (nam%nldwv<=0) call mpl%abort(subr,'nldwv should not be negative for mask_type = ldwv')
   case ('stddev')
      do iv=1,nam%nv
         select case (trim(nam%mask_lu(iv)))
         case ('lower','upper')
         case default
            call mpl%abort(subr,'wrong mask_lu')
         end select
      end do
   end select
   if (nam%nc1<3) call mpl%abort(subr,'nc1 should be larger than 2')
   if (nam%new_vbal.or.(nam%new_hdiag.and.nam%local_diag)) then
      if (nam%nc2<3) call mpl%abort(subr,'nc2 should be larger than 2')
   else
      if (nam%nc2<0) then
          call mpl%warning(subr,'nc2 should be set non-negative, resetting nc2 to zero')
          nam%nc2 = 0
      end if
   end if
   if (nam%new_lct) then
      if (nam%nc2/=nam%nc1) then
         call mpl%warning(subr,'nc2 should be equal to nc1 for new_lct, resetting nc2 to nc1')
         nam%nc2 = nam%nc1
      end if
   end if
end if
if (nam%new_vbal.or.nam%new_hdiag.or.nam%new_lct.or.nam%new_nicas) then
   if (nam%ntry<=0) call mpl%abort(subr,'ntry should be positive')
   if (nam%nrep<0) call mpl%abort(subr,'nrep should be non-negative')
end if
if (nam%new_hdiag.or.nam%new_lct.or.nam%check_consistency.or.nam%check_optimality) then
   if (nam%nc3<=0) call mpl%abort(subr,'nc3 should be positive')
end if
if (nam%new_hdiag.or.nam%check_consistency.or.nam%check_optimality) then
   if (.not.(nam%dc>0.0)) call mpl%abort(subr,'dc should be positive')
end if
if (nam%new_hdiag.or.nam%new_lct.or.nam%check_consistency.or.nam%check_optimality) then
   if (nam%nl0r<1) call mpl%abort (subr,'nl0r should be positive')
end if
if (nam%new_hdiag.or.nam%check_consistency.or.nam%check_optimality) then
   if (nam%irmax<1) call mpl%abort (subr,'irmax should be positive')
end if

! Check diag_param
if (nam%new_vbal) then
   if (nam%nv<2) call mpl%abort(subr,'at least two variables required to diagnose vertical balance')
   if (.not.(any(nam%vbal_block(1:nam%nv*(nam%nv-1)/2)))) &
 & call mpl%abort(subr,'no block selected for the vertical balance diagnostics')
   if ((.not.(nam%vbal_rad>0.0)).and.(.not.(nam%vbal_dlat>0.0))) call mpl%abort(subr,'vbal_rad or vbal_dlat should be positive')
end if
if (nam%new_var) then
   if (nam%var_filter) then
      if (nam%var_niter<=0) call mpl%abort(subr,'var_niter should be positive')
      if (.not.(nam%var_rhflt>0.0)) call mpl%abort(subr,'var_rhflt should be positive')
   end if
end if
if (nam%new_hdiag.or.nam%check_consistency.or.nam%check_optimality) then
   select case (trim(nam%method))
   case ('loc','hyb-avg','hyb-rnd','dual-ens')
      if (nam%ne<=3) call mpl%abort(subr,'ne should be larger than 3')
   end select
   if (.not.(nam%gen_kurt_th>0.0)) call mpl%abort(subr,'gen_kurt_th should be positive')
   if (nam%local_diag) then
      if (.not.(nam%local_rad>0.0)) call mpl%abort(subr,'local_rad should be positive')
   end if
end if

! Check fit_param
if (nam%new_hdiag.or.nam%new_lct.or.nam%check_consistency.or.nam%check_optimality) then
   select case (trim(nam%minim_algo))
   case ('none','fast','hooke','praxis')
   case default
      call mpl%abort(subr,'wrong minim_algo')
   end select
   if (nam%new_lct.and.((trim(nam%minim_algo)=='none').or.(trim(nam%minim_algo)=='fast'))) &
 & call mpl%abort(subr,'wrong minim_algo for LCT')
   if (nam%diag_rhflt<0.0) call mpl%abort(subr,'diag_rhflt should be non-negative')
   if (nam%diag_rvflt<0.0) call mpl%abort(subr,'diag_rvflt should be non-negative')
   if (nam%smoothness_penalty<0.0) call mpl%abort(subr,'smoothness_penalty should be non-negative')
   if (nam%fit_dl0<=0) call mpl%abort(subr,'fit_dl0 should be postive')
end if
if (nam%new_lct) then
   if (nam%lct_nscales<=0) call mpl%abort(subr,'lct_nscales should be postive')
   if (.not.(nam%lct_scale_ratio>0.0)) call mpl%abort(subr,'lct_scale_ratio should be postive')
   if (nam%lct_cor_min<0) call mpl%abort(subr,'lct_cor_min should be non-negative')
   if ((nam%lct_qc_th<-1.0).or.(nam%lct_qc_th>1.0)) call mpl%abort(subr,'lct_qc_th should be between -1 and 1')
   if ((nam%lct_qc_max<-1.0).or.(nam%lct_qc_max>1.0)) call mpl%abort(subr,'lct_qc_max should be between -1 and 1')
end if

! Check ensemble sizes
if (nam%new_hdiag) then
   if (trim(nam%method)/='cor') then
      if (nam%ne>nam%ens1_ne) call mpl%warning(subr,'ensemble size larger than ens1_ne (might enhance sampling noise)')
      select case (trim(nam%method))
      case ('hyb-avg','hyb-rnd','dual-ens')
         if (nam%ne>nam%ens2_ne) call mpl%warning(subr,'ensemble size larger than ens2_ne (might enhance sampling noise)')
      end select
   end if
end if

! Check nicas_param
if (nam%new_nicas.or.nam%load_nicas) then
   if (nam%nonunit_diag) then
      if (nam%method=='cor') call mpl%abort(subr,'nonunit_diag is inconsistent with correlation, use variance operator instead')
   end if
   if (nam%lsqrt) then
      if (nam%mpicom==1) call mpl%abort(subr,'mpicom should be 2 for square-root application')
   end if
   if (trim(nam%method)=='specific_multivariate') then
      if (.not.nam%lsqrt) call mpl%abort(subr,'square-root formulation required for specific multivariate strategy')
   end if
   if (nam%check_randomization) then
      if (.not.nam%lsqrt) call mpl%abort(subr,'lsqrt required for check_randomization')
      if (.not.nam%forced_radii) call mpl%abort(subr,'forced_radii required for check_randomization')
   end if
   if (nam%check_consistency) then
      if (.not.nam%lsqrt) call mpl%abort(subr,'lsqrt required for check_consistency')
      if (.not.nam%forced_radii) call mpl%abort(subr,'forced_radii required for check_consistency')
   end if
   if (nam%check_optimality) then
      if (.not.nam%lsqrt) call mpl%abort(subr,'lsqrt required for check_optimality')
      if (.not.nam%forced_radii) call mpl%abort(subr,'forced_radii required for check_optimality')
   end if
   if (nam%new_nicas) then
      if (.not.(nam%resol>0.0)) call mpl%abort(subr,'resol should be positive')
      if (nam%nc1max<=0) call mpl%abort(subr,'nc1max should be positive')
   end if
   if (nam%new_nicas.or.nam%load_nicas) then
      if ((nam%mpicom/=1).and.(nam%mpicom/=2)) call mpl%abort(subr,'mpicom should be 1 or 2')
   end if
   if (nam%forced_radii) then
      if (nam%new_hdiag) then
         select case (trim(nam%method))
         case ('hyb-avg','hyb-rnd')
         case default
           call mpl%abort(subr,'new_diag forbidden for forced_radii (except for static hybridization)')
         end select
      end if
      if (nam%new_lct.or.nam%load_cmat) call mpl%abort(subr,'new_lct and load_cmat forbidden for forced_radii')
      if (nam%rh<0.0) call mpl%abort(subr,'rh should be non-negative')
      if (nam%rv<0.0) call mpl%abort(subr,'rv should be non-negative')
   end if
   select case (trim(nam%subsamp))
   case ('h','hv','vh','hvh')
   case default
      call mpl%abort(subr,'wrong subsampling structure for NICAS')
   end select
end if
if (nam%write_grids.and.(.not.nam%new_nicas)) call mpl%abort(subr,'new_nicas required for write_grids')

! Check dirac_param
if (nam%check_dirac) then
   if (nam%ndir<1) call mpl%abort(subr,'ndir should be positive')
   do idir=1,nam%ndir
      if ((nam%londir(idir)<-pi).or.(nam%londir(idir)>pi)) call mpl%abort(subr,'londir should lie between -180 and 180')
      if ((nam%latdir(idir)<-0.5*pi).or.(nam%latdir(idir)>0.5*pi)) call mpl%abort(subr,'latdir should lie between -90 and 90')
      if (.not.any(nam%levs(1:nam%nl)==nam%levdir(idir))) call mpl%abort(subr,'wrong level for a Dirac')
      if ((nam%ivdir(idir)<1).or.(nam%ivdir(idir)>nam%nv)) call mpl%abort(subr,'wrong variable for a Dirac')
   end do
end if

! Check output_param
if (nam%new_hdiag) then
   if (nam%nldwv<0) call mpl%abort(subr,'nldwv should be non-negative')
   if (nam%nldwv>0) then
      if (.not.nam%local_diag) call mpl%abort(subr,'local_diag required for nldwv>0')
         if (.not.all(nam%img_ldwv(1:nam%nldwv)>0)) then
         if (any(nam%lon_ldwv(1:nam%nldwv)<-pi).or.any(nam%lon_ldwv(1:nam%nldwv)>pi)) &
 & call mpl%abort(subr,'lon_ldwv should lie between -180 and 180')
         if (any(nam%lat_ldwv(1:nam%nldwv)<-0.5*pi).or.any(nam%lat_ldwv(1:nam%nldwv)>0.5*pi)) &
 & call mpl%abort(subr,'lat_ldwv should lie between -90 and 90')
         do ildwv=1,nam%nldwv
            write(ildwvchar,'(i2.2)') ildwv
            if (trim(nam%name_ldwv(ildwv))=='') call mpl%abort(subr,'name_ldwv not specified for profile '//ildwvchar)
         end do
      end if
   end if
end if

end subroutine nam_check

!----------------------------------------------------------------------
! Subroutine: nam_write
! Purpose: write namelist parameters into a log file or into a NetCDF file
!----------------------------------------------------------------------
subroutine nam_write(nam,mpl,ncid)

implicit none

! Passed variable
class(nam_type),intent(in) :: nam   ! Namelist
type(mpl_type),intent(inout) :: mpl ! MPI data
integer,intent(in),optional :: ncid ! NetCDF file

! Local variables
integer :: lncid
real(kind_real),allocatable :: londir(:),latdir(:),lon_ldwv(:),lat_ldwv(:)

! Set ncid
lncid = mpl%msv%vali
if (present(ncid)) lncid = ncid

! general_param
if (mpl%msv%is(lncid)) then
   write(mpl%info,'(a7,a)') '','General parameters'
   call mpl%flush
end if
call mpl%write(lncid,'nam','datadir',nam%datadir)
call mpl%write(lncid,'nam','prefix',nam%prefix)
call mpl%write(lncid,'nam','model',nam%model)
call mpl%write(lncid,'nam','verbosity',nam%verbosity)
call mpl%write(lncid,'nam','colorlog',nam%colorlog)
call mpl%write(lncid,'nam','default_seed',nam%default_seed)
call mpl%write(lncid,'nam','repro',nam%repro)
call mpl%write(lncid,'nam','parallel_io',nam%parallel_io)
call mpl%write(lncid,'nam','nprocio',nam%nprocio)
call mpl%write(lncid,'nam','remap',nam%remap)
call mpl%write(lncid,'nam','universe_rad',nam%universe_rad*req)

! driver_param
if (mpl%msv%is(lncid)) then
   write(mpl%info,'(a7,a)') '','Driver parameters'
   call mpl%flush
end if
call mpl%write(lncid,'nam','method',nam%method)
call mpl%write(lncid,'nam','strategy',nam%strategy)
call mpl%write(lncid,'nam','new_normality',nam%new_normality)
call mpl%write(lncid,'nam','new_vbal',nam%new_vbal)
call mpl%write(lncid,'nam','load_vbal',nam%load_vbal)
call mpl%write(lncid,'nam','write_vbal',nam%write_vbal)
call mpl%write(lncid,'nam','new_var',nam%new_var)
call mpl%write(lncid,'nam','load_var',nam%load_var)
call mpl%write(lncid,'nam','write_var',nam%write_var)
call mpl%write(lncid,'nam','new_mom',nam%new_mom)
call mpl%write(lncid,'nam','load_mom',nam%load_mom)
call mpl%write(lncid,'nam','write_mom',nam%write_mom)
call mpl%write(lncid,'nam','new_hdiag',nam%new_hdiag)
call mpl%write(lncid,'nam','write_hdiag',nam%write_hdiag)
call mpl%write(lncid,'nam','new_lct',nam%new_lct)
call mpl%write(lncid,'nam','write_lct',nam%write_lct)
call mpl%write(lncid,'nam','load_cmat',nam%load_cmat)
call mpl%write(lncid,'nam','write_cmat',nam%write_cmat)
call mpl%write(lncid,'nam','new_nicas',nam%new_nicas)
call mpl%write(lncid,'nam','load_nicas',nam%load_nicas)
call mpl%write(lncid,'nam','write_nicas',nam%write_nicas)
call mpl%write(lncid,'nam','new_obsop',nam%new_obsop)
call mpl%write(lncid,'nam','load_obsop',nam%load_obsop)
call mpl%write(lncid,'nam','write_obsop',nam%write_obsop)
call mpl%write(lncid,'nam','check_vbal',nam%check_vbal)
call mpl%write(lncid,'nam','check_adjoints',nam%check_adjoints)
call mpl%write(lncid,'nam','check_dirac',nam%check_dirac)
call mpl%write(lncid,'nam','check_randomization',nam%check_randomization)
call mpl%write(lncid,'nam','check_consistency',nam%check_consistency)
call mpl%write(lncid,'nam','check_optimality',nam%check_optimality)
call mpl%write(lncid,'nam','check_obsop',nam%check_obsop)
call mpl%write(lncid,'nam','check_no_obs',nam%check_no_obs)
call mpl%write(lncid,'nam','check_no_point',nam%check_no_point)
call mpl%write(lncid,'nam','check_no_point_mask',nam%check_no_point_mask)
call mpl%write(lncid,'nam','check_no_point_nicas',nam%check_no_point_nicas)
call mpl%write(lncid,'nam','check_set_param_cor',nam%check_set_param_cor)
call mpl%write(lncid,'nam','check_set_param_hyb',nam%check_set_param_hyb)
call mpl%write(lncid,'nam','check_set_param_lct',nam%check_set_param_lct)
call mpl%write(lncid,'nam','check_get_param_stddev',nam%check_get_param_stddev)
call mpl%write(lncid,'nam','check_get_param_cor',nam%check_get_param_cor)
call mpl%write(lncid,'nam','check_get_param_hyb',nam%check_get_param_hyb)
call mpl%write(lncid,'nam','check_get_param_Dloc',nam%check_get_param_Dloc)
call mpl%write(lncid,'nam','check_get_param_lct',nam%check_get_param_lct)
call mpl%write(lncid,'nam','check_apply_vbal',nam%check_apply_vbal)
call mpl%write(lncid,'nam','check_apply_stddev',nam%check_apply_stddev)
call mpl%write(lncid,'nam','check_apply_nicas',nam%check_apply_nicas)
call mpl%write(lncid,'nam','check_apply_obsop',nam%check_apply_obsop)

! model_param
if (mpl%msv%is(lncid)) then
   write(mpl%info,'(a7,a)') '','Model parameters'
   call mpl%flush
end if
call mpl%write(lncid,'nam','nl',nam%nl)
call mpl%write(lncid,'nam','levs',nam%nl,nam%levs(1:nam%nl))
call mpl%write(lncid,'nam','lev2d',nam%lev2d)
call mpl%write(lncid,'nam','logpres',nam%logpres)
call mpl%write(lncid,'nam','nv',nam%nv)
call mpl%write(lncid,'nam','variables',nam%nv,nam%variables(1:nam%nv))
<<<<<<< HEAD
call mpl%write(lncid,'nam','variable_change',nam%variable_change)
call mpl%write(lncid,'nam','nts',nam%nts)
call mpl%write(lncid,'nam','timeslots',nam%nts,nam%timeslots(1:nam%nts))
call mpl%write(lncid,'nam','dts',nam%dts)
=======
>>>>>>> 063f03ef
call mpl%write(lncid,'nam','nomask',nam%nomask)
call mpl%write(lncid,'nam','io_keys',count(nam%io_keys/=''),nam%io_keys(1:niokvmax))
call mpl%write(lncid,'nam','io_values',count(nam%io_values/=''),nam%io_values(1:niokvmax))

! ens1_param
if (mpl%msv%is(lncid)) then
   write(mpl%info,'(a7,a)') '','Ensemble 1 parameters'
   call mpl%flush
end if
call mpl%write(lncid,'nam','ens1_ne',nam%ens1_ne)
call mpl%write(lncid,'nam','ens1_nsub',nam%ens1_nsub)

! ens2_param
if (mpl%msv%is(lncid)) then
   write(mpl%info,'(a7,a)') '','Ensemble 2 parameters'
   call mpl%flush
end if
call mpl%write(lncid,'nam','ens2_ne',nam%ens2_ne)
call mpl%write(lncid,'nam','ens2_nsub',nam%ens2_nsub)

! sampling_param
if (mpl%msv%is(lncid)) then
   write(mpl%info,'(a7,a)') '','Sampling parameters'
   call mpl%flush
end if
call mpl%write(lncid,'nam','sam_write',nam%sam_write)
call mpl%write(lncid,'nam','sam_write_grids',nam%sam_write_grids)
call mpl%write(lncid,'nam','sam_read',nam%sam_read)
call mpl%write(lncid,'nam','mask_type',nam%mask_type)
call mpl%write(lncid,'nam','mask_lu',nam%nv,nam%mask_lu(1:nam%nv))
call mpl%write(lncid,'nam','mask_th',nam%nv,nam%mask_th(1:nam%nv))
call mpl%write(lncid,'nam','ncontig_th',nam%ncontig_th)
call mpl%write(lncid,'nam','mask_check',nam%mask_check)
call mpl%write(lncid,'nam','draw_type',nam%draw_type)
call mpl%write(lncid,'nam','Lcoast',nam%Lcoast*req)
call mpl%write(lncid,'nam','rcoast',nam%rcoast)
call mpl%write(lncid,'nam','nc1',nam%nc1)
call mpl%write(lncid,'nam','nc2',nam%nc2)
call mpl%write(lncid,'nam','ntry',nam%ntry)
call mpl%write(lncid,'nam','nrep',nam%nrep)
call mpl%write(lncid,'nam','nc3',nam%nc3)
call mpl%write(lncid,'nam','dc',nam%dc*req)
call mpl%write(lncid,'nam','nl0r',nam%nl0r)
call mpl%write(lncid,'nam','irmax',nam%irmax)

! diag_param
if (mpl%msv%is(lncid)) then
   write(mpl%info,'(a7,a)') '','Diagnostics parameters'
   call mpl%flush
end if
call mpl%write(lncid,'nam','ne',nam%ne)
call mpl%write(lncid,'nam','gen_kurt_th',nam%gen_kurt_th)
call mpl%write(lncid,'nam','gau_approx',nam%gau_approx)
call mpl%write(lncid,'nam','avg_nbins',nam%avg_nbins)
call mpl%write(lncid,'nam','vbal_block',nam%nv*(nam%nv-1)/2,nam%vbal_block(1:nam%nv*(nam%nv-1)/2))
call mpl%write(lncid,'nam','vbal_rad',nam%vbal_rad)
call mpl%write(lncid,'nam','vbal_dlat',nam%vbal_dlat*rad2deg)
call mpl%write(lncid,'nam','vbal_diag_auto',nam%nv*(nam%nv-1)/2,nam%vbal_diag_auto(1:nam%nv*(nam%nv-1)/2))
call mpl%write(lncid,'nam','vbal_diag_reg',nam%nv*(nam%nv-1)/2,nam%vbal_diag_reg(1:nam%nv*(nam%nv-1)/2))
call mpl%write(lncid,'nam','var_filter',nam%var_filter)
call mpl%write(lncid,'nam','var_niter',nam%var_niter)
call mpl%write(lncid,'nam','var_rhflt',nam%var_rhflt*req)
call mpl%write(lncid,'nam','local_diag',nam%local_diag)
call mpl%write(lncid,'nam','local_rad',nam%local_rad*req)

! fit_param
if (mpl%msv%is(lncid)) then
   write(mpl%info,'(a7,a)') '','Fit parameters'
   call mpl%flush
end if
call mpl%write(lncid,'nam','minim_algo',nam%minim_algo)
call mpl%write(lncid,'nam','diag_rhflt',nam%diag_rhflt*req)
call mpl%write(lncid,'nam','diag_rvflt',nam%diag_rvflt)
call mpl%write(lncid,'nam','smoothness_penalty',nam%smoothness_penalty)
call mpl%write(lncid,'nam','fit_dl0',nam%fit_dl0)
call mpl%write(lncid,'nam','lct_nscales',nam%lct_nscales)
call mpl%write(lncid,'nam','lct_scale_ratio',nam%lct_scale_ratio)
call mpl%write(lncid,'nam','lct_cor_min',nam%lct_cor_min)
call mpl%write(lncid,'nam','lct_diag',nam%lct_nscales,nam%lct_diag(1:nam%lct_nscales))
call mpl%write(lncid,'nam','lct_qc_th',nam%lct_qc_th)
call mpl%write(lncid,'nam','lct_qc_max',nam%lct_qc_max)
call mpl%write(lncid,'nam','lct_write_cor',nam%lct_write_cor)

! nicas_param
if (mpl%msv%is(lncid)) then
   write(mpl%info,'(a7,a)') '','NICAS parameters'
   call mpl%flush
end if
call mpl%write(lncid,'nam','nonunit_diag',nam%nonunit_diag)
call mpl%write(lncid,'nam','lsqrt',nam%lsqrt)
call mpl%write(lncid,'nam','resol',nam%resol)
call mpl%write(lncid,'nam','nc1max',nam%nc1max)
call mpl%write(lncid,'nam','fast_sampling',nam%fast_sampling)
call mpl%write(lncid,'nam','subsamp',nam%subsamp)
call mpl%write(lncid,'nam','network',nam%network)
call mpl%write(lncid,'nam','mpicom',nam%mpicom)
call mpl%write(lncid,'nam','forced_radii',nam%forced_radii)
call mpl%write(lncid,'nam','rh',nam%rh)
call mpl%write(lncid,'nam','rv',nam%rv)
call mpl%write(lncid,'nam','pos_def_test',nam%pos_def_test)
call mpl%write(lncid,'nam','write_grids',nam%write_grids)

! dirac_param
call mpl%write(lncid,'nam','ndir',nam%ndir)
allocate(londir(nam%ndir))
allocate(latdir(nam%ndir))
if (nam%ndir>0) then
   londir = nam%londir(1:nam%ndir)*rad2deg
   latdir = nam%latdir(1:nam%ndir)*rad2deg
end if
call mpl%write(lncid,'nam','londir',nam%ndir,londir)
call mpl%write(lncid,'nam','latdir',nam%ndir,latdir)
call mpl%write(lncid,'nam','levdir',nam%ndir,nam%levdir(1:nam%ndir))
call mpl%write(lncid,'nam','ivdir',nam%ndir,nam%ivdir(1:nam%ndir))

! obsop_param
if (mpl%msv%is(lncid)) then
   write(mpl%info,'(a7,a)') '','Observation operator parameters'
   call mpl%flush
end if
call mpl%write(lncid,'nam','nobs',nam%nobs)

! output_param
if (mpl%msv%is(lncid)) then
   write(mpl%info,'(a7,a)') '','Output parameters'
   call mpl%flush
end if
call mpl%write(lncid,'nam','nldwv',nam%nldwv)
call mpl%write(lncid,'nam','img_ldwv',nam%nldwv,nam%img_ldwv(1:nam%nldwv))
allocate(lon_ldwv(nam%nldwv))
allocate(lat_ldwv(nam%nldwv))
if (nam%nldwv>0) then
   lon_ldwv = nam%lon_ldwv(1:nam%nldwv)*rad2deg
   lat_ldwv = nam%lat_ldwv(1:nam%nldwv)*rad2deg
end if
call mpl%write(lncid,'nam','lon_ldwv',nam%nldwv,lon_ldwv)
call mpl%write(lncid,'nam','lat_ldwv',nam%nldwv,lat_ldwv)
call mpl%write(lncid,'nam','name_ldwv',nam%nldwv,nam%name_ldwv(1:nam%nldwv))

! Release memory
deallocate(londir)
deallocate(latdir)
deallocate(lon_ldwv)
deallocate(lat_ldwv)

end subroutine nam_write

!----------------------------------------------------------------------
! Subroutine: nam_io_key_value
! Purpose: get I/O value from key
!----------------------------------------------------------------------
subroutine nam_io_key_value(nam,io_key,io_value)

implicit none

! Passed variable
class(nam_type),intent(in) :: nam           ! Namelist
character(len=*),intent(in) :: io_key       ! I/O key
character(len=1024),intent(out) :: io_value ! I/O value

! Local variables
integer :: i

! Loop over I/O key-value couples
io_value = io_key
do i=1,niokvmax
   if (trim(nam%io_keys(i))==trim(io_key)) then
      io_value = nam%io_values(i)
      exit
   end if
end do

end subroutine nam_io_key_value

end module type_nam<|MERGE_RESOLUTION|>--- conflicted
+++ resolved
@@ -96,13 +96,7 @@
    logical :: logpres                                   ! Use pressure logarithm as vertical coordinate (model level if .false.)
    integer :: nv                                        ! Number of variables
    character(len=1024),dimension(nvmax) :: variables    ! Variables names
-<<<<<<< HEAD
    character(len=1024) :: variable_change               ! Variable change
-   integer :: nts                                       ! Number of time slots
-   character(len=1024),dimension(ntsmax) :: timeslots   ! Timeslots
-   real(kind_real) :: dts                               ! Timeslots width [in s]
-=======
->>>>>>> 063f03ef
    logical :: nomask                                    ! Do not use geometry mask
    character(len=1024),dimension(niokvmax) :: io_keys   ! I/O keys
    character(len=1024),dimension(niokvmax) :: io_values ! I/O values
@@ -302,15 +296,7 @@
 do iv=1,nvmax
    nam%variables(iv) = ''
 end do
-<<<<<<< HEAD
 nam%variable_change = ''
-nam%nts = 0
-do its=1,ntsmax
-   nam%timeslots(its) = ''
-end do
-nam%dts = 3600.0
-=======
->>>>>>> 063f03ef
 nam%nomask = .false.
 do i=1,niokvmax
    nam%io_keys(i) = ''
@@ -502,13 +488,7 @@
 logical :: logpres
 integer :: nv
 character(len=1024),dimension(nvmax) :: variables
-<<<<<<< HEAD
 character(len=1024) :: variable_change
-integer :: nts
-character(len=1024),dimension(ntsmax) :: timeslots
-real(kind_real) :: dts
-=======
->>>>>>> 063f03ef
 logical :: nomask
 character(len=1024),dimension(niokvmax) :: io_keys
 character(len=1024),dimension(niokvmax) :: io_values
@@ -654,13 +634,7 @@
  & logpres, &
  & nv, &
  & variables, &
-<<<<<<< HEAD
  & variable_change, &
- & nts, &
- & timeslots, &
- & dts, &
-=======
->>>>>>> 063f03ef
  & nomask, &
  & io_keys, &
  & io_values
@@ -821,15 +795,7 @@
    do iv=1,nvmax
       variables(iv) = ''
    end do
-<<<<<<< HEAD
    variable_change = ''
-   nts = 0
-   do its=1,ntsmax
-      timeslots(its) = ''
-   end do
-   dts = 3600.0
-=======
->>>>>>> 063f03ef
    nomask = .false.
    do i=1,niokvmax
       io_keys(i) = ''
@@ -1015,13 +981,7 @@
    nam%logpres = logpres
    nam%nv = nv
    if (nv>0) nam%variables(1:nv) = variables(1:nv)
-<<<<<<< HEAD
    nam%variable_change = variable_change
-   nam%nts = nts
-   if (nts>0) nam%timeslots(1:nts) = timeslots(1:nts)
-   nam%dts = dts
-=======
->>>>>>> 063f03ef
    nam%nomask = nomask
    nam%io_keys = io_keys
    nam%io_values = io_values
@@ -1243,13 +1203,7 @@
 call mpl%f_comm%broadcast(nam%logpres,mpl%rootproc-1)
 call mpl%f_comm%broadcast(nam%nv,mpl%rootproc-1)
 call mpl%broadcast(nam%variables,mpl%rootproc-1)
-<<<<<<< HEAD
 call mpl%f_comm%broadcast(nam%variable_change,mpl%rootproc-1)
-call mpl%f_comm%broadcast(nam%nts,mpl%rootproc-1)
-call mpl%broadcast(nam%timeslots,mpl%rootproc-1)
-call mpl%f_comm%broadcast(nam%dts,mpl%rootproc-1)
-=======
->>>>>>> 063f03ef
 call mpl%f_comm%broadcast(nam%nomask,mpl%rootproc-1)
 call mpl%broadcast(nam%io_keys,mpl%rootproc-1)
 call mpl%broadcast(nam%io_values,mpl%rootproc-1)
@@ -1462,19 +1416,10 @@
    call conf%get_or_die("variables",str_array)
    nam%variables(1:size(str_array)) = str_array
 end if
-<<<<<<< HEAD
 if (conf%has("variable_change")) then
    call conf%get_or_die("variable_change",str)
    nam%variable_change = str
 end if
-if (conf%has("nts")) call conf%get_or_die("nts",nam%nts)
-if (conf%has("timeslots")) then
-   call conf%get_or_die("timeslots",str_array)
-   nam%timeslots(1:size(str_array)) = str_array
-end if
-if (conf%has("dts")) call conf%get_or_die("dts",nam%dts)
-=======
->>>>>>> 063f03ef
 if (conf%has("nomask")) call conf%get_or_die("nomask",nam%nomask)
 if (conf%has("io_keys")) then
    call conf%get_or_die("io_keys",str_array)
@@ -2102,13 +2047,7 @@
 call mpl%write(lncid,'nam','logpres',nam%logpres)
 call mpl%write(lncid,'nam','nv',nam%nv)
 call mpl%write(lncid,'nam','variables',nam%nv,nam%variables(1:nam%nv))
-<<<<<<< HEAD
 call mpl%write(lncid,'nam','variable_change',nam%variable_change)
-call mpl%write(lncid,'nam','nts',nam%nts)
-call mpl%write(lncid,'nam','timeslots',nam%nts,nam%timeslots(1:nam%nts))
-call mpl%write(lncid,'nam','dts',nam%dts)
-=======
->>>>>>> 063f03ef
 call mpl%write(lncid,'nam','nomask',nam%nomask)
 call mpl%write(lncid,'nam','io_keys',count(nam%io_keys/=''),nam%io_keys(1:niokvmax))
 call mpl%write(lncid,'nam','io_values',count(nam%io_values/=''),nam%io_values(1:niokvmax))
