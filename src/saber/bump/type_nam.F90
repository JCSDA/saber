!----------------------------------------------------------------------
! Module: type_nam
! Purpose: namelist derived type
! Author: Benjamin Menetrier
! Licensing: this code is distributed under the CeCILL-C license
! Copyright © 2015-... UCAR, CERFACS, METEO-FRANCE and IRIT
!----------------------------------------------------------------------
module type_nam

use fckit_configuration_module, only: fckit_configuration,fckit_yamlconfiguration
use fckit_pathname_module, only : fckit_pathname
use iso_c_binding
use tools_const, only: pi,req,deg2rad,rad2deg
use tools_kinds,only: kind_real
use type_mpl, only: mpl_type

implicit none

integer,parameter :: nvmax = 20      ! Maximum number of variables
integer,parameter :: ntsmax = 99     ! Maximum number of time slots
integer,parameter :: nlmax = 200     ! Maximum number of levels
integer,parameter :: nc3max = 1000   ! Maximum number of classes
integer,parameter :: nscalesmax = 5  ! Maximum number of variables
integer,parameter :: ndirmax = 300   ! Maximum number of diracs
integer,parameter :: nldwvmax = 99   ! Maximum number of local diagnostic profiles
integer,parameter :: nprociomax = 20 ! Maximum number of I/O tasks

type nam_type
   ! general_param
   character(len=1024) :: datadir                       ! Data directory
   character(len=1024) :: prefix                        ! Files prefix
   character(len=1024) :: model                         ! Model name ('aro', 'arp', 'fv3', 'gem', 'geos', 'gfs', 'ifs', 'mpas', 'nemo', 'qg, 'res' or 'wrf')
   character(len=1024) :: verbosity                     ! Verbosity level ('all', 'main' or 'none')
   logical :: colorlog                                  ! Add colors to the log (for display on terminal)
   logical :: default_seed                              ! Default seed for random numbers
   logical :: repro                                     ! Inter-compilers reproducibility
   integer :: nprocio                                   ! Number of IO processors
   logical :: remap                                     ! Remap points to improve load balance

   ! driver_param
   character(len=1024) :: method                        ! Localization/hybridization to compute ('cor', 'loc', 'hyb-avg', 'hyb-rnd' or 'dual-ens')
   character(len=1024) :: strategy                      ! Localization strategy ('diag_all', 'common', 'common_univariate', 'common_weighted', 'specific_univariate' or 'specific_multivariate')
   logical :: new_cortrack                              ! New correlation tracker
   logical :: new_corstats                              ! New correlation statistics
   logical :: new_vbal                                  ! Compute new vertical balance operator
   logical :: load_vbal                                 ! Load existing vertical balance operator
   logical :: write_vbal                                ! Write vertical balance operator
   logical :: new_var                                   ! Compute new variance
   logical :: load_var                                  ! Load existing variance
   logical :: write_var                                 ! Write variance
   logical :: new_mom                                   ! Compute new sample moments
   logical :: load_mom                                  ! Load sample moments
   logical :: write_mom                                 ! Write sample moments
   logical :: new_hdiag                                 ! Compute new HDIAG diagnostics
   logical :: write_hdiag                               ! Write HDIAG diagnostics
   logical :: new_lct                                   ! Compute new LCT
   logical :: write_lct                                 ! Write LCT
   logical :: load_cmat                                 ! Load existing C matrix
   logical :: write_cmat                                ! Write existing C matrix
   logical :: new_nicas                                 ! Compute new NICAS parameters
   logical :: load_nicas                                ! Load existing NICAS parameters
   logical :: write_nicas                               ! Write NICAS parameters
   logical :: new_obsop                                 ! Compute new observation operator
   logical :: load_obsop                                ! Load existing observation operator
   logical :: write_obsop                               ! Write observation operator
   logical :: check_vbal                                ! Test vertical balance inverse and adjoint
   logical :: check_adjoints                            ! Test NICAS adjoints
   logical :: check_dirac                               ! Test NICAS application on diracs
   logical :: check_randomization                       ! Test NICAS randomization
   logical :: check_consistency                         ! Test HDIAG-NICAS consistency
   logical :: check_optimality                          ! Test HDIAG optimality
   logical :: check_obsop                               ! Test observation operator
   logical :: check_no_obs                              ! Test observation operator with no observation on the last MPI task
   logical :: check_no_point                            ! Test BUMP with no grid point on the last MPI task
   logical :: check_no_point_mask                       ! Test BUMP with all grid points masked on the last MPI task
   logical :: check_no_point_nicas                      ! Test NICAS with no subgrid point on the last MPI task
   logical :: check_set_param_cor                       ! Test set_parameter interface for correlation
   logical :: check_set_param_hyb                       ! Test set_parameter interface for hybrid case
   logical :: check_set_param_lct                       ! Test set_parameter interface for LCT
   logical :: check_get_param_stddev                    ! Test get_parameter interface for standard-deviation
   logical :: check_get_param_cor                       ! Test get_parameter interface for correlation
   logical :: check_get_param_hyb                       ! Test get_parameter interface for hybrid case
   logical :: check_get_param_Dloc                      ! Test get_parameter interface for anisotropic localization
   logical :: check_get_param_lct                       ! Test get_parameter interface for LCT
   logical :: check_apply_stddev                        ! Test apply_stddev interfaces
   logical :: check_apply_vbal                          ! Test apply_vbal interfaces
   logical :: check_apply_nicas                         ! Test apply_nicas interfaces
   logical :: check_apply_obsop                         ! Test apply_obsop interfaces

   ! model_param
   integer :: nl                                        ! Number of levels
   integer :: levs(nlmax)                               ! Levels
   character(len=1024) :: lev2d                         ! Level for 2D variables ('first' or 'last')
   logical :: logpres                                   ! Use pressure logarithm as vertical coordinate (model level if .false.)
   integer :: nv                                        ! Number of variables
   character(len=1024),dimension(nvmax) :: varname      ! Variables names
   integer :: nts                                       ! Number of time slots
   character(len=1024),dimension(ntsmax) :: timeslot    ! Timeslots
   real(kind_real) :: dts                               ! Timeslots width (in s)
   logical :: nomask                                    ! Do not use geometry mask
   character(len=1024) :: wind_filename                 ! Wind field file name
   character(len=1024) :: wind_varname(2)               ! Wind field variables names (u and v)

   ! ens1_param
   integer :: ens1_ne                                   ! Ensemble 1 size
   integer :: ens1_nsub                                 ! Ensemble 1 sub-ensembles number

   ! ens2_param
   integer :: ens2_ne                                   ! Ensemble 2 size
   integer :: ens2_nsub                                 ! Ensemble 2 sub-ensembles number

   ! sampling_param
   logical :: sam_write                                 ! Write sampling
   logical :: sam_read                                  ! Read sampling
   character(len=1024) :: mask_type                     ! Mask restriction type
   character(len=1024),dimension(nvmax) :: mask_lu      ! Mask threshold side ("lower" if mask_th is the lower bound, "upper" if mask_th is the upper bound)
   real(kind_real),dimension(nvmax) :: mask_th         ! Mask threshold
   integer :: ncontig_th                                ! Threshold on vertically contiguous points for sampling mask (0 to skip the test)
   logical :: mask_check                                ! Check that sampling couples and interpolations do not cross mask boundaries
   character(len=1024) :: draw_type                     ! Sampling draw type ('random_uniform','random_coast' or 'icosahedron')
   real(kind_real) :: Lcoast                           ! Length-scale to increase sampling density along coasts
   real(kind_real) :: rcoast                           ! Minimum value to increase sampling density along coasts
   integer :: nc1                                       ! Number of sampling points
   integer :: nc2                                       ! Number of diagnostic points
   integer :: ntry                                      ! Number of tries to get the most separated point for the zero-separation sampling
   integer :: nrep                                      ! Number of replacement to improve homogeneity of the zero-separation sampling
   integer :: nc3                                       ! Number of classes
   real(kind_real) :: dc                               ! Class size (for sam_type='hor'), should be larger than the typical grid cell size
   integer :: nl0r                                      ! Reduced number of levels for diagnostics
   integer :: irmax                                     ! Maximum number of random number draws

   ! diag_param
   integer :: ne                                        ! Ensemble size
   logical :: gau_approx                                ! Gaussian approximation for asymptotic quantities
   integer :: avg_nbins                                 ! Number of bins for averaged statistics histograms
   logical :: vbal_block(nvmax*(nvmax-1)/2)             ! Activation of vertical balance (ordered line by line in the lower triangular formulation)
   real(kind_real) :: vbal_rad                          ! Vertical balance diagnostic radius
   logical :: vbal_diag_auto(nvmax*(nvmax-1)/2)         ! Diagonal auto-covariance for the inversion
   logical :: vbal_diag_reg(nvmax*(nvmax-1)/2)          ! Diagonal regression
   logical :: var_filter                                ! Filter variances
   integer :: var_niter                                 ! Number of iteration for the variances filtering
   real(kind_real) :: var_rhflt                        ! Variances initial filtering support radius
   logical :: local_diag                                ! Activate local diagnostics
   real(kind_real) :: local_rad                        ! Local diagnostics calculation radius
   logical :: adv_diag                                  ! Activate advection diagnostic
   character(len=1024) :: adv_type                      ! Advection diagnostic type ('max', 'wind' or 'windmax')
   real(kind_real) :: adv_rad                          ! Advection diagnostic calculation radius
   integer :: adv_niter                                 ! Number of iteration for the advection filtering
   real(kind_real) :: adv_rhflt                        ! Advection initial filtering support radius
   real(kind_real) :: adv_valid                         ! Required proportion of valid points for filtering convergence

   ! fit_param
   character(len=1024) :: minim_algo                    ! Minimization algorithm ('none', 'fast' or 'hooke')
   character(len=1024) :: fit_type                      ! Fit function type ('gc99', 'res', 'fb07_gc99' or 'fb07_res')
   logical :: double_fit(nvmax)                         ! Double fit to introduce negative lobes on the vertical
   logical :: lhomh                                     ! Vertically homogenous horizontal support radius
   logical :: lhomv                                     ! Vertically homogenous vertical support radius
   real(kind_real) :: rvflt                            ! Vertical smoother support radius
   integer :: lct_nscales                               ! Number of LCT scales
   real(kind_real) :: lct_scale_ratio                   ! Factor between diffusion scales
   real(kind_real) :: lct_cor_min                       ! Minimum relevant correlation for LCT first guess
   logical :: lct_diag(nscalesmax)                      ! Diagnostic of diagonal LCT components only
   real(kind_real) :: lct_qc_th                         ! LCT quality control threshold
   real(kind_real) :: lct_qc_max                        ! LCT quality control maximum
   logical :: lct_write_cor                             ! Write full correlations

   ! nicas_param
   logical :: nonunit_diag                              ! Non-unit diagonal for the NICAS application
   logical :: lsqrt                                     ! Square-root formulation
   real(kind_real) :: resol                             ! Resolution
   integer :: nc1max                                    ! Maximum size of the Sc1 subset
   logical :: fast_sampling                             ! Fast sampling flag
   character(len=1024) :: subsamp                       ! Subsampling structure ('h', 'hv', 'vh' or 'hvh')
   logical :: network                                   ! Network-base convolution calculation (distance-based if false)
   integer :: mpicom                                    ! Number of communication steps
   integer :: adv_mode                                  ! Advection mode (1: direct, -1: direct and inverse)
   logical :: forced_radii                              ! Force specific support radii
   real(kind_real) :: rh                                ! Forced horizontal support radius
   real(kind_real) :: rv                                ! Forced vertical support radius
   logical :: pos_def_test                              ! Positive-definiteness test
   logical :: write_grids                               ! Write NICAS grids
   integer :: ndir                                      ! Number of Diracs
   real(kind_real) :: londir(ndirmax)                   ! Diracs longitudes (in degrees)
   real(kind_real) :: latdir(ndirmax)                   ! Diracs latitudes (in degrees)
   integer :: levdir(ndirmax)                           ! Diracs level
   integer :: ivdir(ndirmax)                            ! Diracs variable indices
   integer :: itsdir(ndirmax)                           ! Diracs timeslot indices

   ! obsop_param
   integer :: nobs                                      ! Number of observations

   ! output_param
   integer :: nldwv                                     ! Number of local diagnostics profiles to write (for local_diag = .true.)
   integer :: img_ldwv(nldwvmax)                       ! Index on model grid of the local diagnostics profiles to write
   real(kind_real) :: lon_ldwv(nldwvmax)               ! Longitudes (in degrees) of the local diagnostics profiles to write
   real(kind_real) :: lat_ldwv(nldwvmax)               ! Latitudes (in degrees) of the local diagnostics profiles to write
   character(len=1024),dimension(nldwvmax) :: name_ldwv ! Name of the local diagnostics profiles to write
   real(kind_real) :: diag_rhflt                       ! Diagnostics filtering radius
   logical :: grid_output                               ! Write regridded fields
   real(kind_real) :: grid_resol                        ! Regridded fields resolution
contains
   procedure :: init => nam_init
   procedure :: read => nam_read
   procedure :: read_yaml => nam_read_yaml
   procedure :: bcast => nam_bcast
   procedure :: from_conf => nam_from_conf
   procedure :: setup_internal => nam_setup_internal
   procedure :: check => nam_check
   procedure :: write => nam_write
end type nam_type

private
public :: nvmax,ntsmax,nlmax,nc3max,nscalesmax,ndirmax,nldwvmax
public :: nam_type

contains

!----------------------------------------------------------------------
! Subroutine: nam_init
! Purpose: intialize
!----------------------------------------------------------------------
subroutine nam_init(nam,nproc)

implicit none

! Passed variable
class(nam_type),intent(out) :: nam ! Namelist
integer,intent(in) :: nproc        ! Number of MPI task

! Local variable
integer :: iv,ildwv

! general_param default
nam%datadir = '.'
nam%prefix = ''
nam%model = ''
nam%verbosity = 'all'
nam%colorlog = .false.
nam%default_seed = .true.
nam%repro = .true.
nam%nprocio = min(nproc,nprociomax)
nam%remap = .false.

! driver_param default
nam%method = ''
nam%strategy = ''
nam%new_cortrack = .false.
nam%new_corstats = .false.
nam%new_vbal = .false.
nam%load_vbal = .false.
nam%write_vbal = .true.
nam%new_var = .false.
nam%load_var = .false.
nam%write_var = .true.
nam%new_mom = .true.
nam%load_mom = .false.
nam%write_mom = .false.
nam%new_hdiag = .false.
nam%write_hdiag = .true.
nam%new_lct = .false.
nam%write_lct = .true.
nam%load_cmat = .false.
nam%write_cmat = .true.
nam%new_nicas = .false.
nam%load_nicas = .false.
nam%write_nicas = .true.
nam%new_obsop = .false.
nam%load_obsop = .false.
nam%write_obsop = .true.
nam%check_vbal = .false.
nam%check_adjoints = .false.
nam%check_dirac = .false.
nam%check_randomization = .false.
nam%check_consistency = .false.
nam%check_optimality = .false.
nam%check_obsop = .false.
nam%check_no_obs = .false.
nam%check_no_point = .false.
nam%check_no_point_mask = .false.
nam%check_no_point_nicas = .false.
nam%check_set_param_cor = .false.
nam%check_set_param_hyb = .false.
nam%check_set_param_lct = .false.
nam%check_get_param_stddev = .false.
nam%check_get_param_cor = .false.
nam%check_get_param_hyb = .false.
nam%check_get_param_Dloc = .false.
nam%check_get_param_lct = .false.
nam%check_apply_stddev = .false.
nam%check_apply_vbal = .false.
nam%check_apply_nicas = .false.
nam%check_apply_obsop = .false.

! model_param default
nam%nl = 0
nam%levs = 0
nam%lev2d = 'first'
nam%logpres = .false.
nam%nv = 0
do iv=1,nvmax
   nam%varname(iv) = ''
end do
nam%nts = 0
nam%timeslot = ''
nam%dts = 3600.0
nam%nomask = .false.
nam%wind_filename = ''
nam%wind_varname = (/'',''/)

! ens1_param default
nam%ens1_ne = 0
nam%ens1_nsub = 1

! ens2_param default
nam%ens2_ne = 0
nam%ens2_nsub = 1

! sampling_param default
nam%sam_write = .false.
nam%sam_read = .false.
nam%mask_type = 'none'
do iv=1,nvmax
   nam%mask_lu(iv) = 'lower'
   nam%mask_th(iv) = 0.0
end do
nam%ncontig_th = 0
nam%mask_check = .false.
nam%draw_type = 'random_uniform'
nam%Lcoast = 0.0
nam%rcoast = 0.0
nam%nc1 = 0
nam%nc2 = 0
nam%ntry = 0
nam%nrep = 0
nam%nc3 = 0
nam%dc = 0.0
nam%nl0r = 0
nam%irmax = 10000

! diag_param default
nam%ne = 0
nam%gau_approx = .false.
nam%avg_nbins = 0
do iv=1,nvmax*(nvmax-1)/2
   nam%vbal_block(iv) = .false.
end do
nam%vbal_rad = 0.0
do iv=1,nvmax*(nvmax-1)/2
   nam%vbal_diag_auto(iv) = .false.
end do
do iv=1,nvmax*(nvmax-1)/2
   nam%vbal_diag_reg(iv) = .false.
end do
nam%var_filter = .false.
nam%var_niter = 0
nam%var_rhflt = 0.0
nam%local_diag = .false.
nam%local_rad = 0.0
nam%adv_diag = .false.
nam%adv_type = ''
nam%adv_rad = 0.0
nam%adv_niter = 0
nam%adv_rhflt = 0.0
nam%adv_valid = 0.99

! fit_param default
nam%minim_algo = 'hooke'
nam%fit_type = 'gc99'
do iv=1,nvmax
   nam%double_fit(iv) = .false.
end do
nam%lhomh = .false.
nam%lhomv = .false.
nam%rvflt = 0.0
nam%lct_nscales = 0
nam%lct_scale_ratio = 10.0
nam%lct_cor_min = 0.5
nam%lct_diag = .false.
nam%lct_qc_th = 0.0
nam%lct_qc_max = 1.0
nam%lct_write_cor = .false.

! nicas_param default
nam%nonunit_diag = .false.
nam%lsqrt = .true.
nam%resol = 0.0
nam%nc1max = 15000
nam%fast_sampling = .false.
nam%subsamp = 'hv'
nam%network = .false.
nam%mpicom = 0
nam%adv_mode = 0
nam%forced_radii = .false.
nam%rh = 0.0
nam%rv = 0.0
nam%pos_def_test = .false.
nam%write_grids = .false.
nam%ndir = 0
nam%londir = 0.0
nam%latdir = 0.0
nam%levdir = 0
nam%ivdir = 0
nam%itsdir = 0

! obsop_param default
nam%nobs = 0

! output_param default
nam%nldwv = 0
nam%img_ldwv = 0
nam%lon_ldwv = 0.0
nam%lat_ldwv = 0.0
do ildwv=1,nldwvmax
   nam%name_ldwv(ildwv) = ''
end do
nam%diag_rhflt = 0.0
nam%grid_output = .false.
nam%grid_resol = 0.0

end subroutine nam_init

!----------------------------------------------------------------------
! Subroutine: nam_read
! Purpose: read
!----------------------------------------------------------------------
subroutine nam_read(nam,mpl,namelname)

implicit none

! Passed variable
class(nam_type),intent(inout) :: nam     ! Namelist
type(mpl_type),intent(inout) :: mpl      ! MPI data
character(len=*),intent(in) :: namelname ! Namelist name

! Local variables
integer :: iv
character(len=1024),parameter :: subr = 'nam_read'

! Namelist variables
<<<<<<< HEAD
integer :: lunit
integer :: nprocio,nl,levs(nlmax),nv,nts,ens1_ne,ens1_nsub,ens2_ne,ens2_nsub
integer :: ncontig_th,nc1,nc2,ntry,nrep,nc3,nl0r,irmax,ne,avg_nbins,var_niter,adv_niter,lct_nscales,mpicom,adv_mode,nc1max,ndir
integer :: levdir(ndirmax),ivdir(ndirmax),itsdir(ndirmax),nobs,nldwv,img_ldwv(nldwvmax),ildwv
real(kind_real) :: dts,mask_th(nvmax),Lcoast,rcoast,dc,vbal_rad,var_rhflt,local_rad,adv_rad,adv_rhflt,adv_valid
real(kind_real) :: rvflt,lct_cor_min,lct_scale_ratio,lct_qc_th,lct_qc_max,lon_ldwv(nldwvmax),lat_ldwv(nldwvmax),diag_rhflt,resol,rh
real(kind_real) :: rv,londir(ndirmax),latdir(ndirmax),grid_resol
logical :: colorlog,default_seed,repro,remap,new_cortrack,new_corstats,new_vbal,load_vbal,write_vbal,new_var,load_var,write_var
logical :: new_mom,load_mom,write_mom,new_hdiag,write_hdiag,new_lct,write_lct,load_cmat,write_cmat,new_nicas,load_nicas,write_nicas
logical :: new_obsop,load_obsop,write_obsop,check_vbal,check_adjoints,check_dirac,check_randomization,check_consistency
logical :: check_optimality,check_obsop,check_no_obs,check_no_point,check_no_point_mask,check_no_point_nicas,check_set_param_stddev
logical :: check_set_param_cor,check_set_param_hyb,check_set_param_lct,check_get_param_stddev,check_get_param_cor
logical :: check_get_param_hyb,check_get_param_Dloc,check_get_param_lct,check_apply_stddev,check_apply_vbal
logical :: check_apply_nicas,check_apply_obsop,logpres,nomask,sam_write,sam_read,mask_check
logical :: vbal_block(nvmax*(nvmax-1)/2),vbal_diag_auto(nvmax*(nvmax-1)/2),vbal_diag_reg(nvmax*(nvmax-1)/2),var_filter,gau_approx
logical :: local_diag,adv_diag,double_fit(nvmax),lhomh,lhomv,lct_diag(nscalesmax),lct_write_cor,nonunit_diag,lsqrt
logical :: fast_sampling,network,forced_radii,pos_def_test,write_grids,grid_output
character(len=1024) :: datadir,prefix,model,verbosity,strategy,method,lev2d,wind_filename,wind_varname(2),mask_type,mask_lu(nvmax)
character(len=1024) :: draw_type,adv_type,minim_algo,fit_type,subsamp
=======
character(len=1024) :: datadir
character(len=1024) :: prefix
character(len=1024) :: model
character(len=1024) :: verbosity
logical :: colorlog
logical :: default_seed
logical :: repro
integer :: nprocio
logical :: remap
character(len=1024) :: method
character(len=1024) :: strategy
logical :: new_cortrack
logical :: new_corstats
logical :: new_vbal
logical :: load_vbal
logical :: write_vbal
logical :: new_mom
logical :: load_mom
logical :: write_mom
logical :: new_hdiag
logical :: write_hdiag
logical :: new_lct
logical :: write_lct
logical :: load_cmat
logical :: write_cmat
logical :: new_nicas
logical :: load_nicas
logical :: write_nicas
logical :: new_obsop
logical :: load_obsop
logical :: write_obsop
logical :: check_vbal
logical :: check_adjoints
logical :: check_dirac
logical :: check_randomization
logical :: check_consistency
logical :: check_optimality
logical :: check_obsop
logical :: check_no_obs
logical :: check_no_point
logical :: check_no_point_mask
logical :: check_no_point_nicas
logical :: check_set_param_cor
logical :: check_set_param_hyb
logical :: check_set_param_lct
logical :: check_get_param_cor
logical :: check_get_param_hyb
logical :: check_get_param_Dloc
logical :: check_get_param_lct
logical :: check_apply_vbal
logical :: check_apply_nicas
logical :: check_apply_obsop
integer :: nl
integer :: levs(nlmax)
character(len=1024) :: lev2d
logical :: logpres
integer :: nv
>>>>>>> 720516cd
character(len=1024),dimension(nvmax) :: varname
integer :: nts
character(len=1024),dimension(ntsmax) :: timeslot
real(kind_real) :: dts
logical :: nomask
character(len=1024) :: wind_filename
character(len=1024) :: wind_varname(2)
integer :: ens1_ne
integer :: ens1_nsub
integer :: ens2_ne
integer :: ens2_nsub
logical :: sam_write
logical :: sam_read
character(len=1024) :: mask_type
character(len=1024),dimension(nvmax) :: mask_lu
real(kind_real),dimension(nvmax) :: mask_th
integer :: ncontig_th
logical :: mask_check
character(len=1024) :: draw_type
real(kind_real) :: Lcoast
real(kind_real) :: rcoast
integer :: nc1
integer :: nc2
integer :: ntry
integer :: nrep
integer :: nc3
real(kind_real) :: dc
integer :: nl0r
integer :: irmax
integer :: ne
logical :: gau_approx
integer :: avg_nbins
logical :: vbal_block(nvmax*(nvmax-1)/2)
real(kind_real) :: vbal_rad
logical :: vbal_diag_auto(nvmax*(nvmax-1)/2)
logical :: vbal_diag_reg(nvmax*(nvmax-1)/2)
logical :: var_filter
integer :: var_niter
real(kind_real) :: var_rhflt
logical :: local_diag
real(kind_real) :: local_rad
logical :: adv_diag
character(len=1024) :: adv_type
real(kind_real) :: adv_rad
integer :: adv_niter
real(kind_real) :: adv_rhflt
real(kind_real) :: adv_valid
character(len=1024) :: minim_algo
character(len=1024) :: fit_type
logical :: double_fit(nvmax)
logical :: lhomh
logical :: lhomv
real(kind_real) :: rvflt
integer :: lct_nscales
real(kind_real) :: lct_scale_ratio
real(kind_real) :: lct_cor_min
logical :: lct_diag(nscalesmax)
real(kind_real) :: lct_qc_th
real(kind_real) :: lct_qc_max
logical :: lct_write_cor
logical :: nonunit_diag
logical :: lsqrt
real(kind_real) :: resol
integer :: nc1max
logical :: fast_sampling
character(len=1024) :: subsamp
logical :: network
integer :: mpicom
integer :: adv_mode
logical :: forced_radii
real(kind_real) :: rh
real(kind_real) :: rv
logical :: pos_def_test
logical :: write_grids
integer :: ndir
real(kind_real) :: londir(ndirmax)
real(kind_real) :: latdir(ndirmax)
integer :: levdir(ndirmax)
integer :: ivdir(ndirmax)
integer :: itsdir(ndirmax)
integer :: nobs
integer :: nldwv
integer :: img_ldwv(nldwvmax)
real(kind_real) :: lon_ldwv(nldwvmax)
real(kind_real) :: lat_ldwv(nldwvmax)
character(len=1024),dimension(nldwvmax) :: name_ldwv
real(kind_real) :: diag_rhflt
logical :: grid_output
real(kind_real) :: grid_resol

! Local variables
integer :: ildwv,lunit

! Namelist blocks
<<<<<<< HEAD
namelist/general_param/datadir,prefix,model,verbosity,colorlog,default_seed,repro,nprocio,remap
namelist/driver_param/method,strategy,new_cortrack,new_corstats,new_vbal,load_vbal,new_mom,load_mom,write_mom,write_vbal,new_var, &
                    & load_var,write_var,new_hdiag,write_hdiag,new_lct,write_lct,load_cmat,write_cmat,new_nicas,load_nicas, &
                    & write_nicas,new_obsop,load_obsop,write_obsop,check_vbal,check_adjoints,check_dirac,check_randomization, &
                    & check_consistency,check_optimality,check_obsop,check_no_obs,check_no_point,check_no_point_mask, &
                    & check_no_point_nicas,check_set_param_cor,check_set_param_hyb,check_set_param_lct, &
                    & check_get_param_stddev,check_get_param_cor,check_get_param_hyb,check_get_param_Dloc,check_get_param_lct, &
                    & check_apply_stddev,check_apply_vbal,check_apply_nicas,check_apply_obsop
namelist/model_param/nl,levs,lev2d,logpres,nv,varname,nts,timeslot,dts,nomask,wind_filename,wind_varname
namelist/ens1_param/ens1_ne,ens1_nsub
namelist/ens2_param/ens2_ne,ens2_nsub
namelist/sampling_param/sam_write,sam_read,mask_type,mask_lu,mask_th,ncontig_th,mask_check,draw_type,Lcoast,rcoast,nc1,nc2,ntry, &
                      & nrep,nc3,dc,nl0r,irmax
namelist/diag_param/ne,gau_approx,avg_nbins,vbal_block,vbal_rad,vbal_diag_auto,vbal_diag_reg,var_filter,var_niter,var_rhflt, &
                  & local_diag,local_rad,adv_diag,adv_type,adv_rad,adv_niter,adv_rhflt,adv_valid
namelist/fit_param/minim_algo,fit_type,double_fit,lhomh,lhomv,rvflt,lct_nscales,lct_scale_ratio,lct_cor_min,lct_diag,lct_qc_th, &
                 & lct_qc_max,lct_write_cor
namelist/nicas_param/nonunit_diag,lsqrt,resol,nc1max,fast_sampling,subsamp,network,mpicom,adv_mode,forced_radii,rh,rv, &
                   & pos_def_test,write_grids,ndir,londir,latdir,levdir,ivdir,itsdir
=======
namelist/general_param/datadir, &
                     & prefix, &
                     & model, &
                     & verbosity, &
                     & colorlog, &
                     & default_seed, &
                     & repro, &
                     & nprocio, &
                     & remap
namelist/driver_param/method, &
                    & strategy, &
                    & new_cortrack, &
                    & new_corstats, &
                    & new_vbal, &
                    & load_vbal, &
                    & new_mom, &
                    & load_mom, &
                    & write_mom, &
                    & write_vbal, &
                    & new_hdiag, &
                    & write_hdiag, &
                    & new_lct, &
                    & write_lct, &
                    & load_cmat, &
                    & write_cmat, &
                    & new_nicas, &
                    & load_nicas, &
                    & write_nicas, &
                    & new_obsop, &
                    & load_obsop, &
                    & write_obsop, &
                    & check_vbal, &
                    & check_adjoints, &
                    & check_dirac, &
                    & check_randomization, &
                    & check_consistency, &
                    & check_optimality, &
                    & check_obsop, &
                    & check_no_obs, &
                    & check_no_point, &
                    & check_no_point_mask, &
                    & check_no_point_nicas, &
                    & check_set_param_cor, &
                    & check_set_param_hyb, &
                    & check_set_param_lct, &
                    & check_get_param_cor, &
                    & check_get_param_hyb, &
                    & check_get_param_Dloc, &
                    & check_get_param_lct, &
                    & check_apply_vbal, &
                    & check_apply_nicas, &
                    & check_apply_obsop
namelist/model_param/nl, &
                   & levs, &
                   & lev2d, &
                   & logpres, &
                   & nv, &
                   & varname, &
                   & nts, &
                   & timeslot, &
                   & dts, &
                   & nomask, &
                   & wind_filename, &
                   & wind_varname
namelist/ens1_param/ens1_ne, &
                  & ens1_nsub
namelist/ens2_param/ens2_ne, &
                  & ens2_nsub
namelist/sampling_param/sam_write, &
                      & sam_read, &
                      & mask_type, &
                      & mask_lu, &
                      & mask_th, &
                      & ncontig_th, &
                      & mask_check, &
                      & draw_type, &
                      & Lcoast, &
                      & rcoast, &
                      & nc1, &
                      & nc2, &
                      & ntry, &
                      & nrep, &
                      & nc3, &
                      & dc, &
                      & nl0r, &
                      & irmax
namelist/diag_param/ne, &
                  & gau_approx, &
                  & avg_nbins, &
                  & vbal_block, &
                  & vbal_rad, &
                  & vbal_diag_auto, &
                  & vbal_diag_reg, &
                  & var_filter, &
                  & var_niter, &
                  & var_rhflt, &
                  & local_diag, &
                  & local_rad, &
                  & adv_diag, &
                  & adv_type, &
                  & adv_rad, &
                  & adv_niter, &
                  & adv_rhflt, &
                  & adv_valid
namelist/fit_param/minim_algo, &
                 & fit_type, &
                 & double_fit, &
                 & lhomh, &
                 & lhomv, &
                 & rvflt, &
                 & lct_nscales, &
                 & lct_scale_ratio, &
                 & lct_cor_min, &
                 & lct_diag, &
                 & lct_qc_th, &
                 & lct_qc_max, &
                 & lct_write_cor
namelist/nicas_param/nonunit_diag, &
                   & lsqrt, &
                   & resol, &
                   & nc1max, &
                   & fast_sampling, &
                   & subsamp, &
                   & network, &
                   & mpicom, &
                   & adv_mode, &
                   & forced_radii, &
                   & rh, &
                   & rv, &
                   &  &
                   & pos_def_test, &
                   & write_grids, &
                   & ndir, &
                   & londir, &
                   & latdir, &
                   & levdir, &
                   & ivdir, &
                   & itsdir
>>>>>>> 720516cd
namelist/obsop_param/nobs
namelist/output_param/nldwv, &
                    & img_ldwv, &
                    & lon_ldwv, &
                    & lat_ldwv, &
                    & name_ldwv, &
                    & diag_rhflt, &
                    & grid_output, &
                    & grid_resol

if (mpl%main) then
   ! general_param default
   datadir = '.'
   prefix = ''
   model = ''
   verbosity = 'all'
   colorlog = .false.
   default_seed = .true.
   repro = .true.
   nprocio = min(mpl%nproc,nprociomax)
   remap = .false.

   ! driver_param default
   method = ''
   strategy = ''
   new_cortrack = .false.
   new_corstats = .false.
   new_vbal = .false.
   load_vbal = .false.
   write_vbal = .true.
   new_var = .false.
   load_var = .false.
   write_var = .true.
   new_mom = .true.
   load_mom = .false.
   write_mom = .false.
   new_hdiag = .false.
   write_hdiag = .true.
   new_lct = .false.
   write_lct = .true.
   load_cmat = .false.
   write_cmat = .true.
   new_nicas = .false.
   load_nicas = .false.
   write_nicas = .true.
   new_obsop = .false.
   load_obsop = .false.
   write_obsop = .true.
   check_vbal = .false.
   check_adjoints = .false.
   check_dirac = .false.
   check_randomization = .false.
   check_consistency = .false.
   check_optimality = .false.
   check_obsop = .false.
   check_no_obs = .false.
   check_no_point = .false.
   check_no_point_mask = .false.
   check_no_point_nicas = .false.
   check_set_param_cor = .false.
   check_set_param_hyb = .false.
   check_set_param_lct = .false.
   check_get_param_stddev = .false.
   check_get_param_cor = .false.
   check_get_param_hyb = .false.
   check_get_param_Dloc = .false.
   check_get_param_lct = .false.
   check_apply_stddev = .false.
   check_apply_vbal = .false.
   check_apply_nicas = .false.
   check_apply_obsop = .false.

   ! model_param default
   nl = 0
   levs = 0
   lev2d = 'first'
   logpres = .false.
   nv = 0
   do iv=1,nvmax
      varname(iv) = ''
   end do
   nts = 0
   timeslot = ''
   dts = 3600.0
   nomask = .false.
   wind_filename = ''
   wind_varname = (/'',''/)

   ! ens1_param default
   ens1_ne = 0
   ens1_nsub = 1

   ! ens2_param default
   ens2_ne = 0
   ens2_nsub = 1

   ! sampling_param default
   sam_write = .false.
   sam_read = .false.
   mask_type = 'none'
   do iv=1,nvmax
      mask_lu(iv) = 'lower'
      mask_th(iv) = 0.0
   end do
   ncontig_th = 0
   mask_check = .false.
   draw_type = 'random_uniform'
   Lcoast = 0.0
   rcoast = 0.0
   nc1 = 0
   nc2 = 0
   ntry = 0
   nrep = 0
   nc3 = 0
   dc = 0.0
   nl0r = 0
   irmax = 10000

   ! diag_param default
   ne = 0
   gau_approx = .false.
   avg_nbins = 0
   do iv=1,nvmax*(nvmax-1)/2
      vbal_block(iv) = .false.
   end do
   vbal_rad = 0.0
   do iv=1,nvmax*(nvmax-1)/2
      vbal_diag_auto(iv) = .true.
   end do
   do iv=1,nvmax*(nvmax-1)/2
      vbal_diag_reg(iv) = .true.
   end do
   var_filter = .false.
   var_niter = 0
   var_rhflt = 0.0
   local_diag = .false.
   local_rad = 0.0
   adv_diag = .false.
   adv_type = ''
   adv_rad = 0.0
   adv_niter = 0
   adv_rhflt = 0.0
   adv_valid = 0.99

   ! fit_param default
   minim_algo = 'hooke'
   fit_type = 'gc99'
   do iv=1,nvmax
      double_fit(iv) = .false.
   end do
   lhomh = .false.
   lhomv = .false.
   rvflt = 0.0
   lct_nscales = 0
   lct_scale_ratio = 10.0
   lct_cor_min = 0.5
   lct_diag = .false.
   lct_qc_th = 0.0
   lct_qc_max = 1.0
   lct_write_cor = .false.

   ! nicas_param default
   nonunit_diag = .false.
   lsqrt = .true.
   resol = 0.0
   nc1max = 15000
   fast_sampling = .false.
   subsamp = 'hv'
   network = .false.
   mpicom = 0
   adv_mode = 0
   forced_radii = .false.
   rh = 0.0
   rv = 0.0
   pos_def_test = .false.
   write_grids = .false.
   ndir = 0
   londir = 0.0
   latdir = 0.0
   levdir = 0
   ivdir = 0
   itsdir = 0

   ! obsop_param default
   nobs = 0

   ! output_param default
   nldwv = 0
   img_ldwv = 0
   lon_ldwv = 0.0
   lat_ldwv = 0.0
   do ildwv=1,nldwvmax
      name_ldwv(ildwv) = ''
   end do
   diag_rhflt = 0.0
   grid_output = .false.
   grid_resol = 0.0

   ! Open namelist
   call mpl%newunit(lunit)
   open(unit=lunit,file=trim(namelname),status='old',action='read')

   ! general_param
   read(lunit,nml=general_param)
   nam%datadir = datadir
   nam%prefix = prefix
   nam%model = model
   nam%verbosity = verbosity
   nam%colorlog = colorlog
   nam%default_seed = default_seed
   nam%repro = repro
   nam%nprocio = nprocio
   nam%remap = remap

   ! driver_param
   read(lunit,nml=driver_param)
   nam%method = method
   nam%strategy = strategy
   nam%new_cortrack = new_cortrack
   nam%new_corstats = new_corstats
   nam%new_vbal = new_vbal
   nam%load_vbal = load_vbal
   nam%write_vbal = write_vbal
   nam%new_var = new_var
   nam%load_var = load_var
   nam%write_var = write_var
   nam%new_mom = new_mom
   nam%load_mom = load_mom
   nam%write_mom = write_mom
   nam%new_hdiag = new_hdiag
   nam%write_hdiag = write_hdiag
   nam%new_lct = new_lct
   nam%write_lct = write_lct
   nam%load_cmat = load_cmat
   nam%write_cmat = write_cmat
   nam%new_nicas = new_nicas
   nam%load_nicas = load_nicas
   nam%write_nicas = write_nicas
   nam%new_obsop = new_obsop
   nam%load_obsop = load_obsop
   nam%write_obsop = write_obsop
   nam%check_vbal = check_vbal
   nam%check_adjoints = check_adjoints
   nam%check_dirac = check_dirac
   nam%check_randomization = check_randomization
   nam%check_consistency = check_consistency
   nam%check_optimality = check_optimality
   nam%check_obsop = check_obsop
   nam%check_no_obs = check_no_obs
   nam%check_no_point = check_no_point
   nam%check_no_point_mask = check_no_point_mask
   nam%check_no_point_nicas = check_no_point_nicas
   nam%check_set_param_cor = check_set_param_cor
   nam%check_set_param_hyb = check_set_param_hyb
   nam%check_set_param_lct = check_set_param_lct
   nam%check_get_param_stddev = check_get_param_stddev
   nam%check_get_param_cor = check_get_param_cor
   nam%check_get_param_hyb = check_get_param_hyb
   nam%check_get_param_Dloc = check_get_param_Dloc
   nam%check_get_param_lct = check_get_param_lct
   nam%check_apply_stddev = check_apply_stddev
   nam%check_apply_vbal = check_apply_vbal
   nam%check_apply_nicas = check_apply_nicas
   nam%check_apply_obsop = check_apply_obsop

   ! model_param
   read(lunit,nml=model_param)
   if (nl>nlmax) call mpl%abort(subr,'nl is too large')
   if (nv>nvmax) call mpl%abort(subr,'nv is too large')
   if (nts>ntsmax) call mpl%abort(subr,'nts is too large')
   nam%nl = nl
   if (nl>0) nam%levs(1:nl) = levs(1:nl)
   nam%lev2d = lev2d
   nam%logpres = logpres
   nam%nv = nv
   if (nv>0) nam%varname(1:nv) = varname(1:nv)
   nam%nts = nts
   if (nts>0) nam%timeslot(1:nts) = timeslot(1:nts)
   nam%dts = dts
   nam%nomask = nomask
   nam%wind_filename = wind_filename
   nam%wind_varname = wind_varname

   ! ens1_param
   read(lunit,nml=ens1_param)
   nam%ens1_ne = ens1_ne
   nam%ens1_nsub = ens1_nsub

   ! ens2_param
   read(lunit,nml=ens2_param)
   nam%ens2_ne = ens2_ne
   nam%ens2_nsub = ens2_nsub

   ! sampling_param
   read(lunit,nml=sampling_param)
   if (nc3>nc3max) call mpl%abort(subr,'nc3 is too large')
   nam%sam_write = sam_write
   nam%sam_read = sam_read
   nam%mask_type = mask_type
   if (nv>0) nam%mask_lu(1:nam%nv) = mask_lu(1:nam%nv)
   if (nv>0) nam%mask_th(1:nam%nv) = mask_th(1:nam%nv)
   nam%ncontig_th = ncontig_th
   nam%mask_check = mask_check
   nam%draw_type = draw_type
   nam%Lcoast = Lcoast
   nam%rcoast = rcoast
   nam%nc1 = nc1
   nam%nc2 = nc2
   nam%ntry = ntry
   nam%nrep = nrep
   nam%nc3 = nc3
   nam%dc = dc
   nam%nl0r = nl0r
   nam%irmax = irmax

   ! diag_param
   read(lunit,nml=diag_param)
   nam%ne = ne
   nam%gau_approx = gau_approx
   nam%avg_nbins = avg_nbins
   if (nv>1) nam%vbal_block(1:nam%nv*(nam%nv-1)/2) = vbal_block(1:nam%nv*(nam%nv-1)/2)
   nam%vbal_rad = vbal_rad
   if (nv>1) nam%vbal_diag_auto(1:nam%nv*(nam%nv-1)/2) = vbal_diag_auto(1:nam%nv*(nam%nv-1)/2)
   if (nv>1) nam%vbal_diag_reg(1:nam%nv*(nam%nv-1)/2) = vbal_diag_reg(1:nam%nv*(nam%nv-1)/2)
   nam%var_filter = var_filter
   nam%var_niter = var_niter
   nam%var_rhflt = var_rhflt
   nam%local_diag = local_diag
   nam%local_rad = local_rad
   nam%adv_diag = adv_diag
   nam%adv_type = adv_type
   nam%adv_rad = adv_rad
   nam%adv_niter = adv_niter
   nam%adv_rhflt = adv_rhflt
   nam%adv_valid = adv_valid

   ! fit_param
   read(lunit,nml=fit_param)
   if (lct_nscales>nscalesmax) call mpl%abort(subr,'lct_nscales is too large')
   nam%minim_algo = minim_algo
   nam%fit_type = fit_type
   if (nv>0) nam%double_fit(1:nv) = double_fit(1:nv)
   nam%lhomh = lhomh
   nam%lhomv = lhomv
   nam%rvflt = rvflt
   nam%lct_nscales = lct_nscales
   nam%lct_scale_ratio = lct_scale_ratio
   nam%lct_cor_min = lct_cor_min
   if (lct_nscales>0) nam%lct_diag(1:lct_nscales) = lct_diag(1:lct_nscales)
   nam%lct_qc_th = lct_qc_th
   nam%lct_qc_max = lct_qc_max
   nam%lct_write_cor = lct_write_cor

   ! nicas_param
   read(lunit,nml=nicas_param)
   if (ndir>ndirmax) call mpl%abort(subr,'ndir is too large')
   nam%nonunit_diag = nonunit_diag
   nam%lsqrt = lsqrt
   nam%resol = resol
   nam%nc1max = nc1max
   nam%fast_sampling = fast_sampling
   nam%subsamp = subsamp
   nam%network = network
   nam%mpicom = mpicom
   nam%adv_mode = adv_mode
   nam%forced_radii = forced_radii
   nam%rh = rh
   nam%rv = rv
   nam%pos_def_test = pos_def_test
   nam%write_grids = write_grids
   nam%ndir = ndir
   if (ndir>0) nam%londir(1:ndir) = londir(1:ndir)
   if (ndir>0) nam%latdir(1:ndir) = latdir(1:ndir)
   if (ndir>0) nam%levdir(1:ndir) = levdir(1:ndir)
   if (ndir>0) nam%ivdir(1:ndir) = ivdir(1:ndir)
   if (ndir>0) nam%itsdir(1:ndir) = itsdir(1:ndir)

   ! obsop_param
   read(lunit,nml=obsop_param)
   nam%nobs = nobs

   ! output_param
   read(lunit,nml=output_param)
   nam%nldwv = nldwv
   if (nldwv>0) then
      nam%img_ldwv(1:nldwv) = img_ldwv(1:nldwv)
      nam%lon_ldwv(1:nldwv) = lon_ldwv(1:nldwv)
      nam%lat_ldwv(1:nldwv) = lat_ldwv(1:nldwv)
      nam%name_ldwv(1:nldwv) = name_ldwv(1:nldwv)
   end if
   nam%diag_rhflt = diag_rhflt
   nam%grid_output = grid_output
   nam%grid_resol = grid_resol

   ! Close namelist
   close(unit=lunit)
end if

end subroutine nam_read

!----------------------------------------------------------------------
! Subroutine: nam_read_yaml
! Purpose: read YAML file
!----------------------------------------------------------------------
subroutine nam_read_yaml(nam,mpl,yamlname)

implicit none

! Passed variable
class(nam_type),intent(inout) :: nam       ! Namelist
type(mpl_type),intent(inout) :: mpl        ! MPI data
character(len=*),intent(inout) :: yamlname ! YAML name

! Local variables
type(fckit_configuration) :: conf

if (mpl%main) then
   ! Set fckit configuration from yamlname
   conf = fckit_yamlconfiguration(fckit_pathname(trim(yamlname)))

   ! Convert fckit configuration to namelist
   call nam%from_conf(conf)
end if

end subroutine nam_read_yaml

!----------------------------------------------------------------------
! Subroutine: nam_bcast
! Purpose: broadcast
!----------------------------------------------------------------------
subroutine nam_bcast(nam,mpl)

implicit none

! Passed variable
class(nam_type),intent(inout) :: nam ! Namelist
type(mpl_type),intent(inout) :: mpl  ! MPI data

! general_param
call mpl%f_comm%broadcast(nam%datadir,mpl%rootproc-1)
call mpl%f_comm%broadcast(nam%prefix,mpl%rootproc-1)
call mpl%f_comm%broadcast(nam%model,mpl%rootproc-1)
call mpl%f_comm%broadcast(nam%verbosity,mpl%rootproc-1)
call mpl%f_comm%broadcast(nam%colorlog,mpl%rootproc-1)
call mpl%f_comm%broadcast(nam%default_seed,mpl%rootproc-1)
call mpl%f_comm%broadcast(nam%repro,mpl%rootproc-1)
call mpl%f_comm%broadcast(nam%nprocio,mpl%rootproc-1)
call mpl%f_comm%broadcast(nam%remap,mpl%rootproc-1)

! driver_param
call mpl%f_comm%broadcast(nam%method,mpl%rootproc-1)
call mpl%f_comm%broadcast(nam%strategy,mpl%rootproc-1)
call mpl%f_comm%broadcast(nam%new_cortrack,mpl%rootproc-1)
call mpl%f_comm%broadcast(nam%new_corstats,mpl%rootproc-1)
call mpl%f_comm%broadcast(nam%new_vbal,mpl%rootproc-1)
call mpl%f_comm%broadcast(nam%load_vbal,mpl%rootproc-1)
call mpl%f_comm%broadcast(nam%write_vbal,mpl%rootproc-1)
call mpl%f_comm%broadcast(nam%new_var,mpl%rootproc-1)
call mpl%f_comm%broadcast(nam%load_var,mpl%rootproc-1)
call mpl%f_comm%broadcast(nam%write_var,mpl%rootproc-1)
call mpl%f_comm%broadcast(nam%new_mom,mpl%rootproc-1)
call mpl%f_comm%broadcast(nam%load_mom,mpl%rootproc-1)
call mpl%f_comm%broadcast(nam%write_mom,mpl%rootproc-1)
call mpl%f_comm%broadcast(nam%new_hdiag,mpl%rootproc-1)
call mpl%f_comm%broadcast(nam%write_hdiag,mpl%rootproc-1)
call mpl%f_comm%broadcast(nam%new_lct,mpl%rootproc-1)
call mpl%f_comm%broadcast(nam%write_lct,mpl%rootproc-1)
call mpl%f_comm%broadcast(nam%load_cmat,mpl%rootproc-1)
call mpl%f_comm%broadcast(nam%write_cmat,mpl%rootproc-1)
call mpl%f_comm%broadcast(nam%new_nicas,mpl%rootproc-1)
call mpl%f_comm%broadcast(nam%load_nicas,mpl%rootproc-1)
call mpl%f_comm%broadcast(nam%write_nicas,mpl%rootproc-1)
call mpl%f_comm%broadcast(nam%new_obsop,mpl%rootproc-1)
call mpl%f_comm%broadcast(nam%load_obsop,mpl%rootproc-1)
call mpl%f_comm%broadcast(nam%write_obsop,mpl%rootproc-1)
call mpl%f_comm%broadcast(nam%check_vbal,mpl%rootproc-1)
call mpl%f_comm%broadcast(nam%check_adjoints,mpl%rootproc-1)
call mpl%f_comm%broadcast(nam%check_dirac,mpl%rootproc-1)
call mpl%f_comm%broadcast(nam%check_randomization,mpl%rootproc-1)
call mpl%f_comm%broadcast(nam%check_consistency,mpl%rootproc-1)
call mpl%f_comm%broadcast(nam%check_optimality,mpl%rootproc-1)
call mpl%f_comm%broadcast(nam%check_obsop,mpl%rootproc-1)
call mpl%f_comm%broadcast(nam%check_no_obs,mpl%rootproc-1)
call mpl%f_comm%broadcast(nam%check_no_point,mpl%rootproc-1)
call mpl%f_comm%broadcast(nam%check_no_point_mask,mpl%rootproc-1)
call mpl%f_comm%broadcast(nam%check_no_point_nicas,mpl%rootproc-1)
call mpl%f_comm%broadcast(nam%check_set_param_cor,mpl%rootproc-1)
call mpl%f_comm%broadcast(nam%check_set_param_hyb,mpl%rootproc-1)
call mpl%f_comm%broadcast(nam%check_set_param_lct,mpl%rootproc-1)
call mpl%f_comm%broadcast(nam%check_get_param_stddev,mpl%rootproc-1)
call mpl%f_comm%broadcast(nam%check_get_param_cor,mpl%rootproc-1)
call mpl%f_comm%broadcast(nam%check_get_param_hyb,mpl%rootproc-1)
call mpl%f_comm%broadcast(nam%check_get_param_Dloc,mpl%rootproc-1)
call mpl%f_comm%broadcast(nam%check_get_param_lct,mpl%rootproc-1)
call mpl%f_comm%broadcast(nam%check_apply_stddev,mpl%rootproc-1)
call mpl%f_comm%broadcast(nam%check_apply_vbal,mpl%rootproc-1)
call mpl%f_comm%broadcast(nam%check_apply_nicas,mpl%rootproc-1)
call mpl%f_comm%broadcast(nam%check_apply_obsop,mpl%rootproc-1)

! model_param
call mpl%f_comm%broadcast(nam%nl,mpl%rootproc-1)
call mpl%f_comm%broadcast(nam%levs,mpl%rootproc-1)
call mpl%f_comm%broadcast(nam%lev2d,mpl%rootproc-1)
call mpl%f_comm%broadcast(nam%logpres,mpl%rootproc-1)
call mpl%f_comm%broadcast(nam%nv,mpl%rootproc-1)
call mpl%broadcast(nam%varname,mpl%rootproc-1)
call mpl%f_comm%broadcast(nam%nts,mpl%rootproc-1)
call mpl%broadcast(nam%timeslot,mpl%rootproc-1)
call mpl%f_comm%broadcast(nam%dts,mpl%rootproc-1)
call mpl%f_comm%broadcast(nam%nomask,mpl%rootproc-1)
call mpl%f_comm%broadcast(nam%wind_filename,mpl%rootproc-1)
call mpl%broadcast(nam%wind_varname,mpl%rootproc-1)

! ens1_param
call mpl%f_comm%broadcast(nam%ens1_ne,mpl%rootproc-1)
call mpl%f_comm%broadcast(nam%ens1_nsub,mpl%rootproc-1)

! ens2_param
call mpl%f_comm%broadcast(nam%ens2_ne,mpl%rootproc-1)
call mpl%f_comm%broadcast(nam%ens2_nsub,mpl%rootproc-1)

! sampling_param
call mpl%f_comm%broadcast(nam%sam_write,mpl%rootproc-1)
call mpl%f_comm%broadcast(nam%sam_read,mpl%rootproc-1)
call mpl%f_comm%broadcast(nam%mask_type,mpl%rootproc-1)
call mpl%broadcast(nam%mask_lu,mpl%rootproc-1)
call mpl%f_comm%broadcast(nam%mask_th,mpl%rootproc-1)
call mpl%f_comm%broadcast(nam%ncontig_th,mpl%rootproc-1)
call mpl%f_comm%broadcast(nam%mask_check,mpl%rootproc-1)
call mpl%f_comm%broadcast(nam%draw_type,mpl%rootproc-1)
call mpl%f_comm%broadcast(nam%Lcoast,mpl%rootproc-1)
call mpl%f_comm%broadcast(nam%rcoast,mpl%rootproc-1)
call mpl%f_comm%broadcast(nam%nc1,mpl%rootproc-1)
call mpl%f_comm%broadcast(nam%nc2,mpl%rootproc-1)
call mpl%f_comm%broadcast(nam%ntry,mpl%rootproc-1)
call mpl%f_comm%broadcast(nam%nrep,mpl%rootproc-1)
call mpl%f_comm%broadcast(nam%nc3,mpl%rootproc-1)
call mpl%f_comm%broadcast(nam%dc,mpl%rootproc-1)
call mpl%f_comm%broadcast(nam%nl0r,mpl%rootproc-1)
call mpl%f_comm%broadcast(nam%irmax,mpl%rootproc-1)

! diag_param
call mpl%f_comm%broadcast(nam%ne,mpl%rootproc-1)
call mpl%f_comm%broadcast(nam%gau_approx,mpl%rootproc-1)
call mpl%f_comm%broadcast(nam%avg_nbins,mpl%rootproc-1)
call mpl%f_comm%broadcast(nam%vbal_block,mpl%rootproc-1)
call mpl%f_comm%broadcast(nam%vbal_rad,mpl%rootproc-1)
call mpl%f_comm%broadcast(nam%vbal_diag_auto,mpl%rootproc-1)
call mpl%f_comm%broadcast(nam%vbal_diag_reg,mpl%rootproc-1)
call mpl%f_comm%broadcast(nam%var_filter,mpl%rootproc-1)
call mpl%f_comm%broadcast(nam%var_niter,mpl%rootproc-1)
call mpl%f_comm%broadcast(nam%var_rhflt,mpl%rootproc-1)
call mpl%f_comm%broadcast(nam%local_diag,mpl%rootproc-1)
call mpl%f_comm%broadcast(nam%local_rad,mpl%rootproc-1)
call mpl%f_comm%broadcast(nam%adv_diag,mpl%rootproc-1)
call mpl%f_comm%broadcast(nam%adv_type,mpl%rootproc-1)
call mpl%f_comm%broadcast(nam%adv_rad,mpl%rootproc-1)
call mpl%f_comm%broadcast(nam%adv_niter,mpl%rootproc-1)
call mpl%f_comm%broadcast(nam%adv_rhflt,mpl%rootproc-1)
call mpl%f_comm%broadcast(nam%adv_valid,mpl%rootproc-1)

! fit_param
call mpl%f_comm%broadcast(nam%minim_algo,mpl%rootproc-1)
call mpl%f_comm%broadcast(nam%fit_type,mpl%rootproc-1)
call mpl%f_comm%broadcast(nam%double_fit,mpl%rootproc-1)
call mpl%f_comm%broadcast(nam%lhomh,mpl%rootproc-1)
call mpl%f_comm%broadcast(nam%lhomv,mpl%rootproc-1)
call mpl%f_comm%broadcast(nam%rvflt,mpl%rootproc-1)
call mpl%f_comm%broadcast(nam%lct_nscales,mpl%rootproc-1)
call mpl%f_comm%broadcast(nam%lct_scale_ratio,mpl%rootproc-1)
call mpl%f_comm%broadcast(nam%lct_cor_min,mpl%rootproc-1)
call mpl%f_comm%broadcast(nam%lct_diag,mpl%rootproc-1)
call mpl%f_comm%broadcast(nam%lct_qc_th,mpl%rootproc-1)
call mpl%f_comm%broadcast(nam%lct_qc_max,mpl%rootproc-1)
call mpl%f_comm%broadcast(nam%lct_write_cor,mpl%rootproc-1)

! nicas_param
call mpl%f_comm%broadcast(nam%nonunit_diag,mpl%rootproc-1)
call mpl%f_comm%broadcast(nam%lsqrt,mpl%rootproc-1)
call mpl%f_comm%broadcast(nam%resol,mpl%rootproc-1)
call mpl%f_comm%broadcast(nam%nc1max,mpl%rootproc-1)
call mpl%f_comm%broadcast(nam%fast_sampling,mpl%rootproc-1)
call mpl%f_comm%broadcast(nam%subsamp,mpl%rootproc-1)
call mpl%f_comm%broadcast(nam%network,mpl%rootproc-1)
call mpl%f_comm%broadcast(nam%mpicom,mpl%rootproc-1)
call mpl%f_comm%broadcast(nam%adv_mode,mpl%rootproc-1)
call mpl%f_comm%broadcast(nam%forced_radii,mpl%rootproc-1)
call mpl%f_comm%broadcast(nam%rh,mpl%rootproc-1)
call mpl%f_comm%broadcast(nam%rv,mpl%rootproc-1)
call mpl%f_comm%broadcast(nam%pos_def_test,mpl%rootproc-1)
call mpl%f_comm%broadcast(nam%write_grids,mpl%rootproc-1)
call mpl%f_comm%broadcast(nam%ndir,mpl%rootproc-1)
call mpl%f_comm%broadcast(nam%londir,mpl%rootproc-1)
call mpl%f_comm%broadcast(nam%latdir,mpl%rootproc-1)
call mpl%f_comm%broadcast(nam%levdir,mpl%rootproc-1)
call mpl%f_comm%broadcast(nam%ivdir,mpl%rootproc-1)
call mpl%f_comm%broadcast(nam%itsdir,mpl%rootproc-1)

! obsop_param
call mpl%f_comm%broadcast(nam%nobs,mpl%rootproc-1)

! output_param
call mpl%f_comm%broadcast(nam%nldwv,mpl%rootproc-1)
call mpl%f_comm%broadcast(nam%img_ldwv,mpl%rootproc-1)
call mpl%f_comm%broadcast(nam%lon_ldwv,mpl%rootproc-1)
call mpl%f_comm%broadcast(nam%lat_ldwv,mpl%rootproc-1)
call mpl%broadcast(nam%name_ldwv,mpl%rootproc-1)
call mpl%f_comm%broadcast(nam%diag_rhflt,mpl%rootproc-1)
call mpl%f_comm%broadcast(nam%grid_output,mpl%rootproc-1)
call mpl%f_comm%broadcast(nam%grid_resol,mpl%rootproc-1)

end subroutine nam_bcast

!----------------------------------------------------------------------
! Subroutine: nam_from_conf
! Purpose: intialize from configuration
!----------------------------------------------------------------------
subroutine nam_from_conf(nam,conf)

implicit none

! Passed variable
class(nam_type),intent(inout) :: nam         ! Namelist
type(fckit_configuration),intent(in) :: conf ! Configuration

! Local variables
integer,allocatable :: integer_array(:)
real(kind_real),allocatable :: real_array(:)
logical,allocatable :: logical_array(:)
character(len=:),allocatable :: str
character(kind=c_char,len=1024),allocatable :: char_array(:)
integer(c_size_t),parameter :: csize = 1024

! general_param
if (conf%has("datadir")) then
   call conf%get_or_die("datadir",str)
   nam%datadir = str
end if
if (conf%has("prefix")) then
   call conf%get_or_die("prefix",str)
   nam%prefix = str
end if
if (conf%has("model")) then
   call conf%get_or_die("model",str)
   nam%model = str
end if
if (conf%has("verbosity")) then
   call conf%get_or_die("verbosity",str)
   nam%verbosity = str
end if
if (conf%has("colorlog")) call conf%get_or_die("colorlog",nam%colorlog)
if (conf%has("default_seed")) call conf%get_or_die("default_seed",nam%default_seed)
if (conf%has("repro")) call conf%get_or_die("repro",nam%repro)
if (conf%has("nprocio")) call conf%get_or_die("nprocio",nam%nprocio)
if (conf%has("remap")) call conf%get_or_die("remap",nam%remap)

! driver_param
if (conf%has("method")) then
   call conf%get_or_die("method",str)
   nam%method = str
end if
if (conf%has("strategy")) then
   call conf%get_or_die("strategy",str)
   nam%strategy = str
end if
if (conf%has("new_cortrack")) call conf%get_or_die("new_cortrack",nam%new_cortrack)
if (conf%has("new_corstats")) call conf%get_or_die("new_corstats",nam%new_corstats)
if (conf%has("new_vbal")) call conf%get_or_die("new_vbal",nam%new_vbal)
if (conf%has("load_vbal")) call conf%get_or_die("load_vbal",nam%load_vbal)
if (conf%has("write_vbal")) call conf%get_or_die("write_vbal",nam%write_vbal)
if (conf%has("new_var")) call conf%get_or_die("new_var",nam%new_var)
if (conf%has("load_var")) call conf%get_or_die("load_var",nam%load_var)
if (conf%has("write_var")) call conf%get_or_die("write_var",nam%write_var)
if (conf%has("new_mom")) call conf%get_or_die("new_mom",nam%new_mom)
if (conf%has("load_mom")) call conf%get_or_die("load_mom",nam%load_mom)
if (conf%has("write_mom")) call conf%get_or_die("write_mom",nam%write_mom)
if (conf%has("new_hdiag")) call conf%get_or_die("new_hdiag",nam%new_hdiag)
if (conf%has("write_hdiag")) call conf%get_or_die("write_hdiag",nam%write_hdiag)
if (conf%has("new_lct")) call conf%get_or_die("new_lct",nam%new_lct)
if (conf%has("write_lct")) call conf%get_or_die("write_lct",nam%write_lct)
if (conf%has("load_cmat")) call conf%get_or_die("load_cmat",nam%load_cmat)
if (conf%has("write_cmat")) call conf%get_or_die("write_cmat",nam%write_cmat)
if (conf%has("new_nicas")) call conf%get_or_die("new_nicas",nam%new_nicas)
if (conf%has("load_nicas")) call conf%get_or_die("load_nicas",nam%load_nicas)
if (conf%has("write_nicas")) call conf%get_or_die("write_nicas",nam%write_nicas)
if (conf%has("new_obsop")) call conf%get_or_die("new_obsop",nam%new_obsop)
if (conf%has("load_obsop")) call conf%get_or_die("load_obsop",nam%load_obsop)
if (conf%has("write_obsop")) call conf%get_or_die("write_obsop",nam%write_obsop)
if (conf%has("check_vbal")) call conf%get_or_die("check_vbal",nam%check_vbal)
if (conf%has("check_adjoints")) call conf%get_or_die("check_adjoints",nam%check_adjoints)
if (conf%has("check_dirac")) call conf%get_or_die("check_dirac",nam%check_dirac)
if (conf%has("check_randomization")) call conf%get_or_die("check_randomization",nam%check_randomization)
if (conf%has("check_consistency")) call conf%get_or_die("check_consistency",nam%check_consistency)
if (conf%has("check_optimality")) call conf%get_or_die("check_optimality",nam%check_optimality)
if (conf%has("check_obsop")) call conf%get_or_die("check_obsop",nam%check_obsop)
if (conf%has("check_no_obs")) call conf%get_or_die("check_no_obs",nam%check_no_obs)
if (conf%has("check_no_point")) call conf%get_or_die("check_no_point",nam%check_no_point)
if (conf%has("check_no_point_mask")) call conf%get_or_die("check_no_point_mask",nam%check_no_point_mask)
if (conf%has("check_no_point_nicas")) call conf%get_or_die("check_no_point_nicas",nam%check_no_point_nicas)
if (conf%has("check_set_param_cor")) call conf%get_or_die("check_set_param_cor",nam%check_set_param_cor)
if (conf%has("check_set_param_hyb")) call conf%get_or_die("check_set_param_hyb",nam%check_set_param_hyb)
if (conf%has("check_set_param_lct")) call conf%get_or_die("check_set_param_lct",nam%check_set_param_lct)
if (conf%has("check_get_param_stddev")) call conf%get_or_die("check_get_param_stddev",nam%check_get_param_stddev)
if (conf%has("check_get_param_cor")) call conf%get_or_die("check_get_param_cor",nam%check_get_param_cor)
if (conf%has("check_get_param_hyb")) call conf%get_or_die("check_get_param_hyb",nam%check_get_param_hyb)
if (conf%has("check_get_param_Dloc")) call conf%get_or_die("check_get_param_Dloc",nam%check_get_param_Dloc)
if (conf%has("check_get_param_lct")) call conf%get_or_die("check_get_param_lct",nam%check_get_param_lct)
if (conf%has("check_apply_stddev")) call conf%get_or_die("check_apply_stddev",nam%check_apply_stddev)
if (conf%has("check_apply_vbal")) call conf%get_or_die("check_apply_vbal",nam%check_apply_vbal)
if (conf%has("check_apply_nicas")) call conf%get_or_die("check_apply_nicas",nam%check_apply_nicas)
if (conf%has("check_apply_obsop")) call conf%get_or_die("check_apply_obsop",nam%check_apply_obsop)

! model_param
if (conf%has("nl")) call conf%get_or_die("nl",nam%nl)
if (conf%has("levs")) then
   call conf%get_or_die("levs",integer_array)
   nam%levs(1:nam%nl) = integer_array(1:nam%nl)
end if
if (conf%has("lev2d")) then
   call conf%get_or_die("lev2d",str)
   nam%lev2d = str
end if
if (conf%has("logpres")) call conf%get_or_die("logpres",nam%logpres)
if (conf%has("nv")) call conf%get_or_die("nv",nam%nv)
if (conf%has("varname")) then
   call conf%get_or_die("varname",csize,char_array)
   nam%varname(1:nam%nv) = char_array(1:nam%nv)
end if
if (conf%has("nts")) call conf%get_or_die("nts",nam%nts)
if (conf%has("timeslot")) then
   call conf%get_or_die("timeslot",csize,char_array)
   nam%timeslot(1:nam%nts) = char_array(1:nam%nts)
end if
if (conf%has("dts")) call conf%get_or_die("dts",nam%dts)
if (conf%has("nomask")) call conf%get_or_die("nomask",nam%nomask)
if (conf%has("wind_filename")) then
   call conf%get_or_die("wind_filename",str)
   nam%wind_filename = str
end if
if (conf%has("wind_varname")) then
   call conf%get_or_die("wind_varname",csize,char_array)
   nam%wind_varname(1:2) = char_array(1:2)
end if

! ens1_param
if (conf%has("ens1_ne")) call conf%get_or_die("ens1_ne",nam%ens1_ne)
if (conf%has("ens1_nsub")) call conf%get_or_die("ens1_nsub",nam%ens1_nsub)

! ens2_param
if (conf%has("ens2_ne")) call conf%get_or_die("ens2_ne",nam%ens2_ne)
if (conf%has("ens2_nsub")) call conf%get_or_die("ens2_nsub",nam%ens2_nsub)

! sampling_param
if (conf%has("sam_read")) call conf%get_or_die("sam_read",nam%sam_read)
if (conf%has("sam_write")) call conf%get_or_die("sam_write",nam%sam_write)
if (conf%has("mask_type")) then
   call conf%get_or_die("mask_type",str)
   nam%mask_type = str
end if
if (conf%has("mask_lu")) then
   call conf%get_or_die("mask_lu",csize,char_array)
   nam%mask_lu(1:nam%nv) = char_array(1:nam%nv)
end if
if (conf%has("mask_th")) then
   call conf%get_or_die("mask_th",real_array)
   nam%mask_th(1:nam%nv) = real_array(1:nam%nv)
end if
if (conf%has("ncontig_th")) call conf%get_or_die("ncontig_th",nam%ncontig_th)
if (conf%has("mask_check")) call conf%get_or_die("mask_check",nam%mask_check)
if (conf%has("draw_type")) then
   call conf%get_or_die("draw_type",str)
   nam%draw_type = str
end if
if (conf%has("Lcoast")) call conf%get_or_die("Lcoast",nam%Lcoast)
if (conf%has("rcoast")) call conf%get_or_die("rcoast",nam%rcoast)
if (conf%has("nc1")) call conf%get_or_die("nc1",nam%nc1)
if (conf%has("nc2")) call conf%get_or_die("nc2",nam%nc2)
if (conf%has("ntry")) call conf%get_or_die("ntry",nam%ntry)
if (conf%has("nrep")) call conf%get_or_die("nrep",nam%nrep)
if (conf%has("nc3")) call conf%get_or_die("nc3",nam%nc3)
if (conf%has("dc")) call conf%get_or_die("dc",nam%dc)
if (conf%has("nl0r")) call conf%get_or_die("nl0r",nam%nl0r)
if (conf%has("irmax")) call conf%get_or_die("irmax",nam%irmax)

! diag_param
if (conf%has("ne")) call conf%get_or_die("ne",nam%ne)
if (conf%has("gau_approx")) call conf%get_or_die("gau_approx",nam%gau_approx)
if (conf%has("avg_nbins")) call conf%get_or_die("avg_nbins",nam%avg_nbins)
if (conf%has("vbal_block")) then
   call conf%get_or_die("vbal_block",logical_array)
   nam%vbal_block(1:nam%nv*(nam%nv-1)/2) = logical_array(1:nam%nv*(nam%nv-1)/2)
end if
if (conf%has("vbal_rad")) call conf%get_or_die("vbal_rad",nam%vbal_rad)
if (conf%has("vbal_diag_auto")) then
   call conf%get_or_die("vbal_diag_auto",logical_array)
   nam%vbal_diag_auto(1:nam%nv*(nam%nv-1)/2) = logical_array(1:nam%nv*(nam%nv-1)/2)
end if
if (conf%has("vbal_diag_reg")) then
   call conf%get_or_die("vbal_diag_reg",logical_array)
   nam%vbal_diag_reg(1:nam%nv*(nam%nv-1)/2) = logical_array(1:nam%nv*(nam%nv-1)/2)
end if
if (conf%has("var_filter")) call conf%get_or_die("var_filter",nam%var_filter)
if (conf%has("var_niter")) call conf%get_or_die("var_niter",nam%var_niter)
if (conf%has("var_rhflt")) call conf%get_or_die("var_rhflt",nam%var_rhflt)
if (conf%has("local_diag")) call conf%get_or_die("local_diag",nam%local_diag)
if (conf%has("local_rad")) call conf%get_or_die("local_rad",nam%local_rad)
if (conf%has("adv_diag")) call conf%get_or_die("adv_diag",nam%adv_diag)
if (conf%has("adv_type")) then
   call conf%get_or_die("adv_type",str)
   nam%adv_type = str
end if
if (conf%has("adv_rad")) call conf%get_or_die("adv_rad",nam%adv_rad)
if (conf%has("adv_niter")) call conf%get_or_die("adv_niter",nam%adv_niter)
if (conf%has("adv_rhflt")) call conf%get_or_die("adv_rhflt",nam%adv_rhflt)
if (conf%has("adv_valid")) call conf%get_or_die("adv_valid",nam%adv_valid)

! fit_param
if (conf%has("minim_algo")) then
   call conf%get_or_die("minim_algo",str)
   nam%minim_algo = str
end if
if (conf%has("fit_type")) then
   call conf%get_or_die("fit_type",str)
   nam%fit_type = str
end if
if (conf%has("double_fit")) then
   call conf%get_or_die("double_fit",logical_array)
   nam%double_fit(1:nam%nv) = logical_array(1:nam%nv)
end if
if (conf%has("lhomh")) call conf%get_or_die("lhomh",nam%lhomh)
if (conf%has("lhomv")) call conf%get_or_die("lhomv",nam%lhomv)
if (conf%has("rvflt")) call conf%get_or_die("rvflt",nam%rvflt)
if (conf%has("lct_nscales")) call conf%get_or_die("lct_nscales",nam%lct_nscales)
if (conf%has("lct_scale_ratio")) call conf%get_or_die("lct_scale_ratio",nam%lct_scale_ratio)
if (conf%has("lct_cor_min")) call conf%get_or_die("lct_cor_min",nam%lct_cor_min)
if (conf%has("lct_diag")) then
   call conf%get_or_die("lct_diag",logical_array)
   nam%lct_diag(1:nam%lct_nscales) = logical_array(1:nam%lct_nscales)
end if
if (conf%has("lct_qc_th")) call conf%get_or_die("lct_qc_th",nam%lct_qc_th)
if (conf%has("lct_qc_max")) call conf%get_or_die("lct_qc_max",nam%lct_qc_max)
if (conf%has("lct_write_cor")) call conf%get_or_die("lct_write_cor",nam%lct_write_cor)

! nicas_param
if (conf%has("nonunit_diag")) call conf%get_or_die("nonunit_diag",nam%nonunit_diag)
if (conf%has("lsqrt")) call conf%get_or_die("lsqrt",nam%lsqrt)
if (conf%has("resol")) call conf%get_or_die("resol",nam%resol)
if (conf%has("nc1max")) call conf%get_or_die("nc1max",nam%nc1max)
if (conf%has("fast_sampling")) call conf%get_or_die("fast_sampling",nam%fast_sampling)
if (conf%has("subsamp")) then
   call conf%get_or_die("subsamp",str)
   nam%subsamp = str
end if
if (conf%has("network")) call conf%get_or_die("network",nam%network)
if (conf%has("mpicom")) call conf%get_or_die("mpicom",nam%mpicom)
if (conf%has("adv_mode")) call conf%get_or_die("adv_mode",nam%adv_mode)
if (conf%has("forced_radii")) call conf%get_or_die("forced_radii",nam%forced_radii)
if (conf%has("rh")) call conf%get_or_die("rh",nam%rh)
if (conf%has("rv")) call conf%get_or_die("rv",nam%rv)
if (conf%has("pos_def_test")) call conf%get_or_die("pos_def_test",nam%pos_def_test)
if (conf%has("write_grids")) call conf%get_or_die("write_grids",nam%write_grids)
if (conf%has("ndir")) call conf%get_or_die("ndir",nam%ndir)
if (conf%has("londir")) then
   call conf%get_or_die("londir",real_array)
   nam%londir(1:nam%ndir) = real_array(1:nam%ndir)
end if
if (conf%has("latdir")) then
   call conf%get_or_die("latdir",real_array)
   nam%latdir(1:nam%ndir) = real_array(1:nam%ndir)
end if
if (conf%has("levdir")) then
   call conf%get_or_die("levdir",integer_array)
   nam%levdir(1:nam%ndir) = integer_array(1:nam%ndir)
end if
if (conf%has("ivdir")) then
   call conf%get_or_die("ivdir",integer_array)
   nam%ivdir(1:nam%ndir) = integer_array(1:nam%ndir)
end if
if (conf%has("itsdir")) then
   call conf%get_or_die("itsdir",integer_array)
   nam%itsdir(1:nam%ndir) = integer_array(1:nam%ndir)
end if

! obsop_param
if (conf%has("nobs")) call conf%get_or_die("nobs",nam%nobs)

! output_param
if (conf%has("nldwv")) call conf%get_or_die("nldwv",nam%nldwv)
if (conf%has("img_ldwv")) then
   call conf%get_or_die("img_ldwv",integer_array)
   nam%img_ldwv(1:nam%nldwv) = integer_array(1:nam%nldwv)
end if
if (conf%has("lon_ldwv")) then
   call conf%get_or_die("lon_ldwv",real_array)
   nam%lon_ldwv(1:nam%nldwv) = real_array(1:nam%nldwv)
end if
if (conf%has("lat_ldwv")) then
   call conf%get_or_die("lat_ldwv",real_array)
   nam%lat_ldwv(1:nam%nldwv) = real_array(1:nam%nldwv)
end if
if (conf%has("name_ldwv")) then
   call conf%get_or_die("name_ldwv",csize,char_array)
   nam%name_ldwv(1:nam%nldwv) = char_array(1:nam%nldwv)
end if
if (conf%has("diag_rhflt")) call conf%get_or_die("diag_rhflt",nam%diag_rhflt)
if (conf%has("grid_output")) call conf%get_or_die("grid_output",nam%grid_output)
if (conf%has("grid_resol")) call conf%get_or_die("grid_resol",nam%grid_resol)

end subroutine nam_from_conf

!----------------------------------------------------------------------
! Subroutine: nam_setup_internal
! Purpose: setup namelist parameters internally (model 'online')
!----------------------------------------------------------------------
subroutine nam_setup_internal(nam,ens1_ne,ens1_nsub,ens2_ne,ens2_nsub)

implicit none

! Passed variable
class(nam_type),intent(inout) :: nam                   ! Namelist
integer,intent(in) :: ens1_ne                          ! Ensemble 1 size
integer,intent(in) :: ens1_nsub                        ! Ensemble 1 number of sub-ensembles
integer,intent(in) :: ens2_ne                          ! Ensemble 2 size
integer,intent(in) :: ens2_nsub                        ! Ensemble 2 size of sub-ensembles

! Local variables
integer :: il

if (trim(nam%model)=='') then
   ! Set namelist values
   nam%model = 'online'
   do il=1,nam%nl
      nam%levs(il) = il
   end do
   nam%ens1_ne = ens1_ne
   nam%ens1_nsub = ens1_nsub
   nam%ens2_ne = ens2_ne
   nam%ens2_nsub = ens2_nsub
end if

end subroutine nam_setup_internal

!----------------------------------------------------------------------
! Subroutine: nam_check
! Purpose: check namelist parameters
!----------------------------------------------------------------------
subroutine nam_check(nam,mpl)

implicit none

! Passed variable
class(nam_type),intent(inout) :: nam ! Namelist
type(mpl_type),intent(inout) :: mpl  ! MPI data

! Local variables
integer :: iv,its,il,idir,ildwv
character(len=2) :: ivchar,itschar,ildwvchar
character(len=1024),parameter :: subr = 'nam_check'

! Check maximum sizes
if (nam%nl>nlmax) call mpl%abort(subr,'nl is too large')
if (nam%nv>nvmax) call mpl%abort(subr,'nv is too large')
if (nam%nts>ntsmax) call mpl%abort(subr,'nts is too large')
if (nam%nc3>nc3max) call mpl%abort(subr,'nc3 is too large')
if (nam%lct_nscales>nscalesmax) call mpl%abort(subr,'lct_nscales is too large')
if (nam%ndir>ndirmax) call mpl%abort(subr,'ndir is too large')
if (nam%nldwv>nldwvmax) call mpl%abort(subr,'nldwv is too large')

! Namelist parameters normalization (meters to radians and degrees to radians)
nam%Lcoast = nam%Lcoast/req
nam%dc = nam%dc/req
nam%vbal_rad = nam%vbal_rad/req
nam%var_rhflt = nam%var_rhflt/req
nam%local_rad = nam%local_rad/req
nam%adv_rad = nam%adv_rad/req
nam%adv_rhflt = nam%adv_rhflt/req
nam%rh = nam%rh/req
if (nam%ndir>0) nam%londir(1:nam%ndir) = nam%londir(1:nam%ndir)*deg2rad
if (nam%ndir>0) nam%latdir(1:nam%ndir) = nam%latdir(1:nam%ndir)*deg2rad
if (nam%nldwv>0) nam%lon_ldwv(1:nam%nldwv) = nam%lon_ldwv(1:nam%nldwv)*deg2rad
if (nam%nldwv>0) nam%lat_ldwv(1:nam%nldwv) = nam%lat_ldwv(1:nam%nldwv)*deg2rad
nam%diag_rhflt = nam%diag_rhflt/req
nam%grid_resol = nam%grid_resol/req

! Check general_param
if (trim(nam%datadir)=='') call mpl%abort(subr,'datadir not specified')
if (trim(nam%prefix)=='') call mpl%abort(subr,'prefix not specified')
select case (trim(nam%model))
case ('aro','arp','fv3','gem','geos','gfs','ifs','mpas','nemo','online','qg','res','wrf')
case default
   call mpl%abort(subr,'wrong model')
end select
select case (trim(nam%verbosity))
case ('all','main','none')
case default
   call mpl%abort(subr,'wrong verbosity level')
end select
if (nam%nprocio<1) call mpl%abort(subr,'number of I/O tasks should be positive')
if (nam%nprocio>mpl%nproc) then
   call mpl%warning(subr,'number of I/O tasks should be smaller than the total number of tasks, resetting nprocio')
   nam%nprocio = mpl%nproc
end if

! Check driver_param
if (nam%new_hdiag.or.nam%check_optimality) then
   select case (trim(nam%method))
   case ('cor','loc','hyb-avg','hyb-rnd','dual-ens')
   case default
      call mpl%abort(subr,'wrong method')
   end select
end if
if (nam%new_lct) then
   if (trim(nam%method)/='cor') call mpl%abort(subr,'cor method required for new_lct')
end if
if (nam%new_hdiag.or.nam%new_lct.or.nam%load_cmat.or.nam%new_nicas.or.nam%load_nicas) then
   select case (trim(nam%strategy))
   case ('diag_all','common','common_univariate','common_weighted','specific_univariate','specific_multivariate')
   case default
      call mpl%abort(subr,'wrong strategy')
   end select
end if
if (nam%new_vbal.and.nam%load_vbal) call mpl%abort(subr,'new_vbal and load_vbal are exclusive')
if (nam%new_var.and.nam%load_var) call mpl%abort(subr,'new_var and load_var are exclusive')
if (nam%new_mom.and.nam%load_mom) call mpl%abort(subr,'new_mom and load_mom are exclusive')
if (nam%new_hdiag.and.nam%new_lct) call mpl%abort(subr,'new_hdiag and new_lct are exclusive')
if ((nam%new_hdiag.or.nam%new_lct).and.nam%load_cmat) call mpl%abort(subr,'new_hdiag or new_lct and load_cmat are exclusive')
if (nam%new_nicas.and.nam%load_nicas) call mpl%abort(subr,'new_nicas and load_nicas are exclusive')
if (nam%new_obsop.and.nam%load_obsop) call mpl%abort(subr,'new_obsop and load_obsop are exclusive')
if (nam%check_vbal.and..not.(nam%new_vbal.or.nam%load_vbal)) call mpl%abort(subr,'new_vbal or load_vbal required for check_vbal')
if ((nam%new_hdiag.or.nam%new_lct).and.(.not.(nam%new_mom.or.nam%load_mom))) &
 & call mpl%abort(subr,'new_mom or load_mom required for new_hdiag and new_lct')
if (nam%check_adjoints.and..not.(nam%new_nicas.or.nam%load_nicas)) &
 & call mpl%abort(subr,'new_nicas or load_nicas required for check_adjoints')
if (nam%check_dirac.and..not.(nam%new_nicas.or.nam%load_nicas)) &
 & call mpl%abort(subr,'new_nicas or load_nicas required for check_dirac')
if (nam%check_randomization) then
   if (trim(nam%method)/='cor') call mpl%abort(subr,'cor method required for check_randomization')
   if (.not.nam%new_nicas) call mpl%abort(subr,'new_nicas required for check_randomization')
end if
if (nam%check_consistency) then
   if (trim(nam%method)/='cor') call mpl%abort(subr,'cor method required for check_consistency')
   if (.not.nam%new_nicas) call mpl%abort(subr,'new_nicas required for check_consistency')
end if
if (nam%check_optimality) then
   if (trim(nam%method)/='cor') call mpl%abort(subr,'cor method required for check_optimality')
   if (.not.nam%new_nicas) call mpl%abort(subr,'new_nicas required for check_optimality')
   if (.not.nam%write_hdiag) call mpl%abort(subr,'write_hdiag required for check_optimality')
end if
if (nam%check_obsop.and..not.(nam%new_obsop.or.nam%load_obsop)) &
 & call mpl%abort(subr,'new_obsop or load_obsop required for check_obsop')
if (nam%check_no_obs.and..not.(nam%new_obsop.or.nam%load_obsop)) &
 & call mpl%abort(subr,'new_obsop or load_obsop required for check_no_obs')
if (nam%check_no_obs.and.(mpl%nproc<2)) call mpl%abort(subr,'at least 2 MPI tasks required for check_no_obs')
if (nam%check_no_point.and.nam%check_no_point_mask) &
 & call mpl%abort(subr,'check_no_point and check_no_point_mask are exclusive')
if (nam%check_no_point.and.(mpl%nproc<2)) call mpl%abort(subr,'at least 2 MPI tasks required for check_no_point')
if (nam%check_no_point_mask.and.(mpl%nproc<2)) call mpl%abort(subr,'at least 2 MPI tasks required for check_no_point_mask')
if (nam%check_no_point_nicas.and..not.(nam%new_nicas.or.nam%load_nicas)) &
 & call mpl%abort(subr,'new_nicas or load_nicas required for check_no_point_nicas')
if (nam%check_no_point_nicas.and.(mpl%nproc<2)) call mpl%abort(subr,'at least 2 MPI tasks required for check_no_point_nicas')
if ((nam%check_set_param_cor.or.nam%check_set_param_cor.or.nam%check_set_param_cor).and..not.nam%new_nicas) &
 & call mpl%abort(subr,'new_nicas required for check_set_param_[...]')
if (nam%check_get_param_stddev.and..not.(nam%new_var)) &
 & call mpl%abort(subr,'new_var required for check_get_param_stddev')
if (nam%check_get_param_cor.and..not.(nam%new_hdiag.and.(trim(nam%method)=='cor').and.all(nam%double_fit(1:nam%nv)))) &
 & call mpl%abort(subr,'new_hdiag, cor method and double fit required for check_get_param_cor')
if (nam%check_get_param_hyb.and..not.(nam%new_hdiag.and.(trim(nam%method)=='hyb-avg'))) &
 & call mpl%abort(subr,'new_hdiag and hyb-avg method required for check_get_param_hyb')
if (nam%check_get_param_Dloc.and..not.(nam%new_hdiag.and.(trim(nam%method)=='loc'))) &
 & call mpl%abort(subr,'new_hdiag and loc method required for check_get_param_Dloc')
if (nam%check_get_param_lct.and..not.(nam%new_lct.and.(nam%lct_nscales==2))) &
 & call mpl%abort(subr,'new_lct and lct_nscales = 2 required for check_get_param_lct')
if (nam%check_apply_stddev.and..not.(nam%new_var.or.nam%load_var)) &
 & call mpl%abort(subr,'new_var or load_var required for check_apply_stddev')
if (nam%check_apply_vbal.and..not.(nam%new_vbal.or.nam%load_vbal)) &
 & call mpl%abort(subr,'new_vbal or load_vbal required for check_apply_vbal')
if (nam%check_apply_nicas.and..not.(nam%new_nicas.or.nam%load_nicas)) &
 & call mpl%abort(subr,'new_nicas or load_nicas required for check_apply_nicas')
if (nam%check_apply_obsop.and..not.(nam%new_obsop.or.nam%load_obsop)) &
 & call mpl%abort(subr,'new_obsop or load_obsop required for check_apply_obsop')

! Check model_param
if (nam%nl<=0) call mpl%abort(subr,'nl should be positive')
do il=1,nam%nl
   if (nam%levs(il)<=0) call mpl%abort(subr,'levs should be positive')
   if (count(nam%levs(1:nam%nl)==nam%levs(il))>1) call mpl%abort(subr,'redundant levels')
end do
if ((trim(nam%lev2d)/='first').and.(trim(nam%lev2d)/='last')) call mpl%abort(subr,'wrong lev2d value')
if (nam%new_vbal.or.nam%load_vbal.or.nam%new_var.or.nam%load_var.or.nam%new_hdiag.or.nam%new_lct.or.nam%load_cmat &
 & .or.nam%new_nicas.or.nam%load_nicas) then
   if (nam%nv<=0) call mpl%abort(subr,'nv should be positive')
   do iv=1,nam%nv
      write(ivchar,'(i2.2)') iv
      if (trim(nam%varname(iv))=='') call mpl%abort(subr,'varname not specified for variable '//ivchar)
   end do
   if (nam%nts<=0) call mpl%abort(subr,'nts should be positive')
   do its=1,nam%nts
      write(itschar,'(i2.2)') its
      if (trim(nam%timeslot(its))=='') call mpl%abort(subr,'timeslot not specified for '//itschar)
   end do
   if (.not.(nam%dts>0.0)) call mpl%abort(subr,'dts should be positive')
end if

! Check ens1_param
if (nam%new_cortrack.or.nam%new_corstats.or.nam%new_vbal.or.nam%new_var.or.nam%new_hdiag.or.nam%new_lct &
 & .or.nam%check_randomization.or.nam%check_consistency.or.nam%check_optimality) then
   if (nam%ens1_nsub<1) call mpl%abort(subr,'ens1_nsub should be positive')
   if (mod(nam%ens1_ne,nam%ens1_nsub)/=0) call mpl%abort(subr,'ens1_nsub should be a divider of ens1_ne')
   if (nam%ens1_ne/nam%ens1_nsub<=3) call mpl%abort(subr,'ens1_ne/ens1_nsub should be larger than 3')
end if

! Check ens2_param
if (nam%new_hdiag.and.((trim(nam%method)=='hyb-rnd').or.(trim(nam%method)=='dual-ens'))) then
   if (nam%ens2_nsub<1) call mpl%abort(subr,'ens2_nsub should be non-negative')
   if (mod(nam%ens2_ne,nam%ens2_nsub)/=0) call mpl%abort(subr,'ens2_nsub should be a divider of ens2_ne')
   if (nam%ens2_ne/nam%ens2_nsub<=3) call mpl%abort(subr,'ens2_ne/ens2_nsub should be larger than 3')
end if

! Check sampling_param
if (nam%new_vbal.or.nam%new_hdiag.or.nam%new_lct.or.nam%check_consistency.or.nam%check_optimality) then
   if (nam%sam_write.and.nam%sam_read) call mpl%abort(subr,'sam_write and sam_read are both true')
   select case (trim(nam%draw_type))
   case ('random_uniform')
   case ('random_coast')
      if (.not.(nam%Lcoast>0.0)) call mpl%abort (subr,'Lcoast should be positive')
      if (.not.(nam%rcoast>0.0)) call mpl%abort (subr,'rcoast should be positive')
   case default
      call mpl%abort(subr,'wrong draw_type')
   end select
   select case (trim(nam%mask_type))
   case ('ldwv')
      if (nam%nldwv<=0) call mpl%abort(subr,'nldwv should not be negative for mask_type = ldwv')
   case ('stddev')
      do iv=1,nam%nv
         select case (trim(nam%mask_lu(iv)))
         case ('lower','upper')
         case default
            call mpl%abort(subr,'wrong mask_lu')
         end select
      end do
   end select
   if (nam%nc1<3) call mpl%abort(subr,'nc1 should be larger than 2')
   if (nam%new_vbal.or.(nam%new_hdiag.and.(nam%local_diag.or.nam%adv_diag))) then
      if (nam%nc2<3) call mpl%abort(subr,'nc2 should be larger than 2')
   else
      if (nam%nc2<0) then
          call mpl%warning(subr,'nc2 should be set non-negative, resetting nc2 to zero')
          nam%nc2 = 0
      end if
   end if
   if (nam%new_lct) then
      if (nam%nc2/=nam%nc1) then
         call mpl%warning(subr,'nc2 should be equal to nc1 for new_lct, resetting nc2 to nc1')
         nam%nc2 = nam%nc1
      end if
   end if
end if
if (nam%new_vbal.or.nam%new_hdiag.or.nam%new_lct.or.nam%new_nicas) then
   if (nam%ntry<=0) call mpl%abort(subr,'ntry should be positive')
   if (nam%nrep<0) call mpl%abort(subr,'nrep should be non-negative')
end if
if (nam%new_hdiag.or.nam%new_lct.or.nam%check_consistency.or.nam%check_optimality) then
   if (nam%nc3<=0) call mpl%abort(subr,'nc3 should be positive')
end if
if (nam%new_hdiag.or.nam%check_consistency.or.nam%check_optimality) then
   if (nam%dc<0.0) call mpl%abort(subr,'dc should be positive')
end if
if (nam%new_hdiag.or.nam%new_lct.or.nam%check_consistency.or.nam%check_optimality) then
   if (nam%nl0r<1) call mpl%abort (subr,'nl0r should be positive')
end if
if (nam%new_hdiag.or.nam%check_consistency.or.nam%check_optimality) then
   if (nam%irmax<1) call mpl%abort (subr,'irmax should be positive')
end if

! Check diag_param
if (nam%new_vbal) then
   if (nam%nv<2) call mpl%abort(subr,'at least two variables required to diagnose vertical balance')
   if (.not.(any(nam%vbal_block(1:nam%nv*(nam%nv-1)/2)))) &
 & call mpl%abort(subr,'no block selected for the vertical balance diagnostics')
   if (.not.(nam%vbal_rad>0.0)) call mpl%abort(subr,'vbal_rad should be positive')
end if
if (nam%new_var) then
   if (nam%var_filter) then
      if (nam%var_niter<=0) call mpl%abort(subr,'var_niter should be positive')
      if (.not.(nam%var_rhflt>0.0)) call mpl%abort(subr,'var_rhflt should be positive')
   end if
end if
if (nam%new_hdiag.or.nam%check_consistency.or.nam%check_optimality) then
   select case (trim(nam%method))
   case ('loc','hyb-avg','hyb-rnd','dual-ens')
      if (nam%ne<=3) call mpl%abort(subr,'ne should be larger than 3')
   end select
   if (nam%local_diag) then
      if (.not.(nam%local_rad>0.0)) call mpl%abort(subr,'local_rad should be positive')
   end if
   if (nam%adv_diag) then
      if (.not.(nam%adv_rad>0.0)) call mpl%abort(subr,'adv_rad should be positive')
      if (nam%adv_niter<=0) call mpl%abort(subr,'adv_niter should be positive')
      if (.not.(nam%adv_rhflt>0.0)) call mpl%abort(subr,'adv_rhflt should be positive')
      if (nam%adv_valid<0.0) call mpl%abort(subr,'adv_valid should be non-negative')
      if (nam%adv_valid>1.0) call mpl%abort(subr,'adv_valid should be not be higher than 1.0')
   end if
end if

! Check fit_param
if (nam%new_hdiag.or.nam%new_lct.or.nam%check_consistency.or.nam%check_optimality) then
   select case (trim(nam%minim_algo))
   case ('none','fast','hooke')
   case default
      call mpl%abort(subr,'wrong minim_algo')
   end select
   if (nam%new_lct.and.((trim(nam%minim_algo)=='none').or.(trim(nam%minim_algo)=='fast'))) &
 & call mpl%abort(subr,'wrong minim_algo for LCT')
   select case (nam%fit_type(1:4))
   case ('gc99','cres','poly4')
   case ('fb07')
      select case (nam%fit_type(5:9))
      case ('_gc99','_cres')
         write(nam%fit_type(10:14),'(a,i4.4)') '_',nam%ne
      case default
         call mpl%abort(subr,'wrong fit_type')
      end select
   case default
      call mpl%abort(subr,'wrong fit_type')
   end select
   if (nam%rvflt<0) call mpl%abort(subr,'rvflt should be non-negative')
end if
if (nam%new_lct) then
   if (nam%lct_nscales<=0) call mpl%abort(subr,'lct_nscales should be postive')
   if (.not.(nam%lct_scale_ratio>0.0)) call mpl%abort(subr,'lct_scale_ratio should be postive')
   if (nam%lct_cor_min<0) call mpl%abort(subr,'lct_cor_min should be non-negative')
   if ((nam%lct_qc_th<-1.0).or.(nam%lct_qc_th>1.0)) call mpl%abort(subr,'lct_qc_th should be between -1 and 1')
   if ((nam%lct_qc_max<-1.0).or.(nam%lct_qc_max>1.0)) call mpl%abort(subr,'lct_qc_max should be between -1 and 1')
end if

! Check ensemble sizes
if (nam%new_hdiag) then
   if (trim(nam%method)/='cor') then
      if (nam%ne>nam%ens1_ne) call mpl%warning(subr,'ensemble size larger than ens1_ne (might enhance sampling noise)')
      select case (trim(nam%method))
      case ('hyb-avg','hyb-rnd','dual-ens')
         if (nam%ne>nam%ens2_ne) call mpl%warning(subr,'ensemble size larger than ens2_ne (might enhance sampling noise)')
      end select
   end if
end if

! Check nicas_param
if (nam%new_nicas.or.nam%check_adjoints.or.nam%check_dirac.or.nam%check_randomization) then
   if (nam%nonunit_diag) then
      if (nam%method=='cor') call mpl%abort(subr,'nonunit_diag is inconsistent with correlation, use variance operator instead')
   end if
   if (nam%lsqrt) then
      if (nam%mpicom==1) call mpl%abort(subr,'mpicom should be 2 for square-root application')
   end if
   if (trim(nam%method)=='specific_multivariate') then
      if (.not.nam%lsqrt) call mpl%abort(subr,'square-root formulation required for specific multivariate strategy')
   end if
   if (nam%check_randomization) then
      if (.not.nam%lsqrt) call mpl%abort(subr,'lsqrt required for check_randomization')
      if (.not.nam%forced_radii) call mpl%abort(subr,'forced_radii required for check_randomization')
   end if
   if (nam%check_consistency) then
      if (.not.nam%lsqrt) call mpl%abort(subr,'lsqrt required for check_consistency')
      if (.not.nam%forced_radii) call mpl%abort(subr,'forced_radii required for check_consistency')
   end if
   if (nam%check_optimality) then
      if (.not.nam%lsqrt) call mpl%abort(subr,'lsqrt required for check_optimality')
      if (.not.nam%forced_radii) call mpl%abort(subr,'forced_radii required for check_optimality')
   end if
   if (nam%new_nicas) then
      if (.not.(nam%resol>0.0)) call mpl%abort(subr,'resol should be positive')
      if (nam%nc1max<=0) call mpl%abort(subr,'nc1max should be positive')
   end if
   if (nam%new_nicas.or.nam%load_nicas) then
      if ((nam%mpicom/=1).and.(nam%mpicom/=2)) call mpl%abort(subr,'mpicom should be 1 or 2')
   end if
   if (nam%forced_radii) then
      if (nam%new_hdiag.or.nam%new_lct.or.nam%load_cmat) &
    & call mpl%abort(subr,'new_hdiag, new_lct and load_cmat forbidden for forced_radii')
      if (nam%rh<0.0) call mpl%abort(subr,'rh should be non-negative')
      if (nam%rv<0.0) call mpl%abort(subr,'rv should be non-negative')
   end if
   if (abs(nam%adv_mode)>1) call mpl%abort(subr,'nam%adv_mode should be -1, 0 or 1')
   select case (trim(nam%subsamp))
   case ('h','hv','vh','hvh')
   case default
      call mpl%abort(subr,'wrong subsampling structure for NICAS')
   end select
end if
if (nam%write_grids.and.(.not.nam%new_nicas)) call mpl%abort(subr,'new_nicas required for write_grids')
if (nam%new_cortrack.or.nam%check_dirac) then
   if (nam%ndir<1) call mpl%abort(subr,'ndir should be positive')
   do idir=1,nam%ndir
      if ((nam%londir(idir)<-pi).or.(nam%londir(idir)>pi)) call mpl%abort(subr,'londir should lie between -180 and 180')
      if ((nam%latdir(idir)<-0.5*pi).or.(nam%latdir(idir)>0.5*pi)) call mpl%abort(subr,'latdir should lie between -90 and 90')
      if (.not.any(nam%levs(1:nam%nl)==nam%levdir(idir))) call mpl%abort(subr,'wrong level for a Dirac')
      if ((nam%ivdir(idir)<1).or.(nam%ivdir(idir)>nam%nv)) call mpl%abort(subr,'wrong variable for a Dirac')
      if ((nam%itsdir(idir)<1).or.(nam%itsdir(idir)>nam%nts)) call mpl%abort(subr,'wrong timeslot for a Dirac')
   end do
end if

! Check output_param
if (nam%new_hdiag) then
   if (nam%nldwv<0) call mpl%abort(subr,'nldwv should be non-negative')
   if (nam%nldwv>0) then
      if (.not.nam%local_diag) call mpl%abort(subr,'local_diag required for nldwv>0')
         if (.not.all(nam%img_ldwv(1:nam%nldwv)>0)) then
         if (any(nam%lon_ldwv(1:nam%nldwv)<-pi).or.any(nam%lon_ldwv(1:nam%nldwv)>pi)) &
       & call mpl%abort(subr,'lon_ldwv should lie between -180 and 180')
         if (any(nam%lat_ldwv(1:nam%nldwv)<-0.5*pi).or.any(nam%lat_ldwv(1:nam%nldwv)>0.5*pi)) &
       & call mpl%abort(subr,'lat_ldwv should lie between -90 and 90')
         do ildwv=1,nam%nldwv
            write(ildwvchar,'(i2.2)') ildwv
            if (trim(nam%name_ldwv(ildwv))=='') call mpl%abort(subr,'name_ldwv not specified for profile '//ildwvchar)
         end do
      end if
   end if
   if (nam%local_diag.or.nam%adv_diag) then
      if (nam%diag_rhflt<0.0) call mpl%abort(subr,'diag_rhflt should be non-negative')
   end if
end if
if (nam%new_hdiag.or.nam%new_nicas.or.nam%check_adjoints.or.nam%check_dirac.or.nam%check_randomization.or.nam%new_lct) then
   if (nam%grid_output) then
      if (.not.(nam%grid_resol>0.0)) call mpl%abort(subr,'grid_resol should be positive')
   end if
end if

end subroutine nam_check

!----------------------------------------------------------------------
! Subroutine: nam_write
! Purpose: write namelist parameters into a log file or into a NetCDF file
!----------------------------------------------------------------------
subroutine nam_write(nam,mpl,ncid)

implicit none

! Passed variable
class(nam_type),intent(in) :: nam   ! Namelist
type(mpl_type),intent(inout) :: mpl ! MPI data
integer,intent(in),optional :: ncid ! NetCDF file ID

! Local variables
integer :: lncid
real(kind_real),allocatable :: londir(:),latdir(:),lon_ldwv(:),lat_ldwv(:)

! Set ncid
lncid = mpl%msv%vali
if (present(ncid)) lncid = ncid

! general_param
if (mpl%msv%is(lncid)) then
   write(mpl%info,'(a7,a)') '','General parameters'
   call mpl%flush
end if
call mpl%write(lncid,'nam','datadir',nam%datadir)
call mpl%write(lncid,'nam','prefix',nam%prefix)
call mpl%write(lncid,'nam','model',nam%model)
call mpl%write(lncid,'nam','verbosity',nam%verbosity)
call mpl%write(lncid,'nam','colorlog',nam%colorlog)
call mpl%write(lncid,'nam','default_seed',nam%default_seed)
call mpl%write(lncid,'nam','repro',nam%repro)
call mpl%write(lncid,'nam','nprocio',nam%nprocio)
call mpl%write(lncid,'nam','remap',nam%remap)

! driver_param
if (mpl%msv%is(lncid)) then
   write(mpl%info,'(a7,a)') '','Driver parameters'
   call mpl%flush
end if
call mpl%write(lncid,'nam','method',nam%method)
call mpl%write(lncid,'nam','strategy',nam%strategy)
call mpl%write(lncid,'nam','new_cortrack',nam%new_cortrack)
call mpl%write(lncid,'nam','new_corstats',nam%new_corstats)
call mpl%write(lncid,'nam','new_vbal',nam%new_vbal)
call mpl%write(lncid,'nam','load_vbal',nam%load_vbal)
call mpl%write(lncid,'nam','write_vbal',nam%write_vbal)
call mpl%write(lncid,'nam','new_var',nam%new_var)
call mpl%write(lncid,'nam','load_var',nam%load_var)
call mpl%write(lncid,'nam','write_var',nam%write_var)
call mpl%write(lncid,'nam','new_mom',nam%new_mom)
call mpl%write(lncid,'nam','load_mom',nam%load_mom)
call mpl%write(lncid,'nam','write_mom',nam%write_mom)
call mpl%write(lncid,'nam','new_hdiag',nam%new_hdiag)
call mpl%write(lncid,'nam','write_hdiag',nam%write_hdiag)
call mpl%write(lncid,'nam','new_lct',nam%new_lct)
call mpl%write(lncid,'nam','write_lct',nam%write_lct)
call mpl%write(lncid,'nam','load_cmat',nam%load_cmat)
call mpl%write(lncid,'nam','write_cmat',nam%write_cmat)
call mpl%write(lncid,'nam','new_nicas',nam%new_nicas)
call mpl%write(lncid,'nam','load_nicas',nam%load_nicas)
call mpl%write(lncid,'nam','write_nicas',nam%write_nicas)
call mpl%write(lncid,'nam','new_obsop',nam%new_obsop)
call mpl%write(lncid,'nam','load_obsop',nam%load_obsop)
call mpl%write(lncid,'nam','write_obsop',nam%write_obsop)
call mpl%write(lncid,'nam','check_vbal',nam%check_vbal)
call mpl%write(lncid,'nam','check_adjoints',nam%check_adjoints)
call mpl%write(lncid,'nam','check_dirac',nam%check_dirac)
call mpl%write(lncid,'nam','check_randomization',nam%check_randomization)
call mpl%write(lncid,'nam','check_consistency',nam%check_consistency)
call mpl%write(lncid,'nam','check_optimality',nam%check_optimality)
call mpl%write(lncid,'nam','check_obsop',nam%check_obsop)
call mpl%write(lncid,'nam','check_no_obs',nam%check_no_obs)
call mpl%write(lncid,'nam','check_no_point',nam%check_no_point)
call mpl%write(lncid,'nam','check_no_point_mask',nam%check_no_point_mask)
call mpl%write(lncid,'nam','check_no_point_nicas',nam%check_no_point_nicas)
call mpl%write(lncid,'nam','check_set_param_cor',nam%check_set_param_cor)
call mpl%write(lncid,'nam','check_set_param_hyb',nam%check_set_param_hyb)
call mpl%write(lncid,'nam','check_set_param_lct',nam%check_set_param_lct)
call mpl%write(lncid,'nam','check_get_param_stddev',nam%check_get_param_stddev)
call mpl%write(lncid,'nam','check_get_param_cor',nam%check_get_param_cor)
call mpl%write(lncid,'nam','check_get_param_hyb',nam%check_get_param_hyb)
call mpl%write(lncid,'nam','check_get_param_Dloc',nam%check_get_param_Dloc)
call mpl%write(lncid,'nam','check_get_param_lct',nam%check_get_param_lct)
call mpl%write(lncid,'nam','check_apply_stddev',nam%check_apply_stddev)
call mpl%write(lncid,'nam','check_apply_vbal',nam%check_apply_vbal)
call mpl%write(lncid,'nam','check_apply_nicas',nam%check_apply_nicas)
call mpl%write(lncid,'nam','check_apply_obsop',nam%check_apply_obsop)

! model_param
if (mpl%msv%is(lncid)) then
   write(mpl%info,'(a7,a)') '','Model parameters'
   call mpl%flush
end if
call mpl%write(lncid,'nam','nl',nam%nl)
call mpl%write(lncid,'nam','levs',nam%nl,nam%levs(1:nam%nl))
call mpl%write(lncid,'nam','lev2d',nam%lev2d)
call mpl%write(lncid,'nam','logpres',nam%logpres)
call mpl%write(lncid,'nam','nv',nam%nv)
call mpl%write(lncid,'nam','varname',nam%nv,nam%varname(1:nam%nv))
call mpl%write(lncid,'nam','nts',nam%nts)
call mpl%write(lncid,'nam','timeslot',nam%nts,nam%timeslot(1:nam%nts))
call mpl%write(lncid,'nam','dts',nam%dts)
call mpl%write(lncid,'nam','nomask',nam%nomask)
call mpl%write(lncid,'nam','wind_filename',nam%wind_filename)
call mpl%write(lncid,'nam','wind_varname',2,nam%wind_varname(1:2))

! ens1_param
if (mpl%msv%is(lncid)) then
   write(mpl%info,'(a7,a)') '','Ensemble 1 parameters'
   call mpl%flush
end if
call mpl%write(lncid,'nam','ens1_ne',nam%ens1_ne)
call mpl%write(lncid,'nam','ens1_nsub',nam%ens1_nsub)

! ens2_param
if (mpl%msv%is(lncid)) then
   write(mpl%info,'(a7,a)') '','Ensemble 2 parameters'
   call mpl%flush
end if
call mpl%write(lncid,'nam','ens2_ne',nam%ens2_ne)
call mpl%write(lncid,'nam','ens2_nsub',nam%ens2_nsub)

! sampling_param
if (mpl%msv%is(lncid)) then
   write(mpl%info,'(a7,a)') '','Sampling parameters'
   call mpl%flush
end if
call mpl%write(lncid,'nam','sam_write',nam%sam_write)
call mpl%write(lncid,'nam','sam_read',nam%sam_read)
call mpl%write(lncid,'nam','mask_type',nam%mask_type)
call mpl%write(lncid,'nam','mask_lu',nam%nv,nam%mask_lu(1:nam%nv))
call mpl%write(lncid,'nam','mask_th',nam%nv,nam%mask_th(1:nam%nv))
call mpl%write(lncid,'nam','ncontig_th',nam%ncontig_th)
call mpl%write(lncid,'nam','mask_check',nam%mask_check)
call mpl%write(lncid,'nam','draw_type',nam%draw_type)
call mpl%write(lncid,'nam','Lcoast',nam%Lcoast*req)
call mpl%write(lncid,'nam','rcoast',nam%rcoast)
call mpl%write(lncid,'nam','nc1',nam%nc1)
call mpl%write(lncid,'nam','nc2',nam%nc2)
call mpl%write(lncid,'nam','ntry',nam%ntry)
call mpl%write(lncid,'nam','nrep',nam%nrep)
call mpl%write(lncid,'nam','nc3',nam%nc3)
call mpl%write(lncid,'nam','dc',nam%dc*req)
call mpl%write(lncid,'nam','nl0r',nam%nl0r)
call mpl%write(lncid,'nam','irmax',nam%irmax)

! diag_param
if (mpl%msv%is(lncid)) then
   write(mpl%info,'(a7,a)') '','Diagnostics parameters'
   call mpl%flush
end if
call mpl%write(lncid,'nam','ne',nam%ne)
call mpl%write(lncid,'nam','gau_approx',nam%gau_approx)
call mpl%write(lncid,'nam','avg_nbins',nam%avg_nbins)
call mpl%write(lncid,'nam','vbal_block',nam%nv*(nam%nv-1)/2,nam%vbal_block(1:nam%nv*(nam%nv-1)/2))
call mpl%write(lncid,'nam','vbal_rad',nam%vbal_rad)
call mpl%write(lncid,'nam','vbal_diag_auto',nam%nv*(nam%nv-1)/2,nam%vbal_diag_auto(1:nam%nv*(nam%nv-1)/2))
call mpl%write(lncid,'nam','vbal_diag_reg',nam%nv*(nam%nv-1)/2,nam%vbal_diag_reg(1:nam%nv*(nam%nv-1)/2))
call mpl%write(lncid,'nam','var_filter',nam%var_filter)
call mpl%write(lncid,'nam','var_niter',nam%var_niter)
call mpl%write(lncid,'nam','var_rhflt',nam%var_rhflt*req)
call mpl%write(lncid,'nam','local_diag',nam%local_diag)
call mpl%write(lncid,'nam','local_rad',nam%local_rad*req)
call mpl%write(lncid,'nam','adv_diag',nam%adv_diag)
call mpl%write(lncid,'nam','adv_type',nam%adv_type)
call mpl%write(lncid,'nam','adv_rad',nam%adv_rad*req)
call mpl%write(lncid,'nam','adv_niter',nam%adv_niter)
call mpl%write(lncid,'nam','adv_rhflt',nam%adv_rhflt*req)
call mpl%write(lncid,'nam','adv_valid',nam%adv_valid)

! fit_param
if (mpl%msv%is(lncid)) then
   write(mpl%info,'(a7,a)') '','Fit parameters'
   call mpl%flush
end if
call mpl%write(lncid,'nam','minim_algo',nam%minim_algo)
call mpl%write(lncid,'nam','fit_type',nam%fit_type(1:9))
call mpl%write(lncid,'nam','double_fit',nam%nv,nam%double_fit(1:nam%nv))
call mpl%write(lncid,'nam','lhomh',nam%lhomh)
call mpl%write(lncid,'nam','lhomv',nam%lhomv)
call mpl%write(lncid,'nam','rvflt',nam%rvflt)
call mpl%write(lncid,'nam','lct_nscales',nam%lct_nscales)
call mpl%write(lncid,'nam','lct_scale_ratio',nam%lct_scale_ratio)
call mpl%write(lncid,'nam','lct_cor_min',nam%lct_cor_min)
call mpl%write(lncid,'nam','lct_diag',nam%lct_nscales,nam%lct_diag(1:nam%lct_nscales))
call mpl%write(lncid,'nam','lct_qc_th',nam%lct_qc_th)
call mpl%write(lncid,'nam','lct_qc_max',nam%lct_qc_max)
call mpl%write(lncid,'nam','lct_write_cor',nam%lct_write_cor)

! nicas_param
if (mpl%msv%is(lncid)) then
   write(mpl%info,'(a7,a)') '','NICAS parameters'
   call mpl%flush
end if
call mpl%write(lncid,'nam','nonunit_diag',nam%nonunit_diag)
call mpl%write(lncid,'nam','lsqrt',nam%lsqrt)
call mpl%write(lncid,'nam','resol',nam%resol)
call mpl%write(lncid,'nam','nc1max',nam%nc1max)
call mpl%write(lncid,'nam','fast_sampling',nam%fast_sampling)
call mpl%write(lncid,'nam','subsamp',nam%subsamp)
call mpl%write(lncid,'nam','network',nam%network)
call mpl%write(lncid,'nam','mpicom',nam%mpicom)
call mpl%write(lncid,'nam','adv_mode',nam%adv_mode)
call mpl%write(lncid,'nam','forced_radii',nam%forced_radii)
call mpl%write(lncid,'nam','rh',nam%rh)
call mpl%write(lncid,'nam','rv',nam%rv)
call mpl%write(lncid,'nam','pos_def_test',nam%pos_def_test)
call mpl%write(lncid,'nam','write_grids',nam%write_grids)
call mpl%write(lncid,'nam','ndir',nam%ndir)
allocate(londir(nam%ndir))
allocate(latdir(nam%ndir))
if (nam%ndir>0) then
   londir = nam%londir(1:nam%ndir)*rad2deg
   latdir = nam%latdir(1:nam%ndir)*rad2deg
end if
call mpl%write(lncid,'nam','londir',nam%ndir,londir)
call mpl%write(lncid,'nam','latdir',nam%ndir,latdir)
call mpl%write(lncid,'nam','levdir',nam%ndir,nam%levdir(1:nam%ndir))
call mpl%write(lncid,'nam','ivdir',nam%ndir,nam%ivdir(1:nam%ndir))
call mpl%write(lncid,'nam','itsdir',nam%ndir,nam%itsdir(1:nam%ndir))

! obsop_param
if (mpl%msv%is(lncid)) then
   write(mpl%info,'(a7,a)') '','Observation operator parameters'
   call mpl%flush
end if
call mpl%write(lncid,'nam','nobs',nam%nobs)

! output_param
if (mpl%msv%is(lncid)) then
   write(mpl%info,'(a7,a)') '','Output parameters'
   call mpl%flush
end if
call mpl%write(lncid,'nam','nldwv',nam%nldwv)
call mpl%write(lncid,'nam','img_ldwv',nam%nldwv,nam%img_ldwv(1:nam%nldwv))
allocate(lon_ldwv(nam%nldwv))
allocate(lat_ldwv(nam%nldwv))
if (nam%nldwv>0) then
   lon_ldwv = nam%lon_ldwv(1:nam%nldwv)*rad2deg
   lat_ldwv = nam%lat_ldwv(1:nam%nldwv)*rad2deg
end if
call mpl%write(lncid,'nam','lon_ldwv',nam%nldwv,lon_ldwv)
call mpl%write(lncid,'nam','lat_ldwv',nam%nldwv,lat_ldwv)
call mpl%write(lncid,'nam','name_ldwv',nam%nldwv,nam%name_ldwv(1:nam%nldwv))
call mpl%write(lncid,'nam','diag_rhflt',nam%diag_rhflt*req)
call mpl%write(lncid,'nam','grid_output',nam%grid_output)
call mpl%write(lncid,'nam','grid_resol',nam%grid_resol*req)

! Release memory
deallocate(londir)
deallocate(latdir)
deallocate(lon_ldwv)
deallocate(lat_ldwv)

end subroutine nam_write

end module type_nam<|MERGE_RESOLUTION|>--- conflicted
+++ resolved
@@ -82,8 +82,8 @@
    logical :: check_get_param_hyb                       ! Test get_parameter interface for hybrid case
    logical :: check_get_param_Dloc                      ! Test get_parameter interface for anisotropic localization
    logical :: check_get_param_lct                       ! Test get_parameter interface for LCT
+   logical :: check_apply_vbal                          ! Test apply_vbal interfaces
    logical :: check_apply_stddev                        ! Test apply_stddev interfaces
-   logical :: check_apply_vbal                          ! Test apply_vbal interfaces
    logical :: check_apply_nicas                         ! Test apply_nicas interfaces
    logical :: check_apply_obsop                         ! Test apply_obsop interfaces
 
@@ -286,8 +286,8 @@
 nam%check_get_param_hyb = .false.
 nam%check_get_param_Dloc = .false.
 nam%check_get_param_lct = .false.
+nam%check_apply_vbal = .false.
 nam%check_apply_stddev = .false.
-nam%check_apply_vbal = .false.
 nam%check_apply_nicas = .false.
 nam%check_apply_obsop = .false.
 
@@ -437,27 +437,6 @@
 character(len=1024),parameter :: subr = 'nam_read'
 
 ! Namelist variables
-<<<<<<< HEAD
-integer :: lunit
-integer :: nprocio,nl,levs(nlmax),nv,nts,ens1_ne,ens1_nsub,ens2_ne,ens2_nsub
-integer :: ncontig_th,nc1,nc2,ntry,nrep,nc3,nl0r,irmax,ne,avg_nbins,var_niter,adv_niter,lct_nscales,mpicom,adv_mode,nc1max,ndir
-integer :: levdir(ndirmax),ivdir(ndirmax),itsdir(ndirmax),nobs,nldwv,img_ldwv(nldwvmax),ildwv
-real(kind_real) :: dts,mask_th(nvmax),Lcoast,rcoast,dc,vbal_rad,var_rhflt,local_rad,adv_rad,adv_rhflt,adv_valid
-real(kind_real) :: rvflt,lct_cor_min,lct_scale_ratio,lct_qc_th,lct_qc_max,lon_ldwv(nldwvmax),lat_ldwv(nldwvmax),diag_rhflt,resol,rh
-real(kind_real) :: rv,londir(ndirmax),latdir(ndirmax),grid_resol
-logical :: colorlog,default_seed,repro,remap,new_cortrack,new_corstats,new_vbal,load_vbal,write_vbal,new_var,load_var,write_var
-logical :: new_mom,load_mom,write_mom,new_hdiag,write_hdiag,new_lct,write_lct,load_cmat,write_cmat,new_nicas,load_nicas,write_nicas
-logical :: new_obsop,load_obsop,write_obsop,check_vbal,check_adjoints,check_dirac,check_randomization,check_consistency
-logical :: check_optimality,check_obsop,check_no_obs,check_no_point,check_no_point_mask,check_no_point_nicas,check_set_param_stddev
-logical :: check_set_param_cor,check_set_param_hyb,check_set_param_lct,check_get_param_stddev,check_get_param_cor
-logical :: check_get_param_hyb,check_get_param_Dloc,check_get_param_lct,check_apply_stddev,check_apply_vbal
-logical :: check_apply_nicas,check_apply_obsop,logpres,nomask,sam_write,sam_read,mask_check
-logical :: vbal_block(nvmax*(nvmax-1)/2),vbal_diag_auto(nvmax*(nvmax-1)/2),vbal_diag_reg(nvmax*(nvmax-1)/2),var_filter,gau_approx
-logical :: local_diag,adv_diag,double_fit(nvmax),lhomh,lhomv,lct_diag(nscalesmax),lct_write_cor,nonunit_diag,lsqrt
-logical :: fast_sampling,network,forced_radii,pos_def_test,write_grids,grid_output
-character(len=1024) :: datadir,prefix,model,verbosity,strategy,method,lev2d,wind_filename,wind_varname(2),mask_type,mask_lu(nvmax)
-character(len=1024) :: draw_type,adv_type,minim_algo,fit_type,subsamp
-=======
 character(len=1024) :: datadir
 character(len=1024) :: prefix
 character(len=1024) :: model
@@ -474,6 +453,9 @@
 logical :: new_vbal
 logical :: load_vbal
 logical :: write_vbal
+logical :: new_var
+logical :: load_var
+logical :: write_var
 logical :: new_mom
 logical :: load_mom
 logical :: write_mom
@@ -503,11 +485,13 @@
 logical :: check_set_param_cor
 logical :: check_set_param_hyb
 logical :: check_set_param_lct
+logical :: check_get_param_stddev
 logical :: check_get_param_cor
 logical :: check_get_param_hyb
 logical :: check_get_param_Dloc
 logical :: check_get_param_lct
 logical :: check_apply_vbal
+logical :: check_apply_stddev
 logical :: check_apply_nicas
 logical :: check_apply_obsop
 integer :: nl
@@ -515,7 +499,6 @@
 character(len=1024) :: lev2d
 logical :: logpres
 integer :: nv
->>>>>>> 720516cd
 character(len=1024),dimension(nvmax) :: varname
 integer :: nts
 character(len=1024),dimension(ntsmax) :: timeslot
@@ -610,27 +593,6 @@
 integer :: ildwv,lunit
 
 ! Namelist blocks
-<<<<<<< HEAD
-namelist/general_param/datadir,prefix,model,verbosity,colorlog,default_seed,repro,nprocio,remap
-namelist/driver_param/method,strategy,new_cortrack,new_corstats,new_vbal,load_vbal,new_mom,load_mom,write_mom,write_vbal,new_var, &
-                    & load_var,write_var,new_hdiag,write_hdiag,new_lct,write_lct,load_cmat,write_cmat,new_nicas,load_nicas, &
-                    & write_nicas,new_obsop,load_obsop,write_obsop,check_vbal,check_adjoints,check_dirac,check_randomization, &
-                    & check_consistency,check_optimality,check_obsop,check_no_obs,check_no_point,check_no_point_mask, &
-                    & check_no_point_nicas,check_set_param_cor,check_set_param_hyb,check_set_param_lct, &
-                    & check_get_param_stddev,check_get_param_cor,check_get_param_hyb,check_get_param_Dloc,check_get_param_lct, &
-                    & check_apply_stddev,check_apply_vbal,check_apply_nicas,check_apply_obsop
-namelist/model_param/nl,levs,lev2d,logpres,nv,varname,nts,timeslot,dts,nomask,wind_filename,wind_varname
-namelist/ens1_param/ens1_ne,ens1_nsub
-namelist/ens2_param/ens2_ne,ens2_nsub
-namelist/sampling_param/sam_write,sam_read,mask_type,mask_lu,mask_th,ncontig_th,mask_check,draw_type,Lcoast,rcoast,nc1,nc2,ntry, &
-                      & nrep,nc3,dc,nl0r,irmax
-namelist/diag_param/ne,gau_approx,avg_nbins,vbal_block,vbal_rad,vbal_diag_auto,vbal_diag_reg,var_filter,var_niter,var_rhflt, &
-                  & local_diag,local_rad,adv_diag,adv_type,adv_rad,adv_niter,adv_rhflt,adv_valid
-namelist/fit_param/minim_algo,fit_type,double_fit,lhomh,lhomv,rvflt,lct_nscales,lct_scale_ratio,lct_cor_min,lct_diag,lct_qc_th, &
-                 & lct_qc_max,lct_write_cor
-namelist/nicas_param/nonunit_diag,lsqrt,resol,nc1max,fast_sampling,subsamp,network,mpicom,adv_mode,forced_radii,rh,rv, &
-                   & pos_def_test,write_grids,ndir,londir,latdir,levdir,ivdir,itsdir
-=======
 namelist/general_param/datadir, &
                      & prefix, &
                      & model, &
@@ -646,10 +608,13 @@
                     & new_corstats, &
                     & new_vbal, &
                     & load_vbal, &
+                    & write_vbal, &
+                    & new_var, &
+                    & load_var, &
+                    & write_var, &
                     & new_mom, &
                     & load_mom, &
                     & write_mom, &
-                    & write_vbal, &
                     & new_hdiag, &
                     & write_hdiag, &
                     & new_lct, &
@@ -676,11 +641,13 @@
                     & check_set_param_cor, &
                     & check_set_param_hyb, &
                     & check_set_param_lct, &
+                    & check_get_param_stddev, &
                     & check_get_param_cor, &
                     & check_get_param_hyb, &
                     & check_get_param_Dloc, &
                     & check_get_param_lct, &
                     & check_apply_vbal, &
+                    & check_apply_stddev, &
                     & check_apply_nicas, &
                     & check_apply_obsop
 namelist/model_param/nl, &
@@ -769,7 +736,6 @@
                    & levdir, &
                    & ivdir, &
                    & itsdir
->>>>>>> 720516cd
 namelist/obsop_param/nobs
 namelist/output_param/nldwv, &
                     & img_ldwv, &
@@ -837,8 +803,8 @@
    check_get_param_hyb = .false.
    check_get_param_Dloc = .false.
    check_get_param_lct = .false.
+   check_apply_vbal = .false.
    check_apply_stddev = .false.
-   check_apply_vbal = .false.
    check_apply_nicas = .false.
    check_apply_obsop = .false.
 
@@ -1030,8 +996,8 @@
    nam%check_get_param_hyb = check_get_param_hyb
    nam%check_get_param_Dloc = check_get_param_Dloc
    nam%check_get_param_lct = check_get_param_lct
+   nam%check_apply_vbal = check_apply_vbal
    nam%check_apply_stddev = check_apply_stddev
-   nam%check_apply_vbal = check_apply_vbal
    nam%check_apply_nicas = check_apply_nicas
    nam%check_apply_obsop = check_apply_obsop
 
@@ -1264,8 +1230,8 @@
 call mpl%f_comm%broadcast(nam%check_get_param_hyb,mpl%rootproc-1)
 call mpl%f_comm%broadcast(nam%check_get_param_Dloc,mpl%rootproc-1)
 call mpl%f_comm%broadcast(nam%check_get_param_lct,mpl%rootproc-1)
+call mpl%f_comm%broadcast(nam%check_apply_vbal,mpl%rootproc-1)
 call mpl%f_comm%broadcast(nam%check_apply_stddev,mpl%rootproc-1)
-call mpl%f_comm%broadcast(nam%check_apply_vbal,mpl%rootproc-1)
 call mpl%f_comm%broadcast(nam%check_apply_nicas,mpl%rootproc-1)
 call mpl%f_comm%broadcast(nam%check_apply_obsop,mpl%rootproc-1)
 
@@ -1477,8 +1443,8 @@
 if (conf%has("check_get_param_hyb")) call conf%get_or_die("check_get_param_hyb",nam%check_get_param_hyb)
 if (conf%has("check_get_param_Dloc")) call conf%get_or_die("check_get_param_Dloc",nam%check_get_param_Dloc)
 if (conf%has("check_get_param_lct")) call conf%get_or_die("check_get_param_lct",nam%check_get_param_lct)
+if (conf%has("check_apply_vbal")) call conf%get_or_die("check_apply_vbal",nam%check_apply_vbal)
 if (conf%has("check_apply_stddev")) call conf%get_or_die("check_apply_stddev",nam%check_apply_stddev)
-if (conf%has("check_apply_vbal")) call conf%get_or_die("check_apply_vbal",nam%check_apply_vbal)
 if (conf%has("check_apply_nicas")) call conf%get_or_die("check_apply_nicas",nam%check_apply_nicas)
 if (conf%has("check_apply_obsop")) call conf%get_or_die("check_apply_obsop",nam%check_apply_obsop)
 
@@ -1842,10 +1808,10 @@
  & call mpl%abort(subr,'new_hdiag and loc method required for check_get_param_Dloc')
 if (nam%check_get_param_lct.and..not.(nam%new_lct.and.(nam%lct_nscales==2))) &
  & call mpl%abort(subr,'new_lct and lct_nscales = 2 required for check_get_param_lct')
+if (nam%check_apply_vbal.and..not.(nam%new_vbal.or.nam%load_vbal)) &
+ & call mpl%abort(subr,'new_vbal or load_vbal required for check_apply_vbal')
 if (nam%check_apply_stddev.and..not.(nam%new_var.or.nam%load_var)) &
  & call mpl%abort(subr,'new_var or load_var required for check_apply_stddev')
-if (nam%check_apply_vbal.and..not.(nam%new_vbal.or.nam%load_vbal)) &
- & call mpl%abort(subr,'new_vbal or load_vbal required for check_apply_vbal')
 if (nam%check_apply_nicas.and..not.(nam%new_nicas.or.nam%load_nicas)) &
  & call mpl%abort(subr,'new_nicas or load_nicas required for check_apply_nicas')
 if (nam%check_apply_obsop.and..not.(nam%new_obsop.or.nam%load_obsop)) &
@@ -2184,8 +2150,8 @@
 call mpl%write(lncid,'nam','check_get_param_hyb',nam%check_get_param_hyb)
 call mpl%write(lncid,'nam','check_get_param_Dloc',nam%check_get_param_Dloc)
 call mpl%write(lncid,'nam','check_get_param_lct',nam%check_get_param_lct)
+call mpl%write(lncid,'nam','check_apply_vbal',nam%check_apply_vbal)
 call mpl%write(lncid,'nam','check_apply_stddev',nam%check_apply_stddev)
-call mpl%write(lncid,'nam','check_apply_vbal',nam%check_apply_vbal)
 call mpl%write(lncid,'nam','check_apply_nicas',nam%check_apply_nicas)
 call mpl%write(lncid,'nam','check_apply_obsop',nam%check_apply_obsop)
 
