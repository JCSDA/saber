--- conflicted
+++ resolved
@@ -28,30 +28,17 @@
 
 type nam_type
    ! general_param
-<<<<<<< HEAD
-   character(len=1024) :: datadir                       ! Data directory
-   character(len=1024) :: prefix                        ! Files prefix
-   character(len=1024) :: model                         ! Model name ('aro', 'arp', 'fv3', 'gem', 'geos', 'gfs', 'ifs', 'mpas', 'nemo', 'norcpm', 'online', 'qg, 'res' or 'wrf')
-   character(len=1024) :: verbosity                     ! Verbosity level ('all', 'main' or 'none')
-   logical :: colorlog                                  ! Add colors to the log (for display on terminal)
-   logical :: default_seed                              ! Default seed for random numbers
-   logical :: repro                                     ! Inter-compilers reproducibility
-   logical :: parallel_io                               ! Parallel NetCDF I/O
-   integer :: nprocio                                   ! Number of I/O processors
-   logical :: remap                                     ! Remap points to improve load balance
-   real(kind_real) :: universe_rad                      ! Universe radius [in meters]
-=======
    character(len=1024) :: datadir                       !< Data directory
    character(len=1024) :: prefix                        !< Files prefix
-   character(len=1024) :: model                         !< Model name ('aro', 'arp', 'fv3', 'gem', 'geos', 'gfs', 'ifs', 'mpas', 'nemo', 'qg, 'res' or 'wrf')
+   character(len=1024) :: model                         !< Model name ('aro', 'arp', 'fv3', 'gem', 'geos', 'gfs', 'ifs', 'mpas', 'nemo', 'norcpm', 'online', 'qg, 'res' or 'wrf')
    character(len=1024) :: verbosity                     !< Verbosity level ('all', 'main' or 'none')
    logical :: colorlog                                  !< Add colors to the log (for display on terminal)
    logical :: default_seed                              !< Default seed for random numbers
    logical :: repro                                     !< Inter-compilers reproducibility
-   integer :: nprocio                                   !< Number of IO processors
+   logical :: parallel_io                               !< Parallel NetCDF I/O
+   integer :: nprocio                                   !< Number of I/O processors
    logical :: remap                                     !< Remap points to improve load balance
    real(kind_real) :: universe_rad                      !< Universe radius [in meters]
->>>>>>> e84d0367
 
    ! driver_param
    character(len=1024) :: method                        !< Localization/hybridization to compute ('cor', 'loc', 'hyb-avg', 'hyb-rnd' or 'dual-ens')
@@ -103,28 +90,16 @@
    logical :: check_apply_obsop                         !< Test apply_obsop interfaces
 
    ! model_param
-<<<<<<< HEAD
-   integer :: nl                                        ! Number of levels
-   integer :: levs(nlmax)                               ! Levels
-   character(len=1024) :: lev2d                         ! Level for 2D variables ('first' or 'last')
-   logical :: logpres                                   ! Use pressure logarithm as vertical coordinate (model level if .false.)
-   integer :: nv                                        ! Number of variables
-   character(len=1024),dimension(nvmax) :: variables    ! Variables names
-   character(len=1024) :: variable_change               ! Variable change
-   logical :: nomask                                    ! Do not use geometry mask
-   character(len=1024),dimension(niokvmax) :: io_keys   ! I/O keys
-   character(len=1024),dimension(niokvmax) :: io_values ! I/O values
-=======
    integer :: nl                                        !< Number of levels
    integer :: levs(nlmax)                               !< Levels
    character(len=1024) :: lev2d                         !< Level for 2D variables ('first' or 'last')
    logical :: logpres                                   !< Use pressure logarithm as vertical coordinate (model level if .false.)
    integer :: nv                                        !< Number of variables
    character(len=1024),dimension(nvmax) :: variables    !< Variables names
+   character(len=1024) :: variable_change               !< Variable change
    logical :: nomask                                    !< Do not use geometry mask
    character(len=1024),dimension(niokvmax) :: io_keys   !< I/O keys
    character(len=1024),dimension(niokvmax) :: io_values !< I/O values
->>>>>>> e84d0367
 
    ! ens1_param
    integer :: ens1_ne                                   !< Ensemble 1 size
@@ -156,25 +131,6 @@
    integer :: irmax                                     !< Maximum number of random number draws
 
    ! diag_param
-<<<<<<< HEAD
-   integer :: ne                                        ! Ensemble size
-   real(kind_real) :: gen_kurt_th                       ! Threshold on generalized kurtosis (3.0 = Gaussian distribution)
-   logical :: gau_approx                                ! Gaussian approximation for asymptotic quantities
-   integer :: avg_nbins                                 ! Number of bins for averaged statistics histograms
-   logical :: vbal_block(nvbalmax)                      ! Activation of vertical balance (ordered line by line in the lower triangular formulation)
-   real(kind_real) :: vbal_rad                          ! Vertical balance diagnostic radius [in meters]
-   real(kind_real) :: vbal_dlat                         ! Vertical balance diagnostic latitude band half-width [in degrees]
-   logical :: vbal_diag_auto(nvbalmax)                  ! Diagonal auto-covariance for the inversion
-   logical :: vbal_diag_reg(nvbalmax)                   ! Diagonal regression
-   logical :: vbal_pseudo_inv                           ! Pseudo-inverse for auto-covariance
-   integer :: vbal_pseudo_inv_mmax                      ! Dominant mode for pseudo-inverse
-   real(kind_real) :: vbal_pseudo_inv_var_th            ! Variance threshold to compute the dominant mode for pseudo-inverse
-   logical :: var_filter                                ! Filter variances
-   integer :: var_niter                                 ! Number of iteration for the variances filtering
-   real(kind_real) :: var_rhflt                         ! Variances initial filtering support radius [in meters]
-   logical :: local_diag                                ! Activate local diagnostics
-   real(kind_real) :: local_rad                         ! Local diagnostics calculation radius [in meters]
-=======
    integer :: ne                                        !< Ensemble size
    real(kind_real) :: gen_kurt_th                       !< Threshold on generalized kurtosis (3.0 = Gaussian distribution)
    logical :: gau_approx                                !< Gaussian approximation for asymptotic quantities
@@ -184,12 +140,14 @@
    real(kind_real) :: vbal_dlat                         !< Vertical balance diagnostic latitude band half-width [in degrees]
    logical :: vbal_diag_auto(nvbalmax)                  !< Diagonal auto-covariance for the inversion
    logical :: vbal_diag_reg(nvbalmax)                   !< Diagonal regression
+   logical :: vbal_pseudo_inv                           !< Pseudo-inverse for auto-covariance
+   integer :: vbal_pseudo_inv_mmax                      !< Dominant mode for pseudo-inverse
+   real(kind_real) :: vbal_pseudo_inv_var_th            !< Variance threshold to compute the dominant mode for pseudo-inverse
    logical :: var_filter                                !< Filter variances
    integer :: var_niter                                 !< Number of iteration for the variances filtering
    real(kind_real) :: var_rhflt                         !< Variances initial filtering support radius [in meters]
    logical :: local_diag                                !< Activate local diagnostics
    real(kind_real) :: local_rad                         !< Local diagnostics calculation radius [in meters]
->>>>>>> e84d0367
 
    ! fit_param
    character(len=1024) :: minim_algo                    !< Minimization algorithm ('none', 'fast' or 'hooke')
