#:include '../instrumentation.fypp'
!----------------------------------------------------------------------
! Module: type_diag_blk
!> Diagnostic block derived type
! Author: Benjamin Menetrier
! Licensing: this code is distributed under the CeCILL-C license
! Copyright 2015-... UCAR, CERFACS, METEO-FRANCE and IRIT
!----------------------------------------------------------------------
module type_diag_blk

!$ use omp_lib
use tools_const, only: zero,half,one,two,four
use tools_fit, only: condmax,diag_iso,diag_tensor,diag_ver,diag_iso_full,tensor_d2h,tensor_d2r,tensor_check_cond,fast_fit
use tools_func, only: vert_interp_size,vert_interp_setup,vert_interp
use tools_kinds, only: kind_real,huge_real
use tools_netcdf, only: define_grp,put_att,define_var,put_var
use tools_repro, only: inf,sup
use tools_wrfda
use type_avg_blk, only: avg_blk_type
use type_bpar, only: bpar_type
use type_geom, only: geom_type
use type_minim, only: minim_type
use type_mpl, only: mpl_type
use type_nam, only: nam_type
@:use_probe()
use type_samp, only: samp_type

implicit none

! Diagnostic block derived type
type diag_blk_type
   integer :: ic2a                                  !< Local index
   integer :: ib                                    !< Block index
   character(len=1024) :: prefix                    !< Prefix

   real(kind_real),allocatable :: raw(:,:,:,:)      !< Raw diagnostic
   real(kind_real),allocatable :: valid(:,:,:,:)    !< Number of valid couples
   real(kind_real),allocatable :: coef_ens_l0(:)    !< Ensemble coefficient, profile
   real(kind_real) :: coef_sta                      !< Static coefficient

   real(kind_real),allocatable :: vunit(:)          !< Vertical unit
   real(kind_real),allocatable :: fit(:,:,:,:)      !< Fit

   real(kind_real),allocatable :: rh_l0(:)          !< Horizontal support radius, profile
   real(kind_real),allocatable :: D11_l0(:)         !< Horizontal direct tensor, component 11, profile
   real(kind_real),allocatable :: D22_l0(:)         !< Horizontal direct tensor, component 22, profile
   real(kind_real),allocatable :: D12_l0(:)         !< Horizontal direct tensor, component 12 (normalized), profile
   real(kind_real),allocatable :: rv_l0(:)          !< Vertical support radius, profile
   integer,allocatable :: ncomph                    !< Number of components (horizontal)
   integer,allocatable :: ncompv                    !< Number of components (vertical)

   real(kind_real),allocatable :: coef_ens_c0a(:,:) !< Ensemble coefficient, subset Sc0, halo A
   real(kind_real),allocatable :: coef_sta_c0a(:,:) !< Static coefficient, subset Sc0, halo A
   real(kind_real),allocatable :: rh_c0a(:,:)       !< Horizontal support radius, subset Sc0, halo A
   real(kind_real),allocatable :: D11_c0a(:,:)      !< Horizontal direct tensor, component 11, subset Sc0, halo A
   real(kind_real),allocatable :: D22_c0a(:,:)      !< Horizontal direct tensor, component 22, subset Sc0, halo A
   real(kind_real),allocatable :: D12_c0a(:,:)      !< Horizontal direct tensor, component 12 (normalized), subset Sc0, halo A
   real(kind_real),allocatable :: rv_c0a(:,:)       !< Vertical support radius, subset Sc0, halo A
   real(kind_real) :: wgt                           !< Weight
contains
   procedure :: alloc => diag_blk_alloc
   procedure :: partial_dealloc => diag_blk_partial_dealloc
   procedure :: dealloc => diag_blk_dealloc
   procedure :: write => diag_blk_write
   procedure :: normalization => diag_blk_normalization
   procedure :: optimization => diag_blk_optimization
   procedure :: fitting => diag_blk_fitting
   procedure :: localization => diag_blk_localization
   procedure :: hybridization => diag_blk_hybridization
   procedure :: dualens => diag_blk_dualens
end type diag_blk_type

private
public :: diag_blk_type

contains

!----------------------------------------------------------------------
! Subroutine: diag_blk_alloc
!> Allocation
!----------------------------------------------------------------------
subroutine diag_blk_alloc(diag_blk,mpl,nam,geom,bpar,samp,ic2a,ib,prefix)

implicit none

! Passed variables
class(diag_blk_type),intent(inout) :: diag_blk !< Diagnostic block
type(mpl_type),intent(inout) :: mpl            !< MPI data
type(nam_type),intent(in) :: nam               !< Namelist
type(geom_type),intent(in) :: geom             !< Geometry
type(bpar_type),intent(in) :: bpar             !< Block parameters
type(samp_type),intent(in) :: samp             !< Sampling
integer,intent(in) :: ic2a                     !< Local index
integer,intent(in) :: ib                       !< Block index
character(len=*),intent(in) :: prefix          !< Block prefix

! Set name
@:set_name(diag_blk_alloc)

! Probe in
@:probe_in()

! Set attributes
diag_blk%ic2a = ic2a
diag_blk%ib = ib
diag_blk%prefix = prefix

! Allocation
if ((ic2a==0).or.nam%local_diag) then
   allocate(diag_blk%raw(bpar%nc3(ib),bpar%nc4(ib),bpar%nl0r(ib),geom%nl0))
   allocate(diag_blk%valid(bpar%nc3(ib),bpar%nc4(ib),bpar%nl0r(ib),geom%nl0))
   allocate(diag_blk%coef_ens_l0(geom%nl0))
   allocate(diag_blk%vunit(geom%nl0))
   allocate(diag_blk%fit(bpar%nc3(ib),bpar%nc4(ib),bpar%nl0r(ib),geom%nl0))
   allocate(diag_blk%rh_l0(geom%nl0))
   if (bpar%nc4(ib)>1) then
      allocate(diag_blk%D11_l0(geom%nl0))
      allocate(diag_blk%D22_l0(geom%nl0))
      allocate(diag_blk%D12_l0(geom%nl0))
   end if
   allocate(diag_blk%rv_l0(geom%nl0))
end if
if (ic2a==0) then
   allocate(diag_blk%coef_ens_c0a(geom%nc0a,geom%nl0))
   allocate(diag_blk%coef_sta_c0a(geom%nc0a,geom%nl0))
   allocate(diag_blk%rh_c0a(geom%nc0a,geom%nl0))
   if (bpar%nc4(ib)>1) then
      allocate(diag_blk%D11_c0a(geom%nc0a,geom%nl0))
      allocate(diag_blk%D22_c0a(geom%nc0a,geom%nl0))
      allocate(diag_blk%D12_c0a(geom%nc0a,geom%nl0))
   end if
   allocate(diag_blk%rv_c0a(geom%nc0a,geom%nl0))
end if

! Initialization
if ((ic2a==0).or.nam%local_diag) then
   diag_blk%raw = mpl%msv%valr
   diag_blk%valid = mpl%msv%valr
   diag_blk%coef_ens_l0 = mpl%msv%valr
   diag_blk%coef_sta = mpl%msv%valr
   diag_blk%fit = mpl%msv%valr
   diag_blk%rh_l0 = mpl%msv%valr
   if (bpar%nc4(ib)>1) then
      diag_blk%D11_l0 = mpl%msv%valr
      diag_blk%D22_l0 = mpl%msv%valr
      diag_blk%D12_l0 = mpl%msv%valr
   end if
   diag_blk%rv_l0 = mpl%msv%valr
   diag_blk%ncomph = mpl%msv%vali
   diag_blk%ncompv = mpl%msv%vali
end if
if (ic2a==0) then
   diag_blk%coef_ens_c0a = mpl%msv%valr
   diag_blk%coef_sta_c0a = mpl%msv%valr
   diag_blk%rh_c0a = mpl%msv%valr
   if (bpar%nc4(ib)>1) then
      diag_blk%D11_c0a = mpl%msv%valr
      diag_blk%D22_c0a = mpl%msv%valr
      diag_blk%D12_c0a = mpl%msv%valr
   end if
   diag_blk%rv_c0a = mpl%msv%valr
end if

! Vertical unit and distance
if ((ic2a==0).or.nam%local_diag) then
   if (ic2a==0) then
      diag_blk%vunit = geom%vunitavg
   else
      diag_blk%vunit = samp%vunit_c2a(ic2a,:)
   end if
end if

! Probe out
@:probe_out()

end subroutine diag_blk_alloc

!----------------------------------------------------------------------
! Subroutine: diag_blk_partial_dealloc
!> Release memory (partial)
!----------------------------------------------------------------------
subroutine diag_blk_partial_dealloc(diag_blk)

implicit none

! Passed variables
class(diag_blk_type),intent(inout) :: diag_blk !< Diagnostic block

! Set name
@:set_name(diag_blk_partial_dealloc)

! Probe in
@:probe_in()

! Release memory
if (allocated(diag_blk%raw)) deallocate(diag_blk%raw)
if (allocated(diag_blk%valid)) deallocate(diag_blk%valid)
if (allocated(diag_blk%coef_ens_l0)) deallocate(diag_blk%coef_ens_l0)
if (allocated(diag_blk%vunit)) deallocate(diag_blk%vunit)
if (allocated(diag_blk%fit)) deallocate(diag_blk%fit)
if (allocated(diag_blk%rh_l0)) deallocate(diag_blk%rh_l0)
if (allocated(diag_blk%D11_l0)) deallocate(diag_blk%D11_l0)
if (allocated(diag_blk%D22_l0)) deallocate(diag_blk%D22_l0)
if (allocated(diag_blk%D12_l0)) deallocate(diag_blk%D12_l0)
if (allocated(diag_blk%rv_l0)) deallocate(diag_blk%rv_l0)

! Probe out
@:probe_out()

end subroutine diag_blk_partial_dealloc

!----------------------------------------------------------------------
! Subroutine: diag_blk_dealloc
!> Release memory
!----------------------------------------------------------------------
subroutine diag_blk_dealloc(diag_blk)

implicit none

! Passed variables
class(diag_blk_type),intent(inout) :: diag_blk !< Diagnostic block

! Set name
@:set_name(diag_blk_dealloc)

! Probe in
@:probe_in()

! Release memory
call diag_blk%partial_dealloc
if (allocated(diag_blk%coef_ens_c0a)) deallocate(diag_blk%coef_ens_c0a)
if (allocated(diag_blk%coef_sta_c0a)) deallocate(diag_blk%coef_sta_c0a)
if (allocated(diag_blk%rh_c0a)) deallocate(diag_blk%rh_c0a)
if (allocated(diag_blk%D11_c0a)) deallocate(diag_blk%D11_c0a)
if (allocated(diag_blk%D22_c0a)) deallocate(diag_blk%D22_c0a)
if (allocated(diag_blk%D12_c0a)) deallocate(diag_blk%D12_c0a)
if (allocated(diag_blk%rv_c0a)) deallocate(diag_blk%rv_c0a)

! Probe out
@:probe_out()

end subroutine diag_blk_dealloc

!----------------------------------------------------------------------
! Subroutine: diag_blk_write
!> Write
!----------------------------------------------------------------------
subroutine diag_blk_write(diag_blk,mpl,geom,bpar,ncid,nc3_id,nc4_id,nl0r_id,nl0_1_id,nl0_2_id)

implicit none

! Passed variables
class(diag_blk_type),intent(inout) :: diag_blk !< Diagnostic block
type(mpl_type),intent(inout) :: mpl            !< MPI data
type(geom_type),intent(in) :: geom             !< Geometry
type(bpar_type),intent(in) :: bpar             !< Block parameters
integer,intent(in) :: ncid                     !< NetCDF ID
integer,intent(in) :: nc3_id                   !< NetCDF ID
integer,intent(in) :: nc4_id                   !< NetCDF ID
integer,intent(in) :: nl0r_id                  !< NetCDF ID
integer,intent(in) :: nl0_1_id                 !< NetCDF ID
integer,intent(in) :: nl0_2_id                 !< NetCDF ID

! Local variables
integer :: grpid
integer :: raw_id,raw_hor_id,raw_zs_id,valid_id,coef_ens_l0_id,l0rl0_to_l0_id
integer :: fit_id,fit_hor_id,fit_zs_id,rh_l0_id,D11_l0_id,D22_l0_id,D12_l0_id,rv_l0_id
integer :: il0,jl0r,jl0,jl0rz

! Set name
@:set_name(diag_blk_write)

! Probe in
@:probe_in()

! Associate
associate(ib=>diag_blk%ib,ic2a=>diag_blk%ic2a)

! Define group
grpid = define_grp(mpl,ncid,diag_blk%prefix)

! Define variables
if (mpl%msv%isanynot(diag_blk%raw)) then
   raw_id = define_var(mpl,grpid,'raw','real',(/nc3_id,nc4_id,nl0r_id,nl0_1_id/))
   raw_hor_id = define_var(mpl,grpid,'raw_hor','real',(/nc3_id,nc4_id,nl0_1_id/))
   raw_zs_id = define_var(mpl,grpid,'raw_zs','real',(/nl0_2_id,nl0_1_id/))
   valid_id = define_var(mpl,grpid,'valid','real',(/nc3_id,nc4_id,nl0r_id,nl0_1_id/))
   l0rl0_to_l0_id = define_var(mpl,grpid,'l0rl0_to_l0','int',(/nl0r_id,nl0_1_id/))
end if
if (mpl%msv%isanynot(diag_blk%coef_ens_l0)) coef_ens_l0_id = define_var(mpl,grpid,'coef_ens_l0','real',(/nl0_1_id/))
if (mpl%msv%isanynot(diag_blk%fit)) then
   fit_id = define_var(mpl,grpid,'fit','real',(/nc3_id,nc4_id,nl0r_id,nl0_1_id/))
   fit_hor_id = define_var(mpl,grpid,'fit_hor','real',(/nc3_id,nc4_id,nl0_1_id/))
   fit_zs_id = define_var(mpl,grpid,'fit_zs','real',(/nl0_2_id,nl0_1_id/))
   rh_l0_id = define_var(mpl,grpid,'rh_l0','real',(/nl0_1_id/))
   if (bpar%nc4(ib)>1) then
      D11_l0_id = define_var(mpl,grpid,'D11_l0','real',(/nl0_1_id/))
      D22_l0_id = define_var(mpl,grpid,'D22_l0','real',(/nl0_1_id/))
      D12_l0_id = define_var(mpl,grpid,'D12_l0','real',(/nl0_1_id/))
   end if
   rv_l0_id = define_var(mpl,grpid,'rv_l0','real',(/nl0_1_id/))
   call put_att(mpl,grpid,'ncomph',diag_blk%ncomph)
   call put_att(mpl,grpid,'ncompv',diag_blk%ncompv)
end if

! Write variables
if (mpl%msv%isanynot(diag_blk%raw)) then
   call put_var(mpl,grpid,raw_id,diag_blk%raw)
   do il0=1,geom%nl0
      jl0rz = bpar%il0rz(il0,ib)
      call put_var(mpl,grpid,raw_hor_id,diag_blk%raw(:,:,jl0rz,il0),(/1,1,il0/))
   end do
   do il0=1,geom%nl0
      do jl0r=1,bpar%nl0r(ib)
         jl0 = bpar%l0rl0b_to_l0(jl0r,il0,ib)
         call put_var(mpl,grpid,raw_zs_id,diag_blk%raw(1,1,jl0r,il0),(/jl0,il0/))
      end do
   end do
   call put_var(mpl,grpid,valid_id,diag_blk%valid)
   call put_var(mpl,grpid,l0rl0_to_l0_id,bpar%l0rl0b_to_l0(1:bpar%nl0r(ib),:,ib))
end if
if (mpl%msv%isanynot(diag_blk%coef_ens_l0)) call put_var(mpl,grpid,coef_ens_l0_id,diag_blk%coef_ens_l0)
if (mpl%msv%isnot(diag_blk%coef_sta)) call put_att(mpl,grpid,'coef_sta',diag_blk%coef_sta)
if (mpl%msv%isanynot(diag_blk%fit)) then
   call put_var(mpl,grpid,fit_id,diag_blk%fit)
   do il0=1,geom%nl0
      jl0rz = bpar%il0rz(il0,ib)
      call put_var(mpl,grpid,fit_hor_id,diag_blk%fit(:,:,jl0rz,il0),(/1,1,il0/))
   end do
   do il0=1,geom%nl0
      do jl0r=1,bpar%nl0rmax
         jl0 = bpar%l0rl0b_to_l0(jl0r,il0,ib)
         call put_var(mpl,grpid,fit_zs_id,diag_blk%fit(1,1,jl0r,il0),(/jl0,il0/))
      end do
   end do
   call put_var(mpl,grpid,rh_l0_id,diag_blk%rh_l0)
   if (bpar%nc4(ib)>1) then
      call put_var(mpl,grpid,D11_l0_id,diag_blk%D11_l0)
      call put_var(mpl,grpid,D22_l0_id,diag_blk%D22_l0)
      call put_var(mpl,grpid,D12_l0_id,diag_blk%D12_l0)
   end if
   call put_var(mpl,grpid,rv_l0_id,diag_blk%rv_l0)
end if

! End associate
end associate

! Probe out
@:probe_out()

end subroutine diag_blk_write

!----------------------------------------------------------------------
! Subroutine: diag_blk_normalization
!> Compute diagnostic block normalization
!----------------------------------------------------------------------
subroutine diag_blk_normalization(diag_blk,geom,bpar)

implicit none

! Passed variables
class(diag_blk_type),intent(inout) :: diag_blk !< Diagnostic block
type(geom_type),intent(in) :: geom             !< Geometry
type(bpar_type),intent(in) :: bpar             !< Block parameters

! Local variables
integer :: il0,jl0rz

! Set name
@:set_name(diag_blk_normalization)

! Probe in
@:probe_in()

! Associate
associate(ib=>diag_blk%ib)

! Get diagonal values
do il0=1,geom%nl0
   jl0rz = bpar%il0rz(il0,ib)
   diag_blk%coef_ens_l0(il0) = diag_blk%raw(1,1,jl0rz,il0)
end do

! End associate
end associate

! Probe out
@:probe_out()

end subroutine diag_blk_normalization

!----------------------------------------------------------------------
! Subroutine: diag_blk_optimization
!> Optimize number of components for the fit
!----------------------------------------------------------------------
subroutine diag_blk_optimization(diag_blk,mpl,nam,geom,bpar)

implicit none

! Passed variables
class(diag_blk_type),intent(inout) :: diag_blk !< Diagnostic block
type(mpl_type),intent(inout) :: mpl            !< MPI data
type(nam_type),intent(in) :: nam               !< Namelist
type(geom_type),intent(in) :: geom             !< Geometry
type(bpar_type),intent(in) :: bpar             !< Block parameters

! Local variables
integer :: incomp
real(kind_real) :: rmse_min

! Set name
@:set_name(diag_blk_optimization)

! Probe in
@:probe_in()

! Horizontal direction
diag_blk%ncomph = 1
rmse_min = huge_real
do incomp=1,nam%fit_ncompmax
   call diag_blk%fitting(mpl,nam,geom,bpar,'hor',incomp,rmse_min)
print*, 'TOTOH',incomp,rmse_min
end do

! Vertical direction
diag_blk%ncompv = 1
rmse_min = huge_real
do incomp=1,nam%fit_ncompmax
   call diag_blk%fitting(mpl,nam,geom,bpar,'ver',incomp,rmse_min)
print*, 'TOTOV',incomp,rmse_min
end do

! Probe out
@:probe_out()

end subroutine diag_blk_optimization

!----------------------------------------------------------------------
! Subroutine: diag_blk_fitting
!> Compute a fit of a raw function
!----------------------------------------------------------------------
subroutine diag_blk_fitting(diag_blk,mpl,nam,geom,bpar,dir,ncomp,rmse_min)

implicit none

! Passed variables
class(diag_blk_type),intent(inout) :: diag_blk     !< Diagnostic block
type(mpl_type),intent(inout) :: mpl                !< MPI data
type(nam_type),intent(in) :: nam                   !< Namelist
type(geom_type),intent(in) :: geom                 !< Geometry
type(bpar_type),intent(in) :: bpar                 !< Block parameters
character(len=*),intent(in) :: dir                 !< Direction
integer,intent(in),optional :: ncomp               !< Number of components
real(kind_real),intent(inout),optional :: rmse_min !< Minimum RMSE

! Local variables
integer :: il0,jl0rz,jl0r,jl0,nl0r,il1,nl1,ilev2d,jc4,lncomph,lncompv
integer,allocatable :: il0_interp(:),il1inf(:),il1sup(:)
<<<<<<< HEAD
real(kind_real) :: m2(geom%nl0),rmse
real(kind_real),allocatable :: rawv(:),distv(:),rinf(:),rsup(:),rh_tmp(:),fit(:,:)
real(kind_real),allocatable :: rh_l0(:),D11_l0(:),D22_l0(:),D12_l0(:),rv_l0(:)
real(kind_real),allocatable :: rh_l1(:),D11_l1(:),D22_l1(:),D12_l1(:),rv_l1(:)
logical :: var2d,valid,copy_parameters
=======
real(kind_real) :: m2(geom%nl0)
real(kind_real),allocatable :: rawv(:),distv(:),rinf(:),rsup(:),rh_tmp(:)
real(kind_real),allocatable :: rh_l1(:),D11_l1(:),D22_l1(:),D12_l1(:),rv_l1(:)
logical :: var2d,valid
>>>>>>> b8a9254b
type(minim_type) :: minim

! Set name
@:set_name(diag_blk_fitting)

! Probe in
@:probe_in()

! Associate
associate(ib=>diag_blk%ib)
<<<<<<< HEAD

! Check consistency
if ((present(ncomp).and.(.not.present(rmse_min))).or.((.not.present(ncomp)).and.present(rmse_min))) call mpl%abort('${subr}$', &
 & 'inconsistent arguments')
if ((present(ncomp).and.present(rmse_min)).and.(dir=='all')) call mpl%abort('${subr}$','cannot optimize for all directions')

! Default number of components
lncomph = diag_blk%ncomph
lncompv = diag_blk%ncompv
if (present(ncomp)) then
   lncomph = ncomp
   lncompv = ncomp
end if
=======
>>>>>>> b8a9254b

! Check for 2D variable
do il0=1,geom%nl0
   ! Get zero separation level
   jl0rz = bpar%il0rz(il0,ib)

   ! Get value at zero separation
   m2(il0) = diag_blk%raw(1,1,jl0rz,il0)
end do
if ((count(m2>zero)==1).and.(trim(nam%lev2d)=='first').and.(m2(1)>zero)) then
   var2d = .true.
   ilev2d = 1
   diag_blk%rv_l0(ilev2d) = zero
elseif ((count(m2>zero)==1).and.(trim(nam%lev2d)=='last').and.(m2(geom%nl0)>zero)) then
   var2d = .true.
   ilev2d = geom%nl0
   diag_blk%rv_l0(ilev2d) = zero
else
   var2d = .false.
end if

! Number of effective levels
if (var2d) then
   nl0r = 1
else
   nl0r = bpar%nl0r(ib)
end if

! Count interpolation levels
if (var2d) then
   nl1 = 1
else
   call vert_interp_size(geom%nl0,nam%fit_dl0,nl1)
end if

! Allocation
allocate(il0_interp(nl1))
allocate(il1inf(geom%nl0))
allocate(il1sup(geom%nl0))
allocate(rinf(geom%nl0))
allocate(rsup(geom%nl0))

! Get interpolation levels and weights
if (var2d) then
   il0_interp(1) = ilev2d
   il1inf = 1
   il1sup = 1
   rinf = zero
   rsup = zero
   rsup(ilev2d) = one
else
   call vert_interp_setup(geom%nl0,nam%fit_dl0,nl1,il0_interp,il1inf,il1sup,rinf,rsup)
end if

if ((trim(dir)=='hor').or.(trim(dir)=='all')) then
! Allocation
allocate(rh_l0(geom%nl0))
allocate(rh_l1(nl1))
allocate(rh_tmp(bpar%nc4(ib)))
if (bpar%nc4(ib)>1) then
   ! Allocation
   allocate(D11_l0(geom%nl0))
   allocate(D22_l0(geom%nl0))
   allocate(D12_l0(geom%nl0))
   allocate(D11_l1(nl1))
   allocate(D22_l1(nl1))
   allocate(D12_l1(nl1))
   minim%nx = 3
   minim%ny = bpar%nc3(ib)*bpar%nc4(ib)
   allocate(minim%x(minim%nx))
   allocate(minim%guess(minim%nx))
   allocate(minim%binf(minim%nx))
   allocate(minim%bsup(minim%nx))
   allocate(minim%obs(minim%ny))
   allocate(minim%disth(bpar%nc3(ib)))
   allocate(minim%as(bpar%nc4(ib)))

   ! Initialization
   minim%disth = geom%disth(1:bpar%nc3(ib))
   minim%as = geom%as(1:bpar%nc4(ib))

   ! Hooke parameters
   minim%hooke_rho = half
   minim%hooke_tol = 1.0e-4_kind_real
   minim%hooke_itermax = 10
end if

! Horizontal fit
do il1=1,nl1
   ! Index
   il0 = il0_interp(il1)

   ! Get zero separation level and min/max levels
   jl0rz = bpar%il0rz(il0,ib)

   ! Fast fit for each angular sector
   do jc4=1,bpar%nc4(ib)
      call fast_fit(mpl,bpar%nc3(ib),1,geom%disth,'hor',lncomph,diag_blk%raw(:,jc4,jl0rz,il0),rh_tmp(jc4))
   end do

   if (mpl%msv%isallnot(rh_tmp)) then
      ! Average values
      rh_l1(il1) = sqrt(sum(rh_tmp**2)/real(bpar%nc4(ib),kind_real))

      if (bpar%nc4(ib)>1) then
         ! Initialization
         minim%nc3 = bpar%nc3(ib)
         minim%nc4 = bpar%nc4(ib)
         minim%ncomp = lncomph
         minim%guess = (/rh_l1(il1)**2,rh_l1(il1)**2,zero/)
         minim%binf = (/rh_l1(il1)**2/sqrt(condmax),rh_l1(il1)**2/sqrt(condmax),-one/)
         minim%bsup = (/rh_l1(il1)**2*sqrt(condmax),rh_l1(il1)**2*sqrt(condmax),one/)
         minim%obs = reshape(diag_blk%raw(:,:,jl0rz,il0),(/minim%ny/))
         minim%cost_function = 'tensor'

         ! Compute fit
         call minim%compute(mpl)

         ! Get parameters, apply bounds
         D11_l1(il1) = max(minim%binf(1),min(minim%x(1),minim%bsup(1)))
         D22_l1(il1) = max(minim%binf(2),min(minim%x(2),minim%bsup(2)))
         D12_l1(il1) = max(minim%binf(3),min(minim%x(3),minim%bsup(3)))

         ! Check tensor conditioning
         call tensor_check_cond(D11_l1(il1),D22_l1(il1),D12_l1(il1),valid)
         if (.not.valid) then
            D11_l1(il1) = mpl%msv%valr
            D22_l1(il1) = mpl%msv%valr
            D12_l1(il1) = mpl%msv%valr
         end if
      end if
   else
      rh_l1(il1) = mpl%msv%valr
      if (bpar%nc4(ib)>1) then
         D11_l1(il1) = mpl%msv%valr
         D22_l1(il1) = mpl%msv%valr
         D12_l1(il1) = mpl%msv%valr
      end if
   end if
end do

! Interpolate horizontal parameters
if (bpar%nc4(ib)==1) then
   call vert_interp(mpl,nl1,rh_l1,geom%nl0,il1inf,il1sup,rinf,rsup,rh_l0)
else
   call vert_interp(mpl,nl1,D11_l1,geom%nl0,il1inf,il1sup,rinf,rsup,D11_l0)
   call vert_interp(mpl,nl1,D22_l1,geom%nl0,il1inf,il1sup,rinf,rsup,D22_l0)
   call vert_interp(mpl,nl1,D12_l1,geom%nl0,il1inf,il1sup,rinf,rsup,D12_l0)
   do il0=1,geom%nl0
<<<<<<< HEAD
      call tensor_d2r(mpl,D11_l0(il0),D22_l0(il0),D12_l0(il0),rh_l0(il0))
   end do
end if

! Optimization of the number of components
copy_parameters = .true.
if (present(rmse_min)) then
   ! Allocation
   allocate(fit(bpar%nc3(ib),bpar%nc4(ib)))

   ! Initialization
   rmse = zero

   do il0=1,geom%nl0
      ! Build fit
      if (bpar%nc4(ib)==1) then
         call diag_iso(mpl,bpar%nc3(ib),geom%disth,'hor',rh_l0(il0),lncomph,fit(:,1))
      else
         call diag_tensor(mpl,bpar%nc3(ib),bpar%nc4(ib),geom%disth,geom%as,D11_l0(il0),D22_l0(il0),D12_l0(il0),lncomph,fit)
      end if

      ! Update RMSE
      rmse = rmse+sum((fit-diag_blk%raw(:,:,jl0rz,il0))**2,mask=mpl%msv%isnot(diag_blk%raw(:,:,jl0rz,il0)))
=======
      call tensor_d2r(mpl,diag_blk%D11_l0(il0),diag_blk%D22_l0(il0),diag_blk%D12_l0(il0),diag_blk%rh_l0(il0))
>>>>>>> b8a9254b
   end do

   if (rmse<rmse_min) then
      ! Save best estimation
      rmse_min = rmse
      diag_blk%ncomph = lncomph
   else
      copy_parameters = .false.
   end if

   ! Release memory
   deallocate(fit)
end if

! Copy parameters
if (copy_parameters) then
   diag_blk%rh_l0 = rh_l0
   if (bpar%nc4(ib)>1) then
      diag_blk%D11_l0 = D11_l0
      diag_blk%D22_l0 = D22_l0
      diag_blk%D12_l0 = D12_l0
   end if
end if

! Release memory
deallocate(rh_tmp)
deallocate(rh_l0)
deallocate(rh_l1)
if (bpar%nc4(ib)>1) then
   deallocate(D11_l0)
   deallocate(D22_l0)
   deallocate(D12_l0)
   deallocate(D11_l1)
   deallocate(D22_l1)
   deallocate(D12_l1)
   deallocate(minim%x)
   deallocate(minim%guess)
   deallocate(minim%binf)
   deallocate(minim%bsup)
   deallocate(minim%obs)
   deallocate(minim%disth)
   deallocate(minim%as)
end if

end if

if ((trim(dir)=='ver').or.(trim(dir)=='all')) then
print*, 'ok',nl0r
! Allocation
allocate(rv_l0(geom%nl0))

if (nl0r==1) then
   ! No vertical fit
   rv_l0 = zero
else
   ! Allocation
   allocate(rv_l1(nl1))
   allocate(rawv(nl0r))
   allocate(distv(nl0r))

   ! Vertical fit, level by level
   do il1=1,nl1
      ! Index
      il0 = il0_interp(il1)

      ! Get zero separation level and min/max levels
      jl0rz = bpar%il0rz(il0,ib)

      ! Average over angular sectors
      rawv = sum(diag_blk%raw(1,:,:,il0),dim=1)/real(bpar%nc4(ib),kind_real)

      ! Vertical distance
      do jl0r=1,nl0r
         jl0 = bpar%l0rl0b_to_l0(jl0r,il0,ib)
         distv(jl0r) = abs(diag_blk%vunit(il0)-diag_blk%vunit(jl0))
      end do

      ! Fast fit
      call fast_fit(mpl,nl0r,jl0rz,distv,'ver',lncompv,rawv,rv_l1(il1))
   end do

   ! Interpolate vertical parameters
   call vert_interp(mpl,nl1,rv_l1,geom%nl0,il1inf,il1sup,rinf,rsup,rv_l0)

   ! Release memory
   deallocate(rv_l1)
   deallocate(rawv)
   deallocate(distv)
end if

! Optimization of the number of components
copy_parameters = .true.
if (present(rmse_min)) then
   ! Allocation
   allocate(fit(nl0r,geom%nl0))

   ! Initialization
   rmse = zero

   ! Build fit
   call diag_ver(mpl,nl0r,geom%nl0,bpar%l0rl0b_to_l0(:,:,ib),diag_blk%vunit,rv_l0,lncompv,fit)

   ! Update RMSE
   do jc4=1,bpar%nc4(ib)
      rmse = rmse+sum((fit-diag_blk%raw(1,jc4,:,:))**2,mask=mpl%msv%isnot(diag_blk%raw(1,jc4,:,:)))
   end do
   print*, rmse,rmse_min
   if (rmse<rmse_min) then
      ! Save best estimation
      rmse_min = rmse
      diag_blk%ncompv = lncompv
   else
      copy_parameters = .false.
   end if

   ! Release memory
   deallocate(fit)
end if

! Copy parameters
if (copy_parameters) diag_blk%rv_l0 = rv_l0

! Release memory
deallocate(rv_l0)

end if

! Release memory
deallocate(il0_interp)
deallocate(il1inf)
deallocate(il1sup)
deallocate(rinf)
deallocate(rsup)

! End associate
end associate

! Probe out
@:probe_out()

end subroutine diag_blk_fitting

!----------------------------------------------------------------------
! Subroutine: diag_blk_localization
!> Diag_blk localization
!----------------------------------------------------------------------
subroutine diag_blk_localization(diag_blk,mpl,geom,bpar,avg_blk)

implicit none

! Passed variables
class(diag_blk_type),intent(inout) :: diag_blk !< Diagnostic block (localization)
type(mpl_type),intent(inout) :: mpl            !< MPI data
type(geom_type),intent(in) :: geom             !< Geometry
type(bpar_type),intent(in) :: bpar             !< Block parameters
type(avg_blk_type),intent(in) :: avg_blk       !< Averaged statistics block

! Local variables
integer :: il0,jl0r,jc3,jc4

! Set name
@:set_name(diag_blk_localization)

! Probe in
@:probe_in()

! Associate
associate(ib=>diag_blk%ib)

!$omp parallel do schedule(static) private(il0,jl0r,jc3,jc4) shared(geom,bpar,diag_blk,avg_blk)
do il0=1,geom%nl0
   do jl0r=1,bpar%nl0r(ib)
      do jc4=1,bpar%nc4(ib)
         do jc3=1,bpar%nc3(ib)
            if (mpl%msv%isnot(avg_blk%m11asysq(jc3,jc4,jl0r,il0)).and.mpl%msv%isnot(avg_blk%m11sq(jc3,jc4,jl0r,il0))) then
               ! Compute localization
               diag_blk%raw(jc3,jc4,jl0r,il0) = avg_blk%m11asysq(jc3,jc4,jl0r,il0)/avg_blk%m11sq(jc3,jc4,jl0r,il0)
               diag_blk%valid(jc3,jc4,jl0r,il0) = avg_blk%nc1a(jc3,jc4,jl0r,il0)
            else
               ! Missing value
               diag_blk%raw(jc3,jc4,jl0r,il0) = mpl%msv%valr
               diag_blk%valid(jc3,jc4,jl0r,il0) = mpl%msv%valr
            end if
         end do
      end do
   end do
end do
!$omp end parallel do

! Hybrid weight
diag_blk%coef_sta = mpl%msv%valr

! End associate
end associate

! Probe out
@:probe_out()

end subroutine diag_blk_localization

!----------------------------------------------------------------------
! Subroutine: diag_blk_hybridization
!> Diag_blk hybridization
!----------------------------------------------------------------------
subroutine diag_blk_hybridization(diag_blk,mpl,nam,geom,bpar,avg_blk)

implicit none

! Passed variables
class(diag_blk_type),intent(inout) :: diag_blk !< Diagnostic block (localization)
type(mpl_type),intent(inout) :: mpl            !< MPI data
type(nam_type),intent(in) :: nam               !< Namelist
type(geom_type),intent(in) :: geom             !< Geometry
type(bpar_type),intent(in) :: bpar             !< Block parameters
type(avg_blk_type),intent(in) :: avg_blk       !< Averaged statistics block

! Local variables
integer :: il0,jl0r,jl0,jc3,jc4,iv
real(kind_real) :: wgt,a,bc,d,e,f,num_ens,num_sta,num,den
real(kind_real) :: nam_coef(geom%nl0),nam_nlv(geom%nl0)

! Set name
@:set_name(diag_blk_hybridization)

! Probe in
@:probe_in()

! Associate
associate(ib=>diag_blk%ib)

if (nam%forced_radii) then
   ! Compute forced localization function
   iv = bpar%b_to_v1(ib)
   nam_coef = one
   nam_nlv = zero
   do jc4=1,bpar%nc4(ib)
      call diag_iso_full(mpl,bpar%nc3(ib),bpar%nl0r(ib),geom%nl0,bpar%l0rl0b_to_l0(:,:,ib),geom%disth,diag_blk%vunit,nam_coef, &
 & nam%rh(1:geom%nl0,iv),nam%rv(1:geom%nl0,iv),diag_blk%ncomph,diag_blk%ncompv,diag_blk%raw(:,jc4,:,:))
   end do
   diag_blk%valid = mpl%msv%valr

   ! Compute hybrid weights
   a = zero
   bc = zero
   d = zero
   e = zero
   f = zero
   do il0=1,geom%nl0
      do jl0r=1,bpar%nl0r(ib)
         jl0 = bpar%l0rl0b_to_l0(jl0r,il0,ib)
         do jc4=1,bpar%nc4(ib)
            do jc3=1,bpar%nc3(ib)
               if (mpl%msv%isnot(avg_blk%m11asysq(jc3,jc4,jl0r,il0)).and.mpl%msv%isnot(avg_blk%m11sq(jc3,jc4,jl0r,il0)) &
 & .and.mpl%msv%isnot(avg_blk%m11sta(jc3,jc4,jl0r,il0)).and.mpl%msv%isnot(avg_blk%stasq(jc3,jc4,jl0r,il0))) then
                  wgt = geom%disth(jc3)*abs(diag_blk%vunit(jl0)-diag_blk%vunit(il0))/real(bpar%nl0r(ib)+bpar%nc3(ib),kind_real) ! TODO ?
                  a = a+wgt*diag_blk%raw(jc3,jc4,jl0r,il0)**2*avg_blk%m11sq(jc3,jc4,jl0r,il0)
                  bc = bc+wgt*diag_blk%raw(jc3,jc4,jl0r,il0)*avg_blk%m11sta(jc3,jc4,jl0r,il0)
                  d = d+wgt*avg_blk%stasq(jc3,jc4,jl0r,il0)
                  e = e+wgt*diag_blk%raw(jc3,jc4,jl0r,il0)*avg_blk%m11asysq(jc3,jc4,jl0r,il0)
                  f = f+wgt*avg_blk%m11sta(jc3,jc4,jl0r,il0)
               end if
            end do
         end do
      end do
   end do
   num_ens = e*d-bc*f
   num_sta = a*f-e*bc
   den = a*d-bc**2
   if ((num_ens>zero).and.(num_sta>zero).and.(den>zero)) then
      ! Valid numerators and denominator
      diag_blk%coef_ens_l0 = num_ens/den
      diag_blk%coef_sta = num_sta/den
   else
      ! Missing values
      diag_blk%coef_ens_l0 = mpl%msv%valr
      diag_blk%coef_sta = mpl%msv%valr
   end if
else
   ! Compute raw hybridization
   num = zero
   den = zero
   do il0=1,geom%nl0
      do jl0r=1,bpar%nl0r(ib)
         jl0 = bpar%l0rl0b_to_l0(jl0r,il0,ib)
         do jc4=1,bpar%nc4(ib)
            do jc3=1,bpar%nc3(ib)
               if (mpl%msv%isnot(avg_blk%m11asysq(jc3,jc4,jl0r,il0)).and.mpl%msv%isnot(avg_blk%m11sq(jc3,jc4,jl0r,il0)) &
 & .and.mpl%msv%isnot(avg_blk%m11sta(jc3,jc4,jl0r,il0)).and.mpl%msv%isnot(avg_blk%stasq(jc3,jc4,jl0r,il0))) then
                  wgt = geom%disth(jc3)*abs(diag_blk%vunit(jl0)-diag_blk%vunit(il0))/real(bpar%nl0r(ib)+bpar%nc3(ib),kind_real) ! TODO ?
                  num = num+wgt*(one-avg_blk%m11asysq(jc3,jc4,jl0r,il0)/avg_blk%m11sq(jc3,jc4,jl0r,il0)) &
 & *avg_blk%m11sta(jc3,jc4,jl0r,il0)
                  den = den+wgt*(avg_blk%stasq(jc3,jc4,jl0r,il0)-avg_blk%m11sta(jc3,jc4,jl0r,il0)**2 &
 & /avg_blk%m11sq(jc3,jc4,jl0r,il0))
               end if
            end do
         end do
      end do
   end do
   if ((num>zero).and.(den>zero)) then
      ! Valid numerator and denominator
      diag_blk%coef_sta = num/den

      !$omp parallel do schedule(static) private(il0,jl0r,jc3,jc4) shared(geom,bpar,diag_blk)
      do il0=1,geom%nl0
         do jl0r=1,bpar%nl0r(ib)
            do jc4=1,bpar%nc4(ib)
               do jc3=1,bpar%nc3(ib)
                  if (mpl%msv%isnot(avg_blk%m11asysq(jc3,jc4,jl0r,il0)).and.mpl%msv%isnot(diag_blk%coef_sta) &
 & .and.mpl%msv%isnot(avg_blk%m11sta(jc3,jc4,jl0r,il0)).and.mpl%msv%isnot(avg_blk%m11sq(jc3,jc4,jl0r,il0))) then
                     ! Compute localization
                     diag_blk%raw(jc3,jc4,jl0r,il0) = (avg_blk%m11asysq(jc3,jc4,jl0r,il0)-diag_blk%coef_sta &
 & *avg_blk%m11sta(jc3,jc4,jl0r,il0))/avg_blk%m11sq(jc3,jc4,jl0r,il0)
                     diag_blk%valid(jc3,jc4,jl0r,il0) = avg_blk%nc1a(jc3,jc4,jl0r,il0)

                     ! Lower bound
                     if (diag_blk%raw(jc3,jc4,jl0r,il0)<zero) then
                        diag_blk%raw(jc3,jc4,jl0r,il0) = mpl%msv%valr
                        diag_blk%valid(jc3,jc4,jl0r,il0) = mpl%msv%valr
                     end if
                  else
                     ! Missing value
                     diag_blk%raw(jc3,jc4,jl0r,il0) = mpl%msv%valr
                     diag_blk%valid(jc3,jc4,jl0r,il0) = mpl%msv%valr
                  end if
               end do
            end do
         end do
      end do
      !$omp end parallel do
   else
      ! Missing values
      diag_blk%coef_sta = mpl%msv%valr
      diag_blk%raw = mpl%msv%valr
   end if
end if

! End associate
end associate

! Probe out
@:probe_out()

end subroutine diag_blk_hybridization

!----------------------------------------------------------------------
! Subroutine: diag_blk_dualens
!> Diag_blk dualens
!----------------------------------------------------------------------
subroutine diag_blk_dualens(diag_blk,mpl,geom,bpar,avg_blk,avg_lr_blk,diag_lr_blk)

implicit none

! Passed variables
class(diag_blk_type),intent(inout) :: diag_blk   !< Diagnostic block (localization)
type(mpl_type),intent(inout) :: mpl              !< MPI data
type(geom_type),intent(in) :: geom               !< Geometry
type(bpar_type),intent(in) :: bpar               !< Block parameters
type(avg_blk_type),intent(in) :: avg_blk         !< Averaged statistics block
type(avg_blk_type),intent(in) :: avg_lr_blk      !< LR averaged statistics block
type(diag_blk_type),intent(inout) :: diag_lr_blk !< Diagnostic block (LR localization)

! Local variables
integer :: il0,jl0r,jc3,jc4
real(kind_real),allocatable :: num(:,:),num_lr(:,:),den(:,:)

! Set name
@:set_name(diag_blk_dualens)

! Probe in
@:probe_in()

! Associate
associate(ib=>diag_blk%ib)

! Allocation
allocate(num(bpar%nc3(ib),bpar%nc4(ib)))
allocate(num_lr(bpar%nc3(ib),bpar%nc4(ib)))
allocate(den(bpar%nc3(ib),bpar%nc4(ib)))

! Compute raw dual-ensemble hybridization
do il0=1,geom%nl0
   do jl0r=1,bpar%nl0r(ib)
      do jc4=1,bpar%nc4(ib)
         do jc3=1,bpar%nc3(ib)
            if (mpl%msv%isnot(avg_blk%m11asysq(jc3,jc4,jl0r,il0)).and.mpl%msv%isnot(avg_blk%m11sq(jc3,jc4,jl0r,il0)) &
 & .and.mpl%msv%isnot(avg_blk%m11lrm11asy(jc3,jc4,jl0r,il0)).and.mpl%msv%isnot(avg_blk%m11lrm11(jc3,jc4,jl0r,il0)) &
 & .and.mpl%msv%isnot(avg_lr_blk%m11sq(jc3,jc4,jl0r,il0)).and.mpl%msv%isnot(avg_blk%m11lrm11asy(jc3,jc4,jl0r,il0))) then
               num(jc3,jc4) = avg_blk%m11asysq(jc3,jc4,jl0r,il0)*avg_lr_blk%m11sq(jc3,jc4,jl0r,il0) &
 & -avg_blk%m11lrm11asy(jc3,jc4,jl0r,il0)*avg_blk%m11lrm11(jc3,jc4,jl0r,il0)
               num_lr(jc3,jc4) = avg_blk%m11lrm11asy(jc3,jc4,jl0r,il0)*avg_blk%m11sq(jc3,jc4,jl0r,il0) &
 & -avg_blk%m11asysq(jc3,jc4,jl0r,il0)*avg_blk%m11lrm11(jc3,jc4,jl0r,il0)
               den(jc3,jc4) = avg_blk%m11sq(jc3,jc4,jl0r,il0)*avg_lr_blk%m11sq(jc3,jc4,jl0r,il0) &
 & -avg_blk%m11lrm11(jc3,jc4,jl0r,il0)**2
               if ((num(jc3,jc4)>zero).and.(den(jc3,jc4)>zero)) then
                  ! Compute localization
                  diag_blk%raw(jc3,jc4,jl0r,il0) = num(jc3,jc4)/den(jc3,jc4)
                  diag_lr_blk%raw(jc3,jc4,jl0r,il0) = num_lr(jc3,jc4)/den(jc3,jc4)
                  diag_blk%valid(jc3,jc4,jl0r,il0) = avg_blk%nc1a(jc3,jc4,jl0r,il0)
                  diag_lr_blk%valid(jc3,jc4,jl0r,il0) = avg_blk%nc1a(jc3,jc4,jl0r,il0)
               else
                  ! Missing value
                  diag_blk%raw(jc3,jc4,jl0r,il0) = mpl%msv%valr
                  diag_lr_blk%raw(jc3,jc4,jl0r,il0) = mpl%msv%valr
                  diag_blk%valid(jc3,jc4,jl0r,il0) = mpl%msv%valr
                  diag_lr_blk%valid(jc3,jc4,jl0r,il0) = mpl%msv%valr
               end if
            end if
         end do
      end do
   end do
end do

! Hybrid weight
diag_blk%coef_sta = mpl%msv%valr

! Release memory
deallocate(num)
deallocate(num_lr)
deallocate(den)

! End associate
end associate

! Probe out
@:probe_out()

end subroutine diag_blk_dualens

end module type_diag_blk<|MERGE_RESOLUTION|>--- conflicted
+++ resolved
@@ -46,8 +46,7 @@
    real(kind_real),allocatable :: D22_l0(:)         !< Horizontal direct tensor, component 22, profile
    real(kind_real),allocatable :: D12_l0(:)         !< Horizontal direct tensor, component 12 (normalized), profile
    real(kind_real),allocatable :: rv_l0(:)          !< Vertical support radius, profile
-   integer,allocatable :: ncomph                    !< Number of components (horizontal)
-   integer,allocatable :: ncompv                    !< Number of components (vertical)
+   integer,allocatable :: ncomp                     !< Number of components
 
    real(kind_real),allocatable :: coef_ens_c0a(:,:) !< Ensemble coefficient, subset Sc0, halo A
    real(kind_real),allocatable :: coef_sta_c0a(:,:) !< Static coefficient, subset Sc0, halo A
@@ -146,8 +145,7 @@
       diag_blk%D12_l0 = mpl%msv%valr
    end if
    diag_blk%rv_l0 = mpl%msv%valr
-   diag_blk%ncomph = mpl%msv%vali
-   diag_blk%ncompv = mpl%msv%vali
+   diag_blk%ncomp = mpl%msv%vali
 end if
 if (ic2a==0) then
    diag_blk%coef_ens_c0a = mpl%msv%valr
@@ -299,8 +297,7 @@
       D12_l0_id = define_var(mpl,grpid,'D12_l0','real',(/nl0_1_id/))
    end if
    rv_l0_id = define_var(mpl,grpid,'rv_l0','real',(/nl0_1_id/))
-   call put_att(mpl,grpid,'ncomph',diag_blk%ncomph)
-   call put_att(mpl,grpid,'ncompv',diag_blk%ncompv)
+   call put_att(mpl,grpid,'ncomp',diag_blk%ncomp)
 end if
 
 ! Write variables
@@ -414,20 +411,13 @@
 ! Probe in
 @:probe_in()
 
-! Horizontal direction
-diag_blk%ncomph = 1
+! Initialization
+diag_blk%ncomp = 1
 rmse_min = huge_real
+
+! Brute force optimization of number of components
 do incomp=1,nam%fit_ncompmax
-   call diag_blk%fitting(mpl,nam,geom,bpar,'hor',incomp,rmse_min)
-print*, 'TOTOH',incomp,rmse_min
-end do
-
-! Vertical direction
-diag_blk%ncompv = 1
-rmse_min = huge_real
-do incomp=1,nam%fit_ncompmax
-   call diag_blk%fitting(mpl,nam,geom,bpar,'ver',incomp,rmse_min)
-print*, 'TOTOV',incomp,rmse_min
+   call diag_blk%fitting(mpl,nam,geom,bpar,incomp,rmse_min)
 end do
 
 ! Probe out
@@ -439,7 +429,7 @@
 ! Subroutine: diag_blk_fitting
 !> Compute a fit of a raw function
 !----------------------------------------------------------------------
-subroutine diag_blk_fitting(diag_blk,mpl,nam,geom,bpar,dir,ncomp,rmse_min)
+subroutine diag_blk_fitting(diag_blk,mpl,nam,geom,bpar,ncomp,rmse_min)
 
 implicit none
 
@@ -449,25 +439,17 @@
 type(nam_type),intent(in) :: nam                   !< Namelist
 type(geom_type),intent(in) :: geom                 !< Geometry
 type(bpar_type),intent(in) :: bpar                 !< Block parameters
-character(len=*),intent(in) :: dir                 !< Direction
 integer,intent(in),optional :: ncomp               !< Number of components
 real(kind_real),intent(inout),optional :: rmse_min !< Minimum RMSE
 
 ! Local variables
-integer :: il0,jl0rz,jl0r,jl0,nl0r,il1,nl1,ilev2d,jc4,lncomph,lncompv
+integer :: il0,jl0rz,jl0r,jl0,nl0r,il1,nl1,ilev2d,jc4,lncomp
 integer,allocatable :: il0_interp(:),il1inf(:),il1sup(:)
-<<<<<<< HEAD
 real(kind_real) :: m2(geom%nl0),rmse
 real(kind_real),allocatable :: rawv(:),distv(:),rinf(:),rsup(:),rh_tmp(:),fit(:,:)
 real(kind_real),allocatable :: rh_l0(:),D11_l0(:),D22_l0(:),D12_l0(:),rv_l0(:)
 real(kind_real),allocatable :: rh_l1(:),D11_l1(:),D22_l1(:),D12_l1(:),rv_l1(:)
 logical :: var2d,valid,copy_parameters
-=======
-real(kind_real) :: m2(geom%nl0)
-real(kind_real),allocatable :: rawv(:),distv(:),rinf(:),rsup(:),rh_tmp(:)
-real(kind_real),allocatable :: rh_l1(:),D11_l1(:),D22_l1(:),D12_l1(:),rv_l1(:)
-logical :: var2d,valid
->>>>>>> b8a9254b
 type(minim_type) :: minim
 
 ! Set name
@@ -478,22 +460,14 @@
 
 ! Associate
 associate(ib=>diag_blk%ib)
-<<<<<<< HEAD
 
 ! Check consistency
 if ((present(ncomp).and.(.not.present(rmse_min))).or.((.not.present(ncomp)).and.present(rmse_min))) call mpl%abort('${subr}$', &
  & 'inconsistent arguments')
-if ((present(ncomp).and.present(rmse_min)).and.(dir=='all')) call mpl%abort('${subr}$','cannot optimize for all directions')
 
 ! Default number of components
-lncomph = diag_blk%ncomph
-lncompv = diag_blk%ncompv
-if (present(ncomp)) then
-   lncomph = ncomp
-   lncompv = ncomp
-end if
-=======
->>>>>>> b8a9254b
+lncomp = diag_blk%ncomp
+if (present(ncomp)) lncomp = ncomp
 
 ! Check for 2D variable
 do il0=1,geom%nl0
@@ -548,7 +522,6 @@
    call vert_interp_setup(geom%nl0,nam%fit_dl0,nl1,il0_interp,il1inf,il1sup,rinf,rsup)
 end if
 
-if ((trim(dir)=='hor').or.(trim(dir)=='all')) then
 ! Allocation
 allocate(rh_l0(geom%nl0))
 allocate(rh_l1(nl1))
@@ -580,6 +553,7 @@
    minim%hooke_tol = 1.0e-4_kind_real
    minim%hooke_itermax = 10
 end if
+allocate(rv_l0(geom%nl0))
 
 ! Horizontal fit
 do il1=1,nl1
@@ -591,7 +565,7 @@
 
    ! Fast fit for each angular sector
    do jc4=1,bpar%nc4(ib)
-      call fast_fit(mpl,bpar%nc3(ib),1,geom%disth,'hor',lncomph,diag_blk%raw(:,jc4,jl0rz,il0),rh_tmp(jc4))
+      call fast_fit(mpl,bpar%nc3(ib),1,geom%disth,'hor',lncomp,diag_blk%raw(:,jc4,jl0rz,il0),rh_tmp(jc4))
    end do
 
    if (mpl%msv%isallnot(rh_tmp)) then
@@ -602,7 +576,7 @@
          ! Initialization
          minim%nc3 = bpar%nc3(ib)
          minim%nc4 = bpar%nc4(ib)
-         minim%ncomp = lncomph
+         minim%ncomp = lncomp
          minim%guess = (/rh_l1(il1)**2,rh_l1(il1)**2,zero/)
          minim%binf = (/rh_l1(il1)**2/sqrt(condmax),rh_l1(il1)**2/sqrt(condmax),-one/)
          minim%bsup = (/rh_l1(il1)**2*sqrt(condmax),rh_l1(il1)**2*sqrt(condmax),one/)
@@ -643,65 +617,14 @@
    call vert_interp(mpl,nl1,D22_l1,geom%nl0,il1inf,il1sup,rinf,rsup,D22_l0)
    call vert_interp(mpl,nl1,D12_l1,geom%nl0,il1inf,il1sup,rinf,rsup,D12_l0)
    do il0=1,geom%nl0
-<<<<<<< HEAD
       call tensor_d2r(mpl,D11_l0(il0),D22_l0(il0),D12_l0(il0),rh_l0(il0))
    end do
-end if
-
-! Optimization of the number of components
-copy_parameters = .true.
-if (present(rmse_min)) then
-   ! Allocation
-   allocate(fit(bpar%nc3(ib),bpar%nc4(ib)))
-
-   ! Initialization
-   rmse = zero
-
-   do il0=1,geom%nl0
-      ! Build fit
-      if (bpar%nc4(ib)==1) then
-         call diag_iso(mpl,bpar%nc3(ib),geom%disth,'hor',rh_l0(il0),lncomph,fit(:,1))
-      else
-         call diag_tensor(mpl,bpar%nc3(ib),bpar%nc4(ib),geom%disth,geom%as,D11_l0(il0),D22_l0(il0),D12_l0(il0),lncomph,fit)
-      end if
-
-      ! Update RMSE
-      rmse = rmse+sum((fit-diag_blk%raw(:,:,jl0rz,il0))**2,mask=mpl%msv%isnot(diag_blk%raw(:,:,jl0rz,il0)))
-=======
-      call tensor_d2r(mpl,diag_blk%D11_l0(il0),diag_blk%D22_l0(il0),diag_blk%D12_l0(il0),diag_blk%rh_l0(il0))
->>>>>>> b8a9254b
-   end do
-
-   if (rmse<rmse_min) then
-      ! Save best estimation
-      rmse_min = rmse
-      diag_blk%ncomph = lncomph
-   else
-      copy_parameters = .false.
-   end if
-
-   ! Release memory
-   deallocate(fit)
-end if
-
-! Copy parameters
-if (copy_parameters) then
-   diag_blk%rh_l0 = rh_l0
-   if (bpar%nc4(ib)>1) then
-      diag_blk%D11_l0 = D11_l0
-      diag_blk%D22_l0 = D22_l0
-      diag_blk%D12_l0 = D12_l0
-   end if
 end if
 
 ! Release memory
 deallocate(rh_tmp)
-deallocate(rh_l0)
 deallocate(rh_l1)
 if (bpar%nc4(ib)>1) then
-   deallocate(D11_l0)
-   deallocate(D22_l0)
-   deallocate(D12_l0)
    deallocate(D11_l1)
    deallocate(D22_l1)
    deallocate(D12_l1)
@@ -714,13 +637,6 @@
    deallocate(minim%as)
 end if
 
-end if
-
-if ((trim(dir)=='ver').or.(trim(dir)=='all')) then
-print*, 'ok',nl0r
-! Allocation
-allocate(rv_l0(geom%nl0))
-
 if (nl0r==1) then
    ! No vertical fit
    rv_l0 = zero
@@ -748,7 +664,7 @@
       end do
 
       ! Fast fit
-      call fast_fit(mpl,nl0r,jl0rz,distv,'ver',lncompv,rawv,rv_l1(il1))
+      call fast_fit(mpl,nl0r,jl0rz,distv,'ver',lncomp,rawv,rv_l1(il1))
    end do
 
    ! Interpolate vertical parameters
@@ -764,23 +680,24 @@
 copy_parameters = .true.
 if (present(rmse_min)) then
    ! Allocation
-   allocate(fit(nl0r,geom%nl0))
-
-   ! Initialization
-   rmse = zero
+   allocate(fit(bpar%nc3(ib),bpar%nc4(ib),bpar%nl0r(ib),geom%nl0))
 
    ! Build fit
-   call diag_ver(mpl,nl0r,geom%nl0,bpar%l0rl0b_to_l0(:,:,ib),diag_blk%vunit,rv_l0,lncompv,fit)
-
-   ! Update RMSE
-   do jc4=1,bpar%nc4(ib)
-      rmse = rmse+sum((fit-diag_blk%raw(1,jc4,:,:))**2,mask=mpl%msv%isnot(diag_blk%raw(1,jc4,:,:)))
-   end do
-   print*, rmse,rmse_min
+   if (bpar%nc4(ib)==1) then
+     call diag_iso_full(mpl,bpar%nc3(ib),bpar%nl0r(ib),geom%nl0,bpar%l0rl0b_to_l0(:,:,ib),geom%disth,diag_blk%vunit, &
+ & diag_blk%coef_ens_l0,rh_l0,rv_l0,lncomp,fit(:,1,:,:))
+   else
+      call diag_tensor_full(mpl,bpar%nc3(ib),bpar%nc4(ib),bpar%nl0r(ib),geom%nl0,bpar%l0rl0b_to_l0(:,:,ib),geom%disth, &
+ & geom%as,diag_blk%vunit,diag_blk%coef_ens_l0,D11_l0,D22_l0,D12_l0,rv_l0,lncomp,fit)
+   end if
+
+   ! Compute RMSE
+   rmse = sum(abs(fit-diag_blk%raw),mask=mpl%msv%isnot(diag_blk%raw))
+  
    if (rmse<rmse_min) then
       ! Save best estimation
       rmse_min = rmse
-      diag_blk%ncompv = lncompv
+      diag_blk%ncomp = lncomp
    else
       copy_parameters = .false.
    end if
@@ -790,14 +707,24 @@
 end if
 
 ! Copy parameters
-if (copy_parameters) diag_blk%rv_l0 = rv_l0
+if (copy_parameters) then
+   diag_blk%rh_l0 = rh_l0
+   if (bpar%nc4(ib)>1) then
+      diag_blk%D11_l0 = D11_l0
+      diag_blk%D22_l0 = D22_l0
+      diag_blk%D12_l0 = D12_l0
+   end if
+   diag_blk%rv_l0 = rv_l0
+end if
 
 ! Release memory
+deallocate(rh_l0)
+if (bpar%nc4(ib)>1) then
+   deallocate(D11_l0)
+   deallocate(D22_l0)
+   deallocate(D12_l0)
+end if
 deallocate(rv_l0)
-
-end if
-
-! Release memory
 deallocate(il0_interp)
 deallocate(il1inf)
 deallocate(il1sup)
@@ -907,7 +834,7 @@
    nam_nlv = zero
    do jc4=1,bpar%nc4(ib)
       call diag_iso_full(mpl,bpar%nc3(ib),bpar%nl0r(ib),geom%nl0,bpar%l0rl0b_to_l0(:,:,ib),geom%disth,diag_blk%vunit,nam_coef, &
- & nam%rh(1:geom%nl0,iv),nam%rv(1:geom%nl0,iv),diag_blk%ncomph,diag_blk%ncompv,diag_blk%raw(:,jc4,:,:))
+ & nam%rh(1:geom%nl0,iv),nam%rv(1:geom%nl0,iv),diag_blk%ncomp,diag_blk%raw(:,jc4,:,:))
    end do
    diag_blk%valid = mpl%msv%valr
 
