#:include '../instrumentation.fypp'
!----------------------------------------------------------------------
! Module: type_diag_blk
!> Diagnostic block derived type
! Author: Benjamin Menetrier
! Licensing: this code is distributed under the CeCILL-C license
! Copyright 2015-... UCAR, CERFACS, METEO-FRANCE and IRIT
!----------------------------------------------------------------------
module type_diag_blk

!$ use omp_lib
use tools_const, only: zero,half,one,two,four
use tools_fit, only: condmax,diag_iso_full,diag_tensor_full,tensor_d2h,tensor_check_cond,fast_fit
use tools_func, only: vert_interp_size,vert_interp_setup,vert_interp
use tools_kinds, only: kind_real,huge_real
use tools_netcdf, only: define_grp,put_att,define_var,put_var
use tools_repro, only: inf,sup
use tools_wrfda
use type_avg_blk, only: avg_blk_type
use type_bpar, only: bpar_type
use type_geom, only: geom_type
use type_minim, only: minim_type
use type_mpl, only: mpl_type
use type_nam, only: nam_type
@:use_probe()
use type_samp, only: samp_type

implicit none

! Diagnostic block derived type
type diag_blk_type
   integer :: ic2a                                  !< Local index
   integer :: ib                                    !< Block index
   character(len=1024) :: prefix                    !< Prefix

   real(kind_real),allocatable :: raw(:,:,:,:)      !< Raw diagnostic
   real(kind_real),allocatable :: valid(:,:,:,:)    !< Number of valid couples
   real(kind_real),allocatable :: coef_ens_l0(:)    !< Ensemble coefficient, profile
   real(kind_real) :: coef_sta                      !< Static coefficient

   real(kind_real),allocatable :: vunit(:)          !< Vertical unit
   real(kind_real),allocatable :: distv(:,:)        !< Reduced vertical distance
   real(kind_real),allocatable :: fit(:,:,:,:)      !< Fit

   real(kind_real),allocatable :: rh_l0(:)          !< Horizontal support radius, profile
   real(kind_real),allocatable :: D11_l0(:)         !< Horizontal Daley tensor, component 11, profile
   real(kind_real),allocatable :: D22_l0(:)         !< Horizontal Daley tensor, component 22, profile
   real(kind_real),allocatable :: D12_l0(:)         !< Horizontal Daley tensor, component 12 (normalized), profile
   real(kind_real),allocatable :: rv_l0(:)          !< Vertical support radius, profile
   integer,allocatable :: ncomp                     !< Number of components

   real(kind_real),allocatable :: coef_ens_c0a(:,:) !< Ensemble coefficient, subset Sc0, halo A
   real(kind_real),allocatable :: coef_sta_c0a(:,:) !< Static coefficient, subset Sc0, halo A
   real(kind_real),allocatable :: rh_c0a(:,:)       !< Horizontal support radius, subset Sc0, halo A
   real(kind_real),allocatable :: D11_c0a(:,:)      !< Horizontal Daley tensor, component 11, subset Sc0, halo A
   real(kind_real),allocatable :: D22_c0a(:,:)      !< Horizontal Daley tensor, component 22, subset Sc0, halo A
   real(kind_real),allocatable :: D12_c0a(:,:)      !< Horizontal Daley tensor, component 12 (normalized), subset Sc0, halo A
   real(kind_real),allocatable :: rv_c0a(:,:)       !< Vertical support radius, subset Sc0, halo A
   real(kind_real) :: wgt                           !< Weight
contains
   procedure :: alloc => diag_blk_alloc
   procedure :: partial_dealloc => diag_blk_partial_dealloc
   procedure :: dealloc => diag_blk_dealloc
   procedure :: write => diag_blk_write
   procedure :: normalization => diag_blk_normalization
   procedure :: optimization => diag_blk_optimization
   procedure :: fitting => diag_blk_fitting
   procedure :: localization => diag_blk_localization
   procedure :: hybridization => diag_blk_hybridization
   procedure :: dualens => diag_blk_dualens
end type diag_blk_type

private
public :: diag_blk_type

contains

!----------------------------------------------------------------------
! Subroutine: diag_blk_alloc
!> Allocation
!----------------------------------------------------------------------
subroutine diag_blk_alloc(diag_blk,mpl,nam,geom,bpar,samp,ic2a,ib,prefix)

implicit none

! Passed variables
class(diag_blk_type),intent(inout) :: diag_blk !< Diagnostic block
type(mpl_type),intent(inout) :: mpl            !< MPI data
type(nam_type),intent(in) :: nam               !< Namelist
type(geom_type),intent(in) :: geom             !< Geometry
type(bpar_type),intent(in) :: bpar             !< Block parameters
type(samp_type),intent(in) :: samp             !< Sampling
integer,intent(in) :: ic2a                     !< Local index
integer,intent(in) :: ib                       !< Block index
character(len=*),intent(in) :: prefix          !< Block prefix

! Local variables
integer :: il0,jl0r,jl0

! Set name
@:set_name(diag_blk_alloc)

! Probe in
@:probe_in()

! Set attributes
diag_blk%ic2a = ic2a
diag_blk%ib = ib
diag_blk%prefix = prefix

! Allocation
if ((ic2a==0).or.nam%local_diag) then
   allocate(diag_blk%raw(bpar%nc3(ib),bpar%nc4(ib),bpar%nl0r(ib),geom%nl0))
   allocate(diag_blk%valid(bpar%nc3(ib),bpar%nc4(ib),bpar%nl0r(ib),geom%nl0))
   allocate(diag_blk%coef_ens_l0(geom%nl0))
   allocate(diag_blk%vunit(geom%nl0))
   allocate(diag_blk%distv(bpar%nl0r(ib),geom%nl0))
   allocate(diag_blk%fit(bpar%nc3(ib),bpar%nc4(ib),bpar%nl0r(ib),geom%nl0))
   allocate(diag_blk%rh_l0(geom%nl0))
   if (bpar%nc4(ib)>1) then
      allocate(diag_blk%D11_l0(geom%nl0))
      allocate(diag_blk%D22_l0(geom%nl0))
      allocate(diag_blk%D12_l0(geom%nl0))
   end if
   allocate(diag_blk%rv_l0(geom%nl0))
end if
if (ic2a==0) then
   allocate(diag_blk%coef_ens_c0a(geom%nc0a,geom%nl0))
   allocate(diag_blk%coef_sta_c0a(geom%nc0a,geom%nl0))
   allocate(diag_blk%rh_c0a(geom%nc0a,geom%nl0))
   if (bpar%nc4(ib)>1) then
      allocate(diag_blk%D11_c0a(geom%nc0a,geom%nl0))
      allocate(diag_blk%D22_c0a(geom%nc0a,geom%nl0))
      allocate(diag_blk%D12_c0a(geom%nc0a,geom%nl0))
   end if
   allocate(diag_blk%rv_c0a(geom%nc0a,geom%nl0))
end if

! Initialization
if ((ic2a==0).or.nam%local_diag) then
   diag_blk%raw = mpl%msv%valr
   diag_blk%valid = mpl%msv%valr
   diag_blk%coef_ens_l0 = mpl%msv%valr
   diag_blk%coef_sta = mpl%msv%valr
   diag_blk%fit = mpl%msv%valr
   diag_blk%rh_l0 = mpl%msv%valr
   if (bpar%nc4(ib)>1) then
      diag_blk%D11_l0 = mpl%msv%valr
      diag_blk%D22_l0 = mpl%msv%valr
      diag_blk%D12_l0 = mpl%msv%valr
   end if
   diag_blk%rv_l0 = mpl%msv%valr
   diag_blk%ncomp = mpl%msv%vali
end if
if (ic2a==0) then
   diag_blk%coef_ens_c0a = mpl%msv%valr
   diag_blk%coef_sta_c0a = mpl%msv%valr
   diag_blk%rh_c0a = mpl%msv%valr
   if (bpar%nc4(ib)>1) then
      diag_blk%D11_c0a = mpl%msv%valr
      diag_blk%D22_c0a = mpl%msv%valr
      diag_blk%D12_c0a = mpl%msv%valr
   end if
   diag_blk%rv_c0a = mpl%msv%valr
end if

! Vertical unit and distance
if ((ic2a==0).or.nam%local_diag) then
   if (ic2a==0) then
      diag_blk%vunit = geom%vunitavg
   else
      diag_blk%vunit = samp%vunit_c2a(ic2a,:)
   end if
   do il0=1,geom%nl0
      do jl0r=1,bpar%nl0r(ib)
         jl0 = bpar%l0rl0b_to_l0(jl0r,il0,ib)
         diag_blk%distv(jl0r,il0) = abs(diag_blk%vunit(il0)-diag_blk%vunit(jl0))
      end do
   end do
end if

! Probe out
@:probe_out()

end subroutine diag_blk_alloc

!----------------------------------------------------------------------
! Subroutine: diag_blk_partial_dealloc
!> Release memory (partial)
!----------------------------------------------------------------------
subroutine diag_blk_partial_dealloc(diag_blk)

implicit none

! Passed variables
class(diag_blk_type),intent(inout) :: diag_blk !< Diagnostic block

! Set name
@:set_name(diag_blk_partial_dealloc)

! Probe in
@:probe_in()

! Release memory
if (allocated(diag_blk%raw)) deallocate(diag_blk%raw)
if (allocated(diag_blk%valid)) deallocate(diag_blk%valid)
if (allocated(diag_blk%coef_ens_l0)) deallocate(diag_blk%coef_ens_l0)
if (allocated(diag_blk%vunit)) deallocate(diag_blk%vunit)
if (allocated(diag_blk%distv)) deallocate(diag_blk%distv)
if (allocated(diag_blk%fit)) deallocate(diag_blk%fit)
if (allocated(diag_blk%rh_l0)) deallocate(diag_blk%rh_l0)
if (allocated(diag_blk%D11_l0)) deallocate(diag_blk%D11_l0)
if (allocated(diag_blk%D22_l0)) deallocate(diag_blk%D22_l0)
if (allocated(diag_blk%D12_l0)) deallocate(diag_blk%D12_l0)
if (allocated(diag_blk%rv_l0)) deallocate(diag_blk%rv_l0)
if (allocated(diag_blk%vunit)) deallocate(diag_blk%vunit)
if (allocated(diag_blk%distv)) deallocate(diag_blk%distv)

! Probe out
@:probe_out()

end subroutine diag_blk_partial_dealloc

!----------------------------------------------------------------------
! Subroutine: diag_blk_dealloc
!> Release memory
!----------------------------------------------------------------------
subroutine diag_blk_dealloc(diag_blk)

implicit none

! Passed variables
class(diag_blk_type),intent(inout) :: diag_blk !< Diagnostic block

! Set name
@:set_name(diag_blk_dealloc)

! Probe in
@:probe_in()

! Release memory
call diag_blk%partial_dealloc
if (allocated(diag_blk%coef_ens_c0a)) deallocate(diag_blk%coef_ens_c0a)
if (allocated(diag_blk%coef_sta_c0a)) deallocate(diag_blk%coef_sta_c0a)
if (allocated(diag_blk%rh_c0a)) deallocate(diag_blk%rh_c0a)
if (allocated(diag_blk%D11_c0a)) deallocate(diag_blk%D11_c0a)
if (allocated(diag_blk%D22_c0a)) deallocate(diag_blk%D22_c0a)
if (allocated(diag_blk%D12_c0a)) deallocate(diag_blk%D12_c0a)
if (allocated(diag_blk%rv_c0a)) deallocate(diag_blk%rv_c0a)

! Probe out
@:probe_out()

end subroutine diag_blk_dealloc

!----------------------------------------------------------------------
! Subroutine: diag_blk_write
!> Write
!----------------------------------------------------------------------
subroutine diag_blk_write(diag_blk,mpl,geom,bpar,ncid,nc3_id,nc4_id,nl0r_id,nl0_1_id,nl0_2_id)

implicit none

! Passed variables
class(diag_blk_type),intent(inout) :: diag_blk !< Diagnostic block
type(mpl_type),intent(inout) :: mpl            !< MPI data
type(geom_type),intent(in) :: geom             !< Geometry
type(bpar_type),intent(in) :: bpar             !< Block parameters
integer,intent(in) :: ncid                     !< NetCDF ID
integer,intent(in) :: nc3_id                   !< NetCDF ID
integer,intent(in) :: nc4_id                   !< NetCDF ID
integer,intent(in) :: nl0r_id                  !< NetCDF ID
integer,intent(in) :: nl0_1_id                 !< NetCDF ID
integer,intent(in) :: nl0_2_id                 !< NetCDF ID

! Local variables
integer :: grpid
integer :: raw_id,raw_hor_id,raw_zs_id,valid_id,coef_ens_l0_id,l0rl0_to_l0_id
integer :: fit_id,fit_hor_id,fit_zs_id,rh_l0_id,D11_l0_id,D22_l0_id,D12_l0_id,rv_l0_id
integer :: il0,jl0r,jl0,jl0rz

! Set name
@:set_name(diag_blk_write)

! Probe in
@:probe_in()

! Associate
associate(ib=>diag_blk%ib,ic2a=>diag_blk%ic2a)

! Define group
grpid = define_grp(mpl,ncid,diag_blk%prefix)

! Define variables
if (mpl%msv%isanynot(diag_blk%raw)) then
   raw_id = define_var(mpl,grpid,'raw','real',(/nc3_id,nc4_id,nl0r_id,nl0_1_id/))
   raw_hor_id = define_var(mpl,grpid,'raw_hor','real',(/nc3_id,nc4_id,nl0_1_id/))
   raw_zs_id = define_var(mpl,grpid,'raw_zs','real',(/nl0_2_id,nl0_1_id/))
   valid_id = define_var(mpl,grpid,'valid','real',(/nc3_id,nc4_id,nl0r_id,nl0_1_id/))
   l0rl0_to_l0_id = define_var(mpl,grpid,'l0rl0_to_l0','int',(/nl0r_id,nl0_1_id/))
end if
if (mpl%msv%isanynot(diag_blk%coef_ens_l0)) coef_ens_l0_id = define_var(mpl,grpid,'coef_ens_l0','real',(/nl0_1_id/))
if (mpl%msv%isanynot(diag_blk%fit)) then
   fit_id = define_var(mpl,grpid,'fit','real',(/nc3_id,nc4_id,nl0r_id,nl0_1_id/))
   fit_hor_id = define_var(mpl,grpid,'fit_hor','real',(/nc3_id,nc4_id,nl0_1_id/))
   fit_zs_id = define_var(mpl,grpid,'fit_zs','real',(/nl0_2_id,nl0_1_id/))
   rh_l0_id = define_var(mpl,grpid,'rh_l0','real',(/nl0_1_id/))
   if (bpar%nc4(ib)>1) then
      D11_l0_id = define_var(mpl,grpid,'D11_l0','real',(/nl0_1_id/))
      D22_l0_id = define_var(mpl,grpid,'D22_l0','real',(/nl0_1_id/))
      D12_l0_id = define_var(mpl,grpid,'D12_l0','real',(/nl0_1_id/))
   end if
   rv_l0_id = define_var(mpl,grpid,'rv_l0','real',(/nl0_1_id/))
   call put_att(mpl,grpid,'ncomp',diag_blk%ncomp)
end if

! Write variables
if (mpl%msv%isanynot(diag_blk%raw)) then
   call put_var(mpl,grpid,raw_id,diag_blk%raw)
   do il0=1,geom%nl0
      jl0rz = bpar%il0rz(il0,ib)
      call put_var(mpl,grpid,raw_hor_id,diag_blk%raw(:,:,jl0rz,il0),(/1,1,il0/))
   end do
   do il0=1,geom%nl0
      do jl0r=1,bpar%nl0r(ib)
         jl0 = bpar%l0rl0b_to_l0(jl0r,il0,ib)
         call put_var(mpl,grpid,raw_zs_id,diag_blk%raw(1,1,jl0r,il0),(/jl0,il0/))
      end do
   end do
   call put_var(mpl,grpid,valid_id,diag_blk%valid)
   call put_var(mpl,grpid,l0rl0_to_l0_id,bpar%l0rl0b_to_l0(1:bpar%nl0r(ib),:,ib))
end if
if (mpl%msv%isanynot(diag_blk%coef_ens_l0)) call put_var(mpl,grpid,coef_ens_l0_id,diag_blk%coef_ens_l0)
if (mpl%msv%isnot(diag_blk%coef_sta)) call put_att(mpl,grpid,'coef_sta',diag_blk%coef_sta)
if (mpl%msv%isanynot(diag_blk%fit)) then
   call put_var(mpl,grpid,fit_id,diag_blk%fit)
   do il0=1,geom%nl0
      jl0rz = bpar%il0rz(il0,ib)
      call put_var(mpl,grpid,fit_hor_id,diag_blk%fit(:,:,jl0rz,il0),(/1,1,il0/))
   end do
   do il0=1,geom%nl0
      do jl0r=1,bpar%nl0rmax
         jl0 = bpar%l0rl0b_to_l0(jl0r,il0,ib)
         call put_var(mpl,grpid,fit_zs_id,diag_blk%fit(1,1,jl0r,il0),(/jl0,il0/))
      end do
   end do
   call put_var(mpl,grpid,rh_l0_id,diag_blk%rh_l0)
   if (bpar%nc4(ib)>1) then
      call put_var(mpl,grpid,D11_l0_id,diag_blk%D11_l0)
      call put_var(mpl,grpid,D22_l0_id,diag_blk%D22_l0)
      call put_var(mpl,grpid,D12_l0_id,diag_blk%D12_l0)
   end if
   call put_var(mpl,grpid,rv_l0_id,diag_blk%rv_l0)
end if

! End associate
end associate

! Probe out
@:probe_out()

end subroutine diag_blk_write

!----------------------------------------------------------------------
! Subroutine: diag_blk_normalization
!> Compute diagnostic block normalization
!----------------------------------------------------------------------
subroutine diag_blk_normalization(diag_blk,geom,bpar)

implicit none

! Passed variables
class(diag_blk_type),intent(inout) :: diag_blk !< Diagnostic block
type(geom_type),intent(in) :: geom             !< Geometry
type(bpar_type),intent(in) :: bpar             !< Block parameters

! Local variables
integer :: il0,jl0rz

! Set name
@:set_name(diag_blk_normalization)

! Probe in
@:probe_in()

! Associate
associate(ib=>diag_blk%ib)

! Get diagonal values
do il0=1,geom%nl0
   jl0rz = bpar%il0rz(il0,ib)
   diag_blk%coef_ens_l0(il0) = diag_blk%raw(1,1,jl0rz,il0)
end do

! End associate
end associate

! Probe out
@:probe_out()

end subroutine diag_blk_normalization

!----------------------------------------------------------------------
! Subroutine: diag_blk_optimization
!> Optimize number of components for the fit
!----------------------------------------------------------------------
subroutine diag_blk_optimization(diag_blk,mpl,nam,geom,bpar)

implicit none

! Passed variables
class(diag_blk_type),intent(inout) :: diag_blk !< Diagnostic block
type(mpl_type),intent(inout) :: mpl            !< MPI data
type(nam_type),intent(in) :: nam               !< Namelist
type(geom_type),intent(in) :: geom             !< Geometry
type(bpar_type),intent(in) :: bpar             !< Block parameters

! Local variables
<<<<<<< HEAD
integer :: incomp
real(kind_real) :: rmse_min

! Set name
@:set_name(diag_blk_optimization)

! Probe in
@:probe_in()

! Initialization
diag_blk%ncomp = 1
rmse_min = huge_real

! Loop over number of components
do incomp=1,nam%fit_ncompmax
   call diag_blk%fitting(mpl,nam,geom,bpar,incomp,rmse_min)
end do

! Probe out
@:probe_out()

end subroutine diag_blk_optimization

!----------------------------------------------------------------------
! Subroutine: diag_blk_fitting
!> Compute a fit of a raw function
!----------------------------------------------------------------------
subroutine diag_blk_fitting(diag_blk,mpl,nam,geom,bpar,ncomp,rmse_min)

implicit none

! Passed variables
class(diag_blk_type),intent(inout) :: diag_blk     !< Diagnostic block
type(mpl_type),intent(inout) :: mpl                !< MPI data
type(nam_type),intent(in) :: nam                   !< Namelist
type(geom_type),intent(in) :: geom                 !< Geometry
type(bpar_type),intent(in) :: bpar                 !< Block parameters
integer,intent(in),optional :: ncomp               !< Number of components
real(kind_real),intent(inout),optional :: rmse_min !< Minimum RMSE

! Local variables
integer :: lncomp,il0,jl0rz,nl0r,il1,nl1,ilev2d,jl0r,jl0,jc4,nl0ad,il0ad,dil0,tmp(1),il0adz
integer,allocatable :: il0_interp(:),il1inf(:),il1sup(:)
real(kind_real) :: det,m2(geom%nl0),rmse
real(kind_real),allocatable :: rawv(:),distv(:),rinf(:),rsup(:),rh_tmp(:)
real(kind_real),allocatable :: rh_l0(:),D11_l0(:),D22_l0(:),D12_l0(:),rv_l0(:)
real(kind_real),allocatable :: rh_l1(:),D11_l1(:),D22_l1(:),D12_l1(:),rv_l1(:)
real(kind_real),allocatable :: rawv_full(:,:),evec(:,:),eval(:),fit(:,:,:,:)
logical :: var2d,valid,copy_parameters
=======
integer :: il0,jl0rz,nl0r,il1,nl1,ilev2d,jc4
integer,allocatable :: il0_interp(:),il1inf(:),il1sup(:)
real(kind_real) :: det,m2(geom%nl0)
real(kind_real),allocatable :: rawv(:),rinf(:),rsup(:),rh_tmp(:)
real(kind_real),allocatable :: rh_l1(:),D11_l1(:),D22_l1(:),D12_l1(:),rv_l1(:)
logical :: var2d,valid
>>>>>>> 364624d0
logical,allocatable :: filled(:)
type(minim_type) :: minim

! Set name
@:set_name(diag_blk_fitting)

! Probe in
@:probe_in()

! Associate
associate(ib=>diag_blk%ib)

! Check consistency
if ((present(ncomp).and.(.not.present(rmse_min))).or.((.not.present(ncomp)).and.present(rmse_min))) call mpl%abort('${subr}$', &
 & 'inconsistent arguments')

! Default number of components
lncomp = diag_blk%ncomp
if (present(ncomp)) lncomp = ncomp

! Check for 2D variable
do il0=1,geom%nl0
   ! Get zero separation level
   jl0rz = bpar%il0rz(il0,ib)

   ! Get value at zero separation
   m2(il0) = diag_blk%raw(1,1,jl0rz,il0)
end do
if ((count(m2>zero)==1).and.(trim(nam%lev2d)=='first').and.(m2(1)>zero)) then
   var2d = .true.
   ilev2d = 1
   diag_blk%rv_l0(ilev2d) = zero
elseif ((count(m2>zero)==1).and.(trim(nam%lev2d)=='last').and.(m2(geom%nl0)>zero)) then
   var2d = .true.
   ilev2d = geom%nl0
   diag_blk%rv_l0(ilev2d) = zero
else
   var2d = .false.
end if

! Number of effective levels
if (var2d) then
   nl0r = 1
else
   nl0r = bpar%nl0r(ib)
end if

! Count interpolation levels
if (var2d) then
   nl1 = 1
else
   call vert_interp_size(geom%nl0,nam%fit_dl0,nl1)
end if

! Allocation
allocate(il0_interp(nl1))
allocate(il1inf(geom%nl0))
allocate(il1sup(geom%nl0))
allocate(rinf(geom%nl0))
allocate(rsup(geom%nl0))

! Get interpolation levels and weights
if (var2d) then
   il0_interp(1) = ilev2d
   il1inf = 1
   il1sup = 1
   rinf = zero
   rsup = zero
   rsup(ilev2d) = one
else
   call vert_interp_setup(geom%nl0,nam%fit_dl0,nl1,il0_interp,il1inf,il1sup,rinf,rsup)
end if

! Allocation
allocate(rh_l0(geom%nl0))
allocate(rh_l1(nl1))
allocate(rh_tmp(bpar%nc4(ib)))
if (bpar%nc4(ib)>1) then
   ! Allocation
   allocate(D11_l0(geom%nl0))
   allocate(D22_l0(geom%nl0))
   allocate(D12_l0(geom%nl0))
   allocate(D11_l1(nl1))
   allocate(D22_l1(nl1))
   allocate(D12_l1(nl1))
   minim%nx = 3
   minim%ny = bpar%nc3(ib)*bpar%nc4(ib)
   allocate(minim%x(minim%nx))
   allocate(minim%guess(minim%nx))
   allocate(minim%binf(minim%nx))
   allocate(minim%bsup(minim%nx))
   allocate(minim%obs(minim%ny))
   allocate(minim%disth(bpar%nc3(ib)))
   allocate(minim%as(bpar%nc4(ib)))

   ! Initialization
   minim%disth = geom%disth(1:bpar%nc3(ib))
   minim%as = geom%as(1:bpar%nc4(ib))

   ! Hooke parameters
   minim%hooke_rho = half
   minim%hooke_tol = 1.0e-4_kind_real
   minim%hooke_itermax = 10
end if

! Horizontal fit
do il1=1,nl1
   ! Index
   il0 = il0_interp(il1)

   ! Get zero separation level and min/max levels
   jl0rz = bpar%il0rz(il0,ib)

   ! Fast fit for each angular sector
   do jc4=1,bpar%nc4(ib)
      call fast_fit(mpl,bpar%nc3(ib),1,geom%disth,'hor',lncomp,diag_blk%raw(:,jc4,jl0rz,il0),rh_tmp(jc4))
   end do

   if (mpl%msv%isallnot(rh_tmp)) then
      ! Average values
      rh_l1(il1) = sqrt(sum(rh_tmp**2)/real(bpar%nc4(ib),kind_real))

      if (bpar%nc4(ib)>1) then
         ! Initialization
         minim%nc3 = bpar%nc3(ib)
         minim%nc4 = bpar%nc4(ib)
         minim%guess = (/rh_l1(il1)**2,rh_l1(il1)**2,zero/)
         minim%binf = (/rh_l1(il1)**2/sqrt(condmax),rh_l1(il1)**2/sqrt(condmax),-one/)
         minim%bsup = (/rh_l1(il1)**2*sqrt(condmax),rh_l1(il1)**2*sqrt(condmax),one/)
         minim%obs = reshape(diag_blk%raw(:,:,jl0rz,il0),(/minim%ny/))
         minim%cost_function = 'tensor'

         ! Compute fit
         call minim%compute(mpl)

         ! Get parameters, apply bounds
         D11_l1(il1) = max(minim%binf(1),min(minim%x(1),minim%bsup(1)))
         D22_l1(il1) = max(minim%binf(2),min(minim%x(2),minim%bsup(2)))
         D12_l1(il1) = max(minim%binf(3),min(minim%x(3),minim%bsup(3)))

         ! Check tensor conditioning
         call tensor_check_cond(D11_l1(il1),D22_l1(il1),D12_l1(il1),valid)
         if (.not.valid) then
            D11_l1(il1) = mpl%msv%valr
            D22_l1(il1) = mpl%msv%valr
            D12_l1(il1) = mpl%msv%valr
         end if
      end if
   else
      rh_l1(il1) = mpl%msv%valr
   end if
end do

! Interpolate horizontal parameters
if (bpar%nc4(ib)==1) then
   call vert_interp(mpl,nl1,rh_l1,geom%nl0,il1inf,il1sup,rinf,rsup,rh_l0)
else
   call vert_interp(mpl,nl1,D11_l1,geom%nl0,il1inf,il1sup,rinf,rsup,D11_l0)
   call vert_interp(mpl,nl1,D22_l1,geom%nl0,il1inf,il1sup,rinf,rsup,D22_l0)
   call vert_interp(mpl,nl1,D12_l1,geom%nl0,il1inf,il1sup,rinf,rsup,D12_l0)
   do il0=1,geom%nl0
      if (mpl%msv%isnot(D11_l0(il0)).and.mpl%msv%isnot(D22_l0(il0)) &
 & .and.mpl%msv%isnot(D12_l0(il0))) then
         ! Major semi-axis
         det = D11_l0(il0)*D22_l0(il0)*(one-D12_l0(il0))
         if (det>zero) then
            ! Same ellipsis area
            rh_l0(il0) = sqrt(sqrt(det))
         else
            ! Missing value
            D11_l0(il0) = mpl%msv%valr
            D22_l0(il0) = mpl%msv%valr
            D12_l0(il0) = mpl%msv%valr
            rh_l0(il0) = mpl%msv%valr
         end if
      else
         ! Missing value
         D11_l0(il0) = mpl%msv%valr
         D22_l0(il0) = mpl%msv%valr
         D12_l0(il0) = mpl%msv%valr
         rh_l0(il0) = mpl%msv%valr
      end if
   end do
end if

! Release memory
deallocate(rh_tmp)
deallocate(rh_l1)
if (bpar%nc4(ib)>1) then
   deallocate(D11_l1)
   deallocate(D22_l1)
   deallocate(D12_l1)
   deallocate(minim%x)
   deallocate(minim%guess)
   deallocate(minim%binf)
   deallocate(minim%bsup)
   deallocate(minim%obs)
   deallocate(minim%disth)
   deallocate(minim%as)
end if

! Allocation
allocate(rv_l0(geom%nl0))

if (nl0r==1) then
   ! No vertical fit
   rv_l0 = zero
else
   ! Allocation
   allocate(rv_l1(nl1))
   allocate(filled(nl1))

   ! Vertical fit, level by level
   do il1=1,nl1
      ! Index
      il0 = il0_interp(il1)

      ! Get zero separation level and min/max levels
      jl0rz = bpar%il0rz(il0,ib)

      ! Allocation
      allocate(rawv(nl0r))

<<<<<<< HEAD
      ! Threshold on anti-diagonal raw diagnostic minimum
      if ((nl0ad>ad_n).and.(minval(rawv)<ad_th)) then
         ! Fast fit
         call fast_fit(mpl,nl0ad,il0adz,distv,'ver',diag_blk%ncomp,rawv,rv_l1(il1))
         filled(il1) = .true.
      else
         ! Level to fill with its nearest neighbor
         filled(il1) = .false.
      end if
=======
      ! Average over angular sector
      rawv = diag_blk%raw(1,1,:,il0)

      ! Fast fit
      call fast_fit(mpl,nl0r,jl0rz,diag_blk%distv(:,il0),'ver',rawv,rv_l1(il1))
>>>>>>> 364624d0

      ! Release memory
      deallocate(rawv)
   end do



<<<<<<< HEAD
         ! Fast fit (old method)
         call fast_fit(mpl,nl0r,jl0rz,distv,'ver',diag_blk%ncomp,rawv,rv_l1(il1))
      end do
   end if
=======
>>>>>>> 364624d0

   ! Interpolate vertical parameters
   call vert_interp(mpl,nl1,rv_l1,geom%nl0,il1inf,il1sup,rinf,rsup,rv_l0)

   ! Release memory
   deallocate(rv_l1)
   deallocate(filled)
end if

! Optimization of the number of components
copy_parameters = .true.
if (present(rmse_min)) then
   ! Allocation
   allocate(fit(bpar%nc3(ib),bpar%nc4(ib),bpar%nl0r(ib),geom%nl0))

   ! Build fit
   if (bpar%nc4(ib)==1) then
     call diag_iso_full(mpl,bpar%nc3(ib),bpar%nl0r(ib),geom%nl0,bpar%l0rl0b_to_l0(:,:,ib),geom%disth,diag_blk%distv, &
 & diag_blk%coef_ens_l0,rh_l0,rv_l0,lncomp,fit(:,1,:,:))
   else
      call diag_tensor_full(mpl,bpar%nc3(ib),bpar%nc4(ib),bpar%nl0r(ib),geom%nl0,bpar%l0rl0b_to_l0(:,:,ib),geom%disth, &
 & geom%as,diag_blk%distv,diag_blk%coef_ens_l0,D11_l0,D22_l0,D12_l0,rv_l0,lncomp,fit)
   end if

   ! Compute RMSE
   rmse = sum(abs(fit-diag_blk%raw),mask=mpl%msv%isnot(diag_blk%raw))
  
   if (rmse<rmse_min) then
      ! Save best estimation
      rmse_min = rmse
      diag_blk%ncomp = lncomp
   else
      copy_parameters = .false.
   end if

   ! Release memory
   deallocate(fit)
end if

! Copy parameters
if (copy_parameters) then
   diag_blk%rh_l0 = rh_l0
   if (bpar%nc4(ib)>1) then
      diag_blk%D11_l0 = D11_l0
      diag_blk%D22_l0 = D22_l0
      diag_blk%D12_l0 = D12_l0
   end if
   diag_blk%rv_l0 = rv_l0
end if

! Release memory
deallocate(rh_l0)
if (bpar%nc4(ib)>1) then
   deallocate(D11_l0)
   deallocate(D22_l0)
   deallocate(D12_l0)
end if
deallocate(rv_l0)
deallocate(il0_interp)
deallocate(il1inf)
deallocate(il1sup)
deallocate(rinf)
deallocate(rsup)

! End associate
end associate

! Probe out
@:probe_out()

end subroutine diag_blk_fitting

!----------------------------------------------------------------------
! Subroutine: diag_blk_localization
!> Diag_blk localization
!----------------------------------------------------------------------
subroutine diag_blk_localization(diag_blk,mpl,geom,bpar,avg_blk)

implicit none

! Passed variables
class(diag_blk_type),intent(inout) :: diag_blk !< Diagnostic block (localization)
type(mpl_type),intent(inout) :: mpl            !< MPI data
type(geom_type),intent(in) :: geom             !< Geometry
type(bpar_type),intent(in) :: bpar             !< Block parameters
type(avg_blk_type),intent(in) :: avg_blk       !< Averaged statistics block

! Local variables
integer :: il0,jl0r,jc3,jc4

! Set name
@:set_name(diag_blk_localization)

! Probe in
@:probe_in()

! Associate
associate(ib=>diag_blk%ib)

!$omp parallel do schedule(static) private(il0,jl0r,jc3,jc4) shared(geom,bpar,diag_blk,avg_blk)
do il0=1,geom%nl0
   do jl0r=1,bpar%nl0r(ib)
      do jc4=1,bpar%nc4(ib)
         do jc3=1,bpar%nc3(ib)
            if (mpl%msv%isnot(avg_blk%m11asysq(jc3,jc4,jl0r,il0)).and.mpl%msv%isnot(avg_blk%m11sq(jc3,jc4,jl0r,il0))) then
               ! Compute localization
               diag_blk%raw(jc3,jc4,jl0r,il0) = avg_blk%m11asysq(jc3,jc4,jl0r,il0)/avg_blk%m11sq(jc3,jc4,jl0r,il0)
               diag_blk%valid(jc3,jc4,jl0r,il0) = avg_blk%nc1a(jc3,jc4,jl0r,il0)
            else
               ! Missing value
               diag_blk%raw(jc3,jc4,jl0r,il0) = mpl%msv%valr
               diag_blk%valid(jc3,jc4,jl0r,il0) = mpl%msv%valr
            end if
         end do
      end do
   end do
end do
!$omp end parallel do

! Hybrid weight
diag_blk%coef_sta = mpl%msv%valr

! End associate
end associate

! Probe out
@:probe_out()

end subroutine diag_blk_localization

!----------------------------------------------------------------------
! Subroutine: diag_blk_hybridization
!> Diag_blk hybridization
!----------------------------------------------------------------------
subroutine diag_blk_hybridization(diag_blk,mpl,nam,geom,bpar,avg_blk)

implicit none

! Passed variables
class(diag_blk_type),intent(inout) :: diag_blk !< Diagnostic block (localization)
type(mpl_type),intent(inout) :: mpl            !< MPI data
type(nam_type),intent(in) :: nam               !< Namelist
type(geom_type),intent(in) :: geom             !< Geometry
type(bpar_type),intent(in) :: bpar             !< Block parameters
type(avg_blk_type),intent(in) :: avg_blk       !< Averaged statistics block

! Local variables
integer :: il0,jl0r,jl0,jc3,jc4,iv
real(kind_real) :: wgt,a,bc,d,e,f,num_ens,num_sta,num,den
real(kind_real) :: nam_coef(geom%nl0),nam_nlv(geom%nl0)

! Set name
@:set_name(diag_blk_hybridization)

! Probe in
@:probe_in()

! Associate
associate(ib=>diag_blk%ib)

if (nam%forced_radii) then
   ! Compute forced localization function
   iv = bpar%b_to_v1(ib)
   nam_coef = one
   nam_nlv = zero
   do jc4=1,bpar%nc4(ib)
      call diag_iso_full(mpl,bpar%nc3(ib),bpar%nl0r(ib),geom%nl0,bpar%l0rl0b_to_l0(:,:,ib), &
 & geom%disth,diag_blk%distv,nam_coef,nam%rh(1:geom%nl0,iv),nam%rv(1:geom%nl0,iv),diag_blk%ncomp,diag_blk%raw(:,jc4,:,:))
   end do
   diag_blk%valid = mpl%msv%valr

   ! Compute hybrid weights
   a = zero
   bc = zero
   d = zero
   e = zero
   f = zero
   do il0=1,geom%nl0
      do jl0r=1,bpar%nl0r(ib)
         jl0 = bpar%l0rl0b_to_l0(jl0r,il0,ib)
         do jc4=1,bpar%nc4(ib)
            do jc3=1,bpar%nc3(ib)
               if (mpl%msv%isnot(avg_blk%m11asysq(jc3,jc4,jl0r,il0)).and.mpl%msv%isnot(avg_blk%m11sq(jc3,jc4,jl0r,il0)) &
 & .and.mpl%msv%isnot(avg_blk%m11sta(jc3,jc4,jl0r,il0)).and.mpl%msv%isnot(avg_blk%stasq(jc3,jc4,jl0r,il0))) then
                  wgt = geom%disth(jc3)*diag_blk%distv(jl0,il0)/real(bpar%nl0r(ib)+bpar%nc3(ib),kind_real) ! TODO ?
                  a = a+wgt*diag_blk%raw(jc3,jc4,jl0r,il0)**2*avg_blk%m11sq(jc3,jc4,jl0r,il0)
                  bc = bc+wgt*diag_blk%raw(jc3,jc4,jl0r,il0)*avg_blk%m11sta(jc3,jc4,jl0r,il0)
                  d = d+wgt*avg_blk%stasq(jc3,jc4,jl0r,il0)
                  e = e+wgt*diag_blk%raw(jc3,jc4,jl0r,il0)*avg_blk%m11asysq(jc3,jc4,jl0r,il0)
                  f = f+wgt*avg_blk%m11sta(jc3,jc4,jl0r,il0)
               end if
            end do
         end do
      end do
   end do
   num_ens = e*d-bc*f
   num_sta = a*f-e*bc
   den = a*d-bc**2
   if ((num_ens>zero).and.(num_sta>zero).and.(den>zero)) then
      ! Valid numerators and denominator
      diag_blk%coef_ens_l0 = num_ens/den
      diag_blk%coef_sta = num_sta/den
   else
      ! Missing values
      diag_blk%coef_ens_l0 = mpl%msv%valr
      diag_blk%coef_sta = mpl%msv%valr
   end if
else
   ! Compute raw hybridization
   num = zero
   den = zero
   do il0=1,geom%nl0
      do jl0r=1,bpar%nl0r(ib)
         jl0 = bpar%l0rl0b_to_l0(jl0r,il0,ib)
         do jc4=1,bpar%nc4(ib)
            do jc3=1,bpar%nc3(ib)
               if (mpl%msv%isnot(avg_blk%m11asysq(jc3,jc4,jl0r,il0)).and.mpl%msv%isnot(avg_blk%m11sq(jc3,jc4,jl0r,il0)) &
 & .and.mpl%msv%isnot(avg_blk%m11sta(jc3,jc4,jl0r,il0)).and.mpl%msv%isnot(avg_blk%stasq(jc3,jc4,jl0r,il0))) then
                  wgt = geom%disth(jc3)*diag_blk%distv(jl0,il0)/real(bpar%nl0r(ib)+bpar%nc3(ib),kind_real) ! TODO ?
                  num = num+wgt*(one-avg_blk%m11asysq(jc3,jc4,jl0r,il0)/avg_blk%m11sq(jc3,jc4,jl0r,il0)) &
 & *avg_blk%m11sta(jc3,jc4,jl0r,il0)
                  den = den+wgt*(avg_blk%stasq(jc3,jc4,jl0r,il0)-avg_blk%m11sta(jc3,jc4,jl0r,il0)**2 &
 & /avg_blk%m11sq(jc3,jc4,jl0r,il0))
               end if
            end do
         end do
      end do
   end do
   if ((num>zero).and.(den>zero)) then
      ! Valid numerator and denominator
      diag_blk%coef_sta = num/den

      !$omp parallel do schedule(static) private(il0,jl0r,jc3,jc4) shared(geom,bpar,diag_blk)
      do il0=1,geom%nl0
         do jl0r=1,bpar%nl0r(ib)
            do jc4=1,bpar%nc4(ib)
               do jc3=1,bpar%nc3(ib)
                  if (mpl%msv%isnot(avg_blk%m11asysq(jc3,jc4,jl0r,il0)).and.mpl%msv%isnot(diag_blk%coef_sta) &
 & .and.mpl%msv%isnot(avg_blk%m11sta(jc3,jc4,jl0r,il0)).and.mpl%msv%isnot(avg_blk%m11sq(jc3,jc4,jl0r,il0))) then
                     ! Compute localization
                     diag_blk%raw(jc3,jc4,jl0r,il0) = (avg_blk%m11asysq(jc3,jc4,jl0r,il0)-diag_blk%coef_sta &
 & *avg_blk%m11sta(jc3,jc4,jl0r,il0))/avg_blk%m11sq(jc3,jc4,jl0r,il0)
                     diag_blk%valid(jc3,jc4,jl0r,il0) = avg_blk%nc1a(jc3,jc4,jl0r,il0)

                     ! Lower bound
                     if (diag_blk%raw(jc3,jc4,jl0r,il0)<zero) then
                        diag_blk%raw(jc3,jc4,jl0r,il0) = mpl%msv%valr
                        diag_blk%valid(jc3,jc4,jl0r,il0) = mpl%msv%valr
                     end if
                  else
                     ! Missing value
                     diag_blk%raw(jc3,jc4,jl0r,il0) = mpl%msv%valr
                     diag_blk%valid(jc3,jc4,jl0r,il0) = mpl%msv%valr
                  end if
               end do
            end do
         end do
      end do
      !$omp end parallel do
   else
      ! Missing values
      diag_blk%coef_sta = mpl%msv%valr
      diag_blk%raw = mpl%msv%valr
   end if
end if

! End associate
end associate

! Probe out
@:probe_out()

end subroutine diag_blk_hybridization

!----------------------------------------------------------------------
! Subroutine: diag_blk_dualens
!> Diag_blk dualens
!----------------------------------------------------------------------
subroutine diag_blk_dualens(diag_blk,mpl,geom,bpar,avg_blk,avg_lr_blk,diag_lr_blk)

implicit none

! Passed variables
class(diag_blk_type),intent(inout) :: diag_blk   !< Diagnostic block (localization)
type(mpl_type),intent(inout) :: mpl              !< MPI data
type(geom_type),intent(in) :: geom               !< Geometry
type(bpar_type),intent(in) :: bpar               !< Block parameters
type(avg_blk_type),intent(in) :: avg_blk         !< Averaged statistics block
type(avg_blk_type),intent(in) :: avg_lr_blk      !< LR averaged statistics block
type(diag_blk_type),intent(inout) :: diag_lr_blk !< Diagnostic block (LR localization)

! Local variables
integer :: il0,jl0r,jc3,jc4
real(kind_real),allocatable :: num(:,:),num_lr(:,:),den(:,:)

! Set name
@:set_name(diag_blk_dualens)

! Probe in
@:probe_in()

! Associate
associate(ib=>diag_blk%ib)

! Allocation
allocate(num(bpar%nc3(ib),bpar%nc4(ib)))
allocate(num_lr(bpar%nc3(ib),bpar%nc4(ib)))
allocate(den(bpar%nc3(ib),bpar%nc4(ib)))

! Compute raw dual-ensemble hybridization
do il0=1,geom%nl0
   do jl0r=1,bpar%nl0r(ib)
      do jc4=1,bpar%nc4(ib)
         do jc3=1,bpar%nc3(ib)
            if (mpl%msv%isnot(avg_blk%m11asysq(jc3,jc4,jl0r,il0)).and.mpl%msv%isnot(avg_blk%m11sq(jc3,jc4,jl0r,il0)) &
 & .and.mpl%msv%isnot(avg_blk%m11lrm11asy(jc3,jc4,jl0r,il0)).and.mpl%msv%isnot(avg_blk%m11lrm11(jc3,jc4,jl0r,il0)) &
 & .and.mpl%msv%isnot(avg_lr_blk%m11sq(jc3,jc4,jl0r,il0)).and.mpl%msv%isnot(avg_blk%m11lrm11asy(jc3,jc4,jl0r,il0))) then
               num(jc3,jc4) = avg_blk%m11asysq(jc3,jc4,jl0r,il0)*avg_lr_blk%m11sq(jc3,jc4,jl0r,il0) &
 & -avg_blk%m11lrm11asy(jc3,jc4,jl0r,il0)*avg_blk%m11lrm11(jc3,jc4,jl0r,il0)
               num_lr(jc3,jc4) = avg_blk%m11lrm11asy(jc3,jc4,jl0r,il0)*avg_blk%m11sq(jc3,jc4,jl0r,il0) &
 & -avg_blk%m11asysq(jc3,jc4,jl0r,il0)*avg_blk%m11lrm11(jc3,jc4,jl0r,il0)
               den(jc3,jc4) = avg_blk%m11sq(jc3,jc4,jl0r,il0)*avg_lr_blk%m11sq(jc3,jc4,jl0r,il0) &
 & -avg_blk%m11lrm11(jc3,jc4,jl0r,il0)**2
               if ((num(jc3,jc4)>zero).and.(den(jc3,jc4)>zero)) then
                  ! Compute localization
                  diag_blk%raw(jc3,jc4,jl0r,il0) = num(jc3,jc4)/den(jc3,jc4)
                  diag_lr_blk%raw(jc3,jc4,jl0r,il0) = num_lr(jc3,jc4)/den(jc3,jc4)
                  diag_blk%valid(jc3,jc4,jl0r,il0) = avg_blk%nc1a(jc3,jc4,jl0r,il0)
                  diag_lr_blk%valid(jc3,jc4,jl0r,il0) = avg_blk%nc1a(jc3,jc4,jl0r,il0)
               else
                  ! Missing value
                  diag_blk%raw(jc3,jc4,jl0r,il0) = mpl%msv%valr
                  diag_lr_blk%raw(jc3,jc4,jl0r,il0) = mpl%msv%valr
                  diag_blk%valid(jc3,jc4,jl0r,il0) = mpl%msv%valr
                  diag_lr_blk%valid(jc3,jc4,jl0r,il0) = mpl%msv%valr
               end if
            end if
         end do
      end do
   end do
end do

! Hybrid weight
diag_blk%coef_sta = mpl%msv%valr

! Release memory
deallocate(num)
deallocate(num_lr)
deallocate(den)

! End associate
end associate

! Probe out
@:probe_out()

end subroutine diag_blk_dualens

end module type_diag_blk<|MERGE_RESOLUTION|>--- conflicted
+++ resolved
@@ -416,7 +416,6 @@
 type(bpar_type),intent(in) :: bpar             !< Block parameters
 
 ! Local variables
-<<<<<<< HEAD
 integer :: incomp
 real(kind_real) :: rmse_min
 
@@ -458,22 +457,13 @@
 real(kind_real),intent(inout),optional :: rmse_min !< Minimum RMSE
 
 ! Local variables
-integer :: lncomp,il0,jl0rz,nl0r,il1,nl1,ilev2d,jl0r,jl0,jc4,nl0ad,il0ad,dil0,tmp(1),il0adz
+integer :: il0,jl0rz,nl0r,il1,nl1,ilev2d,jc4,lncomp
 integer,allocatable :: il0_interp(:),il1inf(:),il1sup(:)
 real(kind_real) :: det,m2(geom%nl0),rmse
-real(kind_real),allocatable :: rawv(:),distv(:),rinf(:),rsup(:),rh_tmp(:)
+real(kind_real),allocatable :: rawv(:),rinf(:),rsup(:),rh_tmp(:),fit(:,:,:,:)
 real(kind_real),allocatable :: rh_l0(:),D11_l0(:),D22_l0(:),D12_l0(:),rv_l0(:)
 real(kind_real),allocatable :: rh_l1(:),D11_l1(:),D22_l1(:),D12_l1(:),rv_l1(:)
-real(kind_real),allocatable :: rawv_full(:,:),evec(:,:),eval(:),fit(:,:,:,:)
 logical :: var2d,valid,copy_parameters
-=======
-integer :: il0,jl0rz,nl0r,il1,nl1,ilev2d,jc4
-integer,allocatable :: il0_interp(:),il1inf(:),il1sup(:)
-real(kind_real) :: det,m2(geom%nl0)
-real(kind_real),allocatable :: rawv(:),rinf(:),rsup(:),rh_tmp(:)
-real(kind_real),allocatable :: rh_l1(:),D11_l1(:),D22_l1(:),D12_l1(:),rv_l1(:)
-logical :: var2d,valid
->>>>>>> 364624d0
 logical,allocatable :: filled(:)
 type(minim_type) :: minim
 
@@ -697,37 +687,15 @@
       ! Allocation
       allocate(rawv(nl0r))
 
-<<<<<<< HEAD
-      ! Threshold on anti-diagonal raw diagnostic minimum
-      if ((nl0ad>ad_n).and.(minval(rawv)<ad_th)) then
-         ! Fast fit
-         call fast_fit(mpl,nl0ad,il0adz,distv,'ver',diag_blk%ncomp,rawv,rv_l1(il1))
-         filled(il1) = .true.
-      else
-         ! Level to fill with its nearest neighbor
-         filled(il1) = .false.
-      end if
-=======
       ! Average over angular sector
       rawv = diag_blk%raw(1,1,:,il0)
 
       ! Fast fit
-      call fast_fit(mpl,nl0r,jl0rz,diag_blk%distv(:,il0),'ver',rawv,rv_l1(il1))
->>>>>>> 364624d0
+      call fast_fit(mpl,nl0r,jl0rz,diag_blk%distv(:,il0),'ver',diag_blk%ncomp,rawv,rv_l1(il1))
 
       ! Release memory
       deallocate(rawv)
    end do
-
-
-
-<<<<<<< HEAD
-         ! Fast fit (old method)
-         call fast_fit(mpl,nl0r,jl0rz,distv,'ver',diag_blk%ncomp,rawv,rv_l1(il1))
-      end do
-   end if
-=======
->>>>>>> 364624d0
 
    ! Interpolate vertical parameters
    call vert_interp(mpl,nl1,rv_l1,geom%nl0,il1inf,il1sup,rinf,rsup,rv_l0)
