#:include '../instrumentation.fypp'
!----------------------------------------------------------------------
! Module: type_diag_blk
!> Diagnostic block derived type
! Author: Benjamin Menetrier
! Licensing: this code is distributed under the CeCILL-C license
! Copyright 2015-... UCAR, CERFACS, METEO-FRANCE and IRIT
!----------------------------------------------------------------------
module type_diag_blk

!$ use omp_lib
use tools_const, only: zero,half,one,two,four
use tools_fit, only: condmax,diag_iso_full,diag_tensor_full,tensor_d2h,tensor_check_cond,fast_fit
use tools_func, only: vert_interp_size,vert_interp_setup,vert_interp
use tools_kinds, only: kind_real,huge_real
use tools_netcdf, only: define_grp,put_att,define_var,put_var
use tools_repro, only: inf,sup
use tools_wrfda
use type_avg_blk, only: avg_blk_type
use type_bpar, only: bpar_type
use type_geom, only: geom_type
use type_minim, only: minim_type
use type_mpl, only: mpl_type
use type_nam, only: nam_type
@:use_probe()
use type_samp, only: samp_type

implicit none

! Diagnostic block derived type
type diag_blk_type
<<<<<<< HEAD
   integer :: ic2a                                  !< Local index
   integer :: ib                                    !< Block index
   character(len=1024) :: prefix                    !< Prefix

   real(kind_real),allocatable :: raw(:,:,:,:)      !< Raw diagnostic
   real(kind_real),allocatable :: valid(:,:,:,:)    !< Number of valid couples
   real(kind_real),allocatable :: coef_ens_l0(:)    !< Ensemble coefficient, profile
   real(kind_real) :: coef_sta                      !< Static coefficient

   real(kind_real),allocatable :: vunit(:)          !< Vertical unit
   real(kind_real),allocatable :: distv(:,:)        !< Reduced vertical distance
   real(kind_real),allocatable :: fit(:,:,:,:)      !< Fit

   real(kind_real),allocatable :: rh_l0(:)          !< Horizontal support radius, profile
   real(kind_real),allocatable :: D11_l0(:)         !< Horizontal Daley tensor, component 11, profile
   real(kind_real),allocatable :: D22_l0(:)         !< Horizontal Daley tensor, component 22, profile
   real(kind_real),allocatable :: D12_l0(:)         !< Horizontal Daley tensor, component 12 (normalized), profile
   real(kind_real),allocatable :: rv_l0(:)          !< Vertical support radius, profile
   integer,allocatable :: ncomp                     !< Number of components

   real(kind_real),allocatable :: coef_ens_c0a(:,:) !< Ensemble coefficient, subset Sc0, halo A
   real(kind_real),allocatable :: coef_sta_c0a(:,:) !< Static coefficient, subset Sc0, halo A
   real(kind_real),allocatable :: rh_c0a(:,:)       !< Horizontal support radius, subset Sc0, halo A
   real(kind_real),allocatable :: D11_c0a(:,:)      !< Horizontal Daley tensor, component 11, subset Sc0, halo A
   real(kind_real),allocatable :: D22_c0a(:,:)      !< Horizontal Daley tensor, component 22, subset Sc0, halo A
   real(kind_real),allocatable :: D12_c0a(:,:)      !< Horizontal Daley tensor, component 12 (normalized), subset Sc0, halo A
   real(kind_real),allocatable :: rv_c0a(:,:)       !< Vertical support radius, subset Sc0, halo A
   real(kind_real) :: wgt                           !< Weight
=======
   integer :: ic2a                                     !< Local index
   integer :: ib                                       !< Block index
   character(len=1024) :: prefix                       !< Prefix

   real(kind_real),allocatable :: raw(:,:,:,:)         !< Raw diagnostic
   real(kind_real),allocatable :: valid(:,:,:,:)       !< Number of valid couples
   real(kind_real),allocatable :: coef_ens_l0(:)       !< Ensemble coefficient, profile
   real(kind_real) :: coef_sta                         !< Static coefficient

   real(kind_real),allocatable :: vunit(:)             !< Vertical unit
   real(kind_real),allocatable :: fit(:,:,:,:)         !< Fit

   real(kind_real),allocatable :: rh_l0(:)            !< Horizontal support radius, profile
   real(kind_real),allocatable :: D11_l0(:)           !< Horizontal Daley tensor, component 11, profile
   real(kind_real),allocatable :: D22_l0(:)           !< Horizontal Daley tensor, component 22, profile
   real(kind_real),allocatable :: D12_l0(:)           !< Horizontal Daley tensor, component 12 (normalized), profile
   real(kind_real),allocatable :: rv_l0(:)            !< Vertical support radius, profile

   real(kind_real),allocatable :: coef_ens_c0a(:,:)    !< Ensemble coefficient, subset Sc0, halo A
   real(kind_real),allocatable :: coef_sta_c0a(:,:)    !< Static coefficient, subset Sc0, halo A
   real(kind_real),allocatable :: rh_c0a(:,:)          !< Horizontal support radius, subset Sc0, halo A
   real(kind_real),allocatable :: D11_c0a(:,:)         !< Horizontal Daley tensor, component 11, subset Sc0, halo A
   real(kind_real),allocatable :: D22_c0a(:,:)         !< Horizontal Daley tensor, component 22, subset Sc0, halo A
   real(kind_real),allocatable :: D12_c0a(:,:)         !< Horizontal Daley tensor, component 12 (normalized), subset Sc0, halo A
   real(kind_real),allocatable :: rv_c0a(:,:)          !< Vertical support radius, subset Sc0, halo A
   real(kind_real) :: wgt                              !< Weight
>>>>>>> 39123b47
contains
   procedure :: alloc => diag_blk_alloc
   procedure :: partial_dealloc => diag_blk_partial_dealloc
   procedure :: dealloc => diag_blk_dealloc
   procedure :: write => diag_blk_write
   procedure :: normalization => diag_blk_normalization
   procedure :: optimization => diag_blk_optimization
   procedure :: fitting => diag_blk_fitting
   procedure :: localization => diag_blk_localization
   procedure :: hybridization => diag_blk_hybridization
   procedure :: dualens => diag_blk_dualens
end type diag_blk_type

private
public :: diag_blk_type

contains

!----------------------------------------------------------------------
! Subroutine: diag_blk_alloc
!> Allocation
!----------------------------------------------------------------------
subroutine diag_blk_alloc(diag_blk,mpl,nam,geom,bpar,samp,ic2a,ib,prefix)

implicit none

! Passed variables
class(diag_blk_type),intent(inout) :: diag_blk !< Diagnostic block
type(mpl_type),intent(inout) :: mpl            !< MPI data
type(nam_type),intent(in) :: nam               !< Namelist
type(geom_type),intent(in) :: geom             !< Geometry
type(bpar_type),intent(in) :: bpar             !< Block parameters
type(samp_type),intent(in) :: samp             !< Sampling
integer,intent(in) :: ic2a                     !< Local index
integer,intent(in) :: ib                       !< Block index
character(len=*),intent(in) :: prefix          !< Block prefix

! Local variables
integer :: il0,jl0r,jl0

! Set name
@:set_name(diag_blk_alloc)

! Probe in
@:probe_in()

! Set attributes
diag_blk%ic2a = ic2a
diag_blk%ib = ib
diag_blk%prefix = prefix

! Allocation
if ((ic2a==0).or.nam%local_diag) then
   allocate(diag_blk%raw(bpar%nc3(ib),bpar%nc4(ib),bpar%nl0r(ib),geom%nl0))
   allocate(diag_blk%valid(bpar%nc3(ib),bpar%nc4(ib),bpar%nl0r(ib),geom%nl0))
   allocate(diag_blk%coef_ens_l0(geom%nl0))
   allocate(diag_blk%vunit(geom%nl0))
   allocate(diag_blk%fit(bpar%nc3(ib),bpar%nc4(ib),bpar%nl0r(ib),geom%nl0))
   allocate(diag_blk%rh_l0(geom%nl0))
   if (bpar%nc4(ib)>1) then
      allocate(diag_blk%D11_l0(geom%nl0))
      allocate(diag_blk%D22_l0(geom%nl0))
      allocate(diag_blk%D12_l0(geom%nl0))
   end if
   allocate(diag_blk%rv_l0(geom%nl0))
end if
if (ic2a==0) then
   allocate(diag_blk%coef_ens_c0a(geom%nc0a,geom%nl0))
   allocate(diag_blk%coef_sta_c0a(geom%nc0a,geom%nl0))
   allocate(diag_blk%rh_c0a(geom%nc0a,geom%nl0))
   if (bpar%nc4(ib)>1) then
      allocate(diag_blk%D11_c0a(geom%nc0a,geom%nl0))
      allocate(diag_blk%D22_c0a(geom%nc0a,geom%nl0))
      allocate(diag_blk%D12_c0a(geom%nc0a,geom%nl0))
   end if
   allocate(diag_blk%rv_c0a(geom%nc0a,geom%nl0))
end if

! Initialization
if ((ic2a==0).or.nam%local_diag) then
   diag_blk%raw = mpl%msv%valr
   diag_blk%valid = mpl%msv%valr
   diag_blk%coef_ens_l0 = mpl%msv%valr
   diag_blk%coef_sta = mpl%msv%valr
   diag_blk%fit = mpl%msv%valr
   diag_blk%rh_l0 = mpl%msv%valr
   if (bpar%nc4(ib)>1) then
      diag_blk%D11_l0 = mpl%msv%valr
      diag_blk%D22_l0 = mpl%msv%valr
      diag_blk%D12_l0 = mpl%msv%valr
   end if
   diag_blk%rv_l0 = mpl%msv%valr
   diag_blk%ncomp = mpl%msv%vali
end if
if (ic2a==0) then
   diag_blk%coef_ens_c0a = mpl%msv%valr
   diag_blk%coef_sta_c0a = mpl%msv%valr
   diag_blk%rh_c0a = mpl%msv%valr
   if (bpar%nc4(ib)>1) then
      diag_blk%D11_c0a = mpl%msv%valr
      diag_blk%D22_c0a = mpl%msv%valr
      diag_blk%D12_c0a = mpl%msv%valr
   end if
   diag_blk%rv_c0a = mpl%msv%valr
end if

! Vertical unit and distance
if ((ic2a==0).or.nam%local_diag) then
   if (ic2a==0) then
      diag_blk%vunit = geom%vunitavg
   else
      diag_blk%vunit = samp%vunit_c2a(ic2a,:)
   end if
end if

! Probe out
@:probe_out()

end subroutine diag_blk_alloc

!----------------------------------------------------------------------
! Subroutine: diag_blk_partial_dealloc
!> Release memory (partial)
!----------------------------------------------------------------------
subroutine diag_blk_partial_dealloc(diag_blk)

implicit none

! Passed variables
class(diag_blk_type),intent(inout) :: diag_blk !< Diagnostic block

! Set name
@:set_name(diag_blk_partial_dealloc)

! Probe in
@:probe_in()

! Release memory
if (allocated(diag_blk%raw)) deallocate(diag_blk%raw)
if (allocated(diag_blk%valid)) deallocate(diag_blk%valid)
if (allocated(diag_blk%coef_ens_l0)) deallocate(diag_blk%coef_ens_l0)
if (allocated(diag_blk%vunit)) deallocate(diag_blk%vunit)
if (allocated(diag_blk%fit)) deallocate(diag_blk%fit)
if (allocated(diag_blk%rh_l0)) deallocate(diag_blk%rh_l0)
if (allocated(diag_blk%D11_l0)) deallocate(diag_blk%D11_l0)
if (allocated(diag_blk%D22_l0)) deallocate(diag_blk%D22_l0)
if (allocated(diag_blk%D12_l0)) deallocate(diag_blk%D12_l0)
if (allocated(diag_blk%rv_l0)) deallocate(diag_blk%rv_l0)
<<<<<<< HEAD
if (allocated(diag_blk%vunit)) deallocate(diag_blk%vunit)
if (allocated(diag_blk%distv)) deallocate(diag_blk%distv)

! Probe out
@:probe_out()

end subroutine diag_blk_partial_dealloc

!----------------------------------------------------------------------
! Subroutine: diag_blk_dealloc
!> Release memory
!----------------------------------------------------------------------
subroutine diag_blk_dealloc(diag_blk)

implicit none

! Passed variables
class(diag_blk_type),intent(inout) :: diag_blk !< Diagnostic block

! Set name
@:set_name(diag_blk_dealloc)

! Probe in
@:probe_in()

! Release memory
call diag_blk%partial_dealloc
=======
>>>>>>> 39123b47
if (allocated(diag_blk%coef_ens_c0a)) deallocate(diag_blk%coef_ens_c0a)
if (allocated(diag_blk%coef_sta_c0a)) deallocate(diag_blk%coef_sta_c0a)
if (allocated(diag_blk%rh_c0a)) deallocate(diag_blk%rh_c0a)
if (allocated(diag_blk%D11_c0a)) deallocate(diag_blk%D11_c0a)
if (allocated(diag_blk%D22_c0a)) deallocate(diag_blk%D22_c0a)
if (allocated(diag_blk%D12_c0a)) deallocate(diag_blk%D12_c0a)
if (allocated(diag_blk%rv_c0a)) deallocate(diag_blk%rv_c0a)

! Probe out
@:probe_out()

end subroutine diag_blk_dealloc

!----------------------------------------------------------------------
! Subroutine: diag_blk_write
!> Write
!----------------------------------------------------------------------
subroutine diag_blk_write(diag_blk,mpl,geom,bpar,ncid,nc3_id,nc4_id,nl0r_id,nl0_1_id,nl0_2_id)

implicit none

! Passed variables
class(diag_blk_type),intent(inout) :: diag_blk !< Diagnostic block
type(mpl_type),intent(inout) :: mpl            !< MPI data
type(geom_type),intent(in) :: geom             !< Geometry
type(bpar_type),intent(in) :: bpar             !< Block parameters
integer,intent(in) :: ncid                     !< NetCDF ID
integer,intent(in) :: nc3_id                   !< NetCDF ID
integer,intent(in) :: nc4_id                   !< NetCDF ID
integer,intent(in) :: nl0r_id                  !< NetCDF ID
integer,intent(in) :: nl0_1_id                 !< NetCDF ID
integer,intent(in) :: nl0_2_id                 !< NetCDF ID

! Local variables
integer :: grpid
integer :: raw_id,raw_hor_id,raw_zs_id,valid_id,coef_ens_l0_id,l0rl0_to_l0_id
integer :: fit_id,fit_hor_id,fit_zs_id,rh_l0_id,D11_l0_id,D22_l0_id,D12_l0_id,rv_l0_id
integer :: il0,jl0r,jl0,jl0rz

! Set name
@:set_name(diag_blk_write)

! Probe in
@:probe_in()

! Associate
associate(ib=>diag_blk%ib,ic2a=>diag_blk%ic2a)

! Define group
grpid = define_grp(mpl,ncid,diag_blk%prefix)

! Define variables
if (mpl%msv%isanynot(diag_blk%raw)) then
   raw_id = define_var(mpl,grpid,'raw','real',(/nc3_id,nc4_id,nl0r_id,nl0_1_id/))
   raw_hor_id = define_var(mpl,grpid,'raw_hor','real',(/nc3_id,nc4_id,nl0_1_id/))
   raw_zs_id = define_var(mpl,grpid,'raw_zs','real',(/nl0_2_id,nl0_1_id/))
   valid_id = define_var(mpl,grpid,'valid','real',(/nc3_id,nc4_id,nl0r_id,nl0_1_id/))
   l0rl0_to_l0_id = define_var(mpl,grpid,'l0rl0_to_l0','int',(/nl0r_id,nl0_1_id/))
end if
if (mpl%msv%isanynot(diag_blk%coef_ens_l0)) coef_ens_l0_id = define_var(mpl,grpid,'coef_ens_l0','real',(/nl0_1_id/))
if (mpl%msv%isanynot(diag_blk%fit)) then
   fit_id = define_var(mpl,grpid,'fit','real',(/nc3_id,nc4_id,nl0r_id,nl0_1_id/))
   fit_hor_id = define_var(mpl,grpid,'fit_hor','real',(/nc3_id,nc4_id,nl0_1_id/))
   fit_zs_id = define_var(mpl,grpid,'fit_zs','real',(/nl0_2_id,nl0_1_id/))
   rh_l0_id = define_var(mpl,grpid,'rh_l0','real',(/nl0_1_id/))
   if (bpar%nc4(ib)>1) then
      D11_l0_id = define_var(mpl,grpid,'D11_l0','real',(/nl0_1_id/))
      D22_l0_id = define_var(mpl,grpid,'D22_l0','real',(/nl0_1_id/))
      D12_l0_id = define_var(mpl,grpid,'D12_l0','real',(/nl0_1_id/))
   end if
   rv_l0_id = define_var(mpl,grpid,'rv_l0','real',(/nl0_1_id/))
   call put_att(mpl,grpid,'ncomp',diag_blk%ncomp)
end if

! Write variables
if (mpl%msv%isanynot(diag_blk%raw)) then
   call put_var(mpl,grpid,raw_id,diag_blk%raw)
   do il0=1,geom%nl0
      jl0rz = bpar%il0rz(il0,ib)
      call put_var(mpl,grpid,raw_hor_id,diag_blk%raw(:,:,jl0rz,il0),(/1,1,il0/))
   end do
   do il0=1,geom%nl0
      do jl0r=1,bpar%nl0r(ib)
         jl0 = bpar%l0rl0b_to_l0(jl0r,il0,ib)
         call put_var(mpl,grpid,raw_zs_id,diag_blk%raw(1,1,jl0r,il0),(/jl0,il0/))
      end do
   end do
   call put_var(mpl,grpid,valid_id,diag_blk%valid)
   call put_var(mpl,grpid,l0rl0_to_l0_id,bpar%l0rl0b_to_l0(1:bpar%nl0r(ib),:,ib))
end if
if (mpl%msv%isanynot(diag_blk%coef_ens_l0)) call put_var(mpl,grpid,coef_ens_l0_id,diag_blk%coef_ens_l0)
if (mpl%msv%isnot(diag_blk%coef_sta)) call put_att(mpl,grpid,'coef_sta',diag_blk%coef_sta)
if (mpl%msv%isanynot(diag_blk%fit)) then
   call put_var(mpl,grpid,fit_id,diag_blk%fit)
   do il0=1,geom%nl0
      jl0rz = bpar%il0rz(il0,ib)
      call put_var(mpl,grpid,fit_hor_id,diag_blk%fit(:,:,jl0rz,il0),(/1,1,il0/))
   end do
   do il0=1,geom%nl0
      do jl0r=1,bpar%nl0rmax
         jl0 = bpar%l0rl0b_to_l0(jl0r,il0,ib)
         call put_var(mpl,grpid,fit_zs_id,diag_blk%fit(1,1,jl0r,il0),(/jl0,il0/))
      end do
   end do
   call put_var(mpl,grpid,rh_l0_id,diag_blk%rh_l0)
   if (bpar%nc4(ib)>1) then
      call put_var(mpl,grpid,D11_l0_id,diag_blk%D11_l0)
      call put_var(mpl,grpid,D22_l0_id,diag_blk%D22_l0)
      call put_var(mpl,grpid,D12_l0_id,diag_blk%D12_l0)
   end if
   call put_var(mpl,grpid,rv_l0_id,diag_blk%rv_l0)
end if

! End associate
end associate

! Probe out
@:probe_out()

end subroutine diag_blk_write

!----------------------------------------------------------------------
! Subroutine: diag_blk_normalization
!> Compute diagnostic block normalization
!----------------------------------------------------------------------
subroutine diag_blk_normalization(diag_blk,geom,bpar)

implicit none

! Passed variables
class(diag_blk_type),intent(inout) :: diag_blk !< Diagnostic block
type(geom_type),intent(in) :: geom             !< Geometry
type(bpar_type),intent(in) :: bpar             !< Block parameters

! Local variables
integer :: il0,jl0rz

! Set name
@:set_name(diag_blk_normalization)

! Probe in
@:probe_in()

! Associate
associate(ib=>diag_blk%ib)

! Get diagonal values
do il0=1,geom%nl0
   jl0rz = bpar%il0rz(il0,ib)
   diag_blk%coef_ens_l0(il0) = diag_blk%raw(1,1,jl0rz,il0)
end do

! End associate
end associate

! Probe out
@:probe_out()

end subroutine diag_blk_normalization

!----------------------------------------------------------------------
! Subroutine: diag_blk_optimization
!> Optimize number of components for the fit
!----------------------------------------------------------------------
subroutine diag_blk_optimization(diag_blk,mpl,nam,geom,bpar)

implicit none

! Passed variables
class(diag_blk_type),intent(inout) :: diag_blk !< Diagnostic block
type(mpl_type),intent(inout) :: mpl            !< MPI data
type(nam_type),intent(in) :: nam               !< Namelist
type(geom_type),intent(in) :: geom             !< Geometry
type(bpar_type),intent(in) :: bpar             !< Block parameters

! Local variables
<<<<<<< HEAD
integer :: incomp
real(kind_real) :: rmse_min

! Set name
@:set_name(diag_blk_optimization)

! Probe in
@:probe_in()

! Initialization
diag_blk%ncomp = 1
rmse_min = huge_real

! Loop over number of components
do incomp=1,nam%fit_ncompmax
   call diag_blk%fitting(mpl,nam,geom,bpar,incomp,rmse_min)
end do

! Probe out
@:probe_out()

end subroutine diag_blk_optimization

!----------------------------------------------------------------------
! Subroutine: diag_blk_fitting
!> Compute a fit of a raw function
!----------------------------------------------------------------------
subroutine diag_blk_fitting(diag_blk,mpl,nam,geom,bpar,ncomp,rmse_min)

implicit none

! Passed variables
class(diag_blk_type),intent(inout) :: diag_blk     !< Diagnostic block
type(mpl_type),intent(inout) :: mpl                !< MPI data
type(nam_type),intent(in) :: nam                   !< Namelist
type(geom_type),intent(in) :: geom                 !< Geometry
type(bpar_type),intent(in) :: bpar                 !< Block parameters
integer,intent(in),optional :: ncomp               !< Number of components
real(kind_real),intent(inout),optional :: rmse_min !< Minimum RMSE

! Local variables
integer :: il0,jl0rz,nl0r,il1,nl1,ilev2d,jc4,lncomp
integer,allocatable :: il0_interp(:),il1inf(:),il1sup(:)
real(kind_real) :: det,m2(geom%nl0),rmse
real(kind_real),allocatable :: rawv(:),rinf(:),rsup(:),rh_tmp(:),fit(:,:,:,:)
real(kind_real),allocatable :: rh_l0(:),D11_l0(:),D22_l0(:),D12_l0(:),rv_l0(:)
=======
integer :: il0,jl0rz,jl0r,jl0,nl0r,il1,nl1,ilev2d,jc4
integer,allocatable :: il0_interp(:),il1inf(:),il1sup(:)
real(kind_real) :: det,m2(geom%nl0)
real(kind_real),allocatable :: rawv(:),distv(:),rinf(:),rsup(:),rh_tmp(:)
>>>>>>> 39123b47
real(kind_real),allocatable :: rh_l1(:),D11_l1(:),D22_l1(:),D12_l1(:),rv_l1(:)
logical :: var2d,valid,copy_parameters
logical,allocatable :: filled(:)
type(minim_type) :: minim

! Set name
@:set_name(diag_blk_fitting)

! Probe in
@:probe_in()

! Associate
associate(ib=>diag_blk%ib)

! Check consistency
if ((present(ncomp).and.(.not.present(rmse_min))).or.((.not.present(ncomp)).and.present(rmse_min))) call mpl%abort('${subr}$', &
 & 'inconsistent arguments')

! Default number of components
lncomp = diag_blk%ncomp
if (present(ncomp)) lncomp = ncomp

! Check for 2D variable
do il0=1,geom%nl0
   ! Get zero separation level
   jl0rz = bpar%il0rz(il0,ib)

   ! Get value at zero separation
   m2(il0) = diag_blk%raw(1,1,jl0rz,il0)
end do
if ((count(m2>zero)==1).and.(trim(nam%lev2d)=='first').and.(m2(1)>zero)) then
   var2d = .true.
   ilev2d = 1
   diag_blk%rv_l0(ilev2d) = zero
elseif ((count(m2>zero)==1).and.(trim(nam%lev2d)=='last').and.(m2(geom%nl0)>zero)) then
   var2d = .true.
   ilev2d = geom%nl0
   diag_blk%rv_l0(ilev2d) = zero
else
   var2d = .false.
end if

! Number of effective levels
if (var2d) then
   nl0r = 1
else
   nl0r = bpar%nl0r(ib)
end if

! Count interpolation levels
if (var2d) then
   nl1 = 1
else
   call vert_interp_size(geom%nl0,nam%fit_dl0,nl1)
end if

! Allocation
allocate(il0_interp(nl1))
allocate(il1inf(geom%nl0))
allocate(il1sup(geom%nl0))
allocate(rinf(geom%nl0))
allocate(rsup(geom%nl0))

! Get interpolation levels and weights
if (var2d) then
   il0_interp(1) = ilev2d
   il1inf = 1
   il1sup = 1
   rinf = zero
   rsup = zero
   rsup(ilev2d) = one
else
   call vert_interp_setup(geom%nl0,nam%fit_dl0,nl1,il0_interp,il1inf,il1sup,rinf,rsup)
end if

! Allocation
allocate(rh_l0(geom%nl0))
allocate(rh_l1(nl1))
allocate(rh_tmp(bpar%nc4(ib)))
if (bpar%nc4(ib)>1) then
   ! Allocation
   allocate(D11_l0(geom%nl0))
   allocate(D22_l0(geom%nl0))
   allocate(D12_l0(geom%nl0))
   allocate(D11_l1(nl1))
   allocate(D22_l1(nl1))
   allocate(D12_l1(nl1))
   minim%nx = 3
   minim%ny = bpar%nc3(ib)*bpar%nc4(ib)
   allocate(minim%x(minim%nx))
   allocate(minim%guess(minim%nx))
   allocate(minim%binf(minim%nx))
   allocate(minim%bsup(minim%nx))
   allocate(minim%obs(minim%ny))
   allocate(minim%disth(bpar%nc3(ib)))
   allocate(minim%as(bpar%nc4(ib)))

   ! Initialization
   minim%disth = geom%disth(1:bpar%nc3(ib))
   minim%as = geom%as(1:bpar%nc4(ib))

   ! Hooke parameters
   minim%hooke_rho = half
   minim%hooke_tol = 1.0e-4_kind_real
   minim%hooke_itermax = 10
end if

! Horizontal fit
do il1=1,nl1
   ! Index
   il0 = il0_interp(il1)

   ! Get zero separation level and min/max levels
   jl0rz = bpar%il0rz(il0,ib)

   ! Fast fit for each angular sector
   do jc4=1,bpar%nc4(ib)
      call fast_fit(mpl,bpar%nc3(ib),1,geom%disth,'hor',lncomp,diag_blk%raw(:,jc4,jl0rz,il0),rh_tmp(jc4))
   end do

   if (mpl%msv%isallnot(rh_tmp)) then
      ! Average values
      rh_l1(il1) = sqrt(sum(rh_tmp**2)/real(bpar%nc4(ib),kind_real))

      if (bpar%nc4(ib)>1) then
         ! Initialization
         minim%nc3 = bpar%nc3(ib)
         minim%nc4 = bpar%nc4(ib)
         minim%guess = (/rh_l1(il1)**2,rh_l1(il1)**2,zero/)
         minim%binf = (/rh_l1(il1)**2/sqrt(condmax),rh_l1(il1)**2/sqrt(condmax),-one/)
         minim%bsup = (/rh_l1(il1)**2*sqrt(condmax),rh_l1(il1)**2*sqrt(condmax),one/)
         minim%obs = reshape(diag_blk%raw(:,:,jl0rz,il0),(/minim%ny/))
         minim%cost_function = 'tensor'

         ! Compute fit
         call minim%compute(mpl)

         ! Get parameters, apply bounds
         D11_l1(il1) = max(minim%binf(1),min(minim%x(1),minim%bsup(1)))
         D22_l1(il1) = max(minim%binf(2),min(minim%x(2),minim%bsup(2)))
         D12_l1(il1) = max(minim%binf(3),min(minim%x(3),minim%bsup(3)))

         ! Check tensor conditioning
         call tensor_check_cond(D11_l1(il1),D22_l1(il1),D12_l1(il1),valid)
         if (.not.valid) then
            D11_l1(il1) = mpl%msv%valr
            D22_l1(il1) = mpl%msv%valr
            D12_l1(il1) = mpl%msv%valr
         end if
      end if
   else
      rh_l1(il1) = mpl%msv%valr
   end if
end do

! Interpolate horizontal parameters
if (bpar%nc4(ib)==1) then
   call vert_interp(mpl,nl1,rh_l1,geom%nl0,il1inf,il1sup,rinf,rsup,rh_l0)
else
   call vert_interp(mpl,nl1,D11_l1,geom%nl0,il1inf,il1sup,rinf,rsup,D11_l0)
   call vert_interp(mpl,nl1,D22_l1,geom%nl0,il1inf,il1sup,rinf,rsup,D22_l0)
   call vert_interp(mpl,nl1,D12_l1,geom%nl0,il1inf,il1sup,rinf,rsup,D12_l0)
   do il0=1,geom%nl0
      if (mpl%msv%isnot(D11_l0(il0)).and.mpl%msv%isnot(D22_l0(il0)) &
 & .and.mpl%msv%isnot(D12_l0(il0))) then
         ! Major semi-axis
         det = D11_l0(il0)*D22_l0(il0)*(one-D12_l0(il0))
         if (det>zero) then
            ! Same ellipsis area
            rh_l0(il0) = sqrt(sqrt(det))
         else
            ! Missing value
            D11_l0(il0) = mpl%msv%valr
            D22_l0(il0) = mpl%msv%valr
            D12_l0(il0) = mpl%msv%valr
            rh_l0(il0) = mpl%msv%valr
         end if
      else
         ! Missing value
         D11_l0(il0) = mpl%msv%valr
         D22_l0(il0) = mpl%msv%valr
         D12_l0(il0) = mpl%msv%valr
         rh_l0(il0) = mpl%msv%valr
      end if
   end do
end if

! Release memory
deallocate(rh_tmp)
deallocate(rh_l1)
if (bpar%nc4(ib)>1) then
   deallocate(D11_l1)
   deallocate(D22_l1)
   deallocate(D12_l1)
   deallocate(minim%x)
   deallocate(minim%guess)
   deallocate(minim%binf)
   deallocate(minim%bsup)
   deallocate(minim%obs)
   deallocate(minim%disth)
   deallocate(minim%as)
end if

! Allocation
allocate(rv_l0(geom%nl0))

if (nl0r==1) then
   ! No vertical fit
   rv_l0 = zero
else
   ! Allocation
   allocate(rv_l1(nl1))
   allocate(filled(nl1))
   allocate(rawv(nl0r))
   allocate(distv(nl0r))

   ! Vertical fit, level by level
   do il1=1,nl1
      ! Index
      il0 = il0_interp(il1)

      ! Get zero separation level and min/max levels
      jl0rz = bpar%il0rz(il0,ib)

      ! Average over angular sector
      rawv = diag_blk%raw(1,1,:,il0)

<<<<<<< HEAD
      ! Fast fit
      call fast_fit(mpl,nl0r,jl0rz,diag_blk%distv(:,il0),'ver',diag_blk%ncomp,rawv,rv_l1(il1))
=======
      ! Vertical distance
      do jl0r=1,nl0r
         jl0 = bpar%l0rl0b_to_l0(jl0r,il0,ib)
         distv(jl0r) = abs(diag_blk%vunit(il0)-diag_blk%vunit(jl0))
      end do
>>>>>>> 39123b47

      ! Fast fit
      call fast_fit(mpl,nl0r,jl0rz,distv,'ver',rawv,rv_l1(il1))
   end do

   ! Interpolate vertical parameters
   call vert_interp(mpl,nl1,rv_l1,geom%nl0,il1inf,il1sup,rinf,rsup,rv_l0)

   ! Release memory
   deallocate(rv_l1)
   deallocate(filled)
   deallocate(rawv)
   deallocate(distv)
end if

! Optimization of the number of components
copy_parameters = .true.
if (present(rmse_min)) then
   ! Allocation
   allocate(fit(bpar%nc3(ib),bpar%nc4(ib),bpar%nl0r(ib),geom%nl0))

   ! Build fit
   if (bpar%nc4(ib)==1) then
     call diag_iso_full(mpl,bpar%nc3(ib),bpar%nl0r(ib),geom%nl0,bpar%l0rl0b_to_l0(:,:,ib),geom%disth,diag_blk%distv, &
 & diag_blk%coef_ens_l0,rh_l0,rv_l0,lncomp,fit(:,1,:,:))
   else
      call diag_tensor_full(mpl,bpar%nc3(ib),bpar%nc4(ib),bpar%nl0r(ib),geom%nl0,bpar%l0rl0b_to_l0(:,:,ib),geom%disth, &
 & geom%as,diag_blk%distv,diag_blk%coef_ens_l0,D11_l0,D22_l0,D12_l0,rv_l0,lncomp,fit)
   end if

   ! Compute RMSE
   rmse = sum(abs(fit-diag_blk%raw),mask=mpl%msv%isnot(diag_blk%raw))
  
   if (rmse<rmse_min) then
      ! Save best estimation
      rmse_min = rmse
      diag_blk%ncomp = lncomp
   else
      copy_parameters = .false.
   end if

   ! Release memory
   deallocate(fit)
end if

! Copy parameters
if (copy_parameters) then
   diag_blk%rh_l0 = rh_l0
   if (bpar%nc4(ib)>1) then
      diag_blk%D11_l0 = D11_l0
      diag_blk%D22_l0 = D22_l0
      diag_blk%D12_l0 = D12_l0
   end if
   diag_blk%rv_l0 = rv_l0
end if

! Release memory
deallocate(rh_l0)
if (bpar%nc4(ib)>1) then
   deallocate(D11_l0)
   deallocate(D22_l0)
   deallocate(D12_l0)
end if
deallocate(rv_l0)
deallocate(il0_interp)
deallocate(il1inf)
deallocate(il1sup)
deallocate(rinf)
deallocate(rsup)

! End associate
end associate

! Probe out
@:probe_out()

end subroutine diag_blk_fitting

!----------------------------------------------------------------------
! Subroutine: diag_blk_localization
!> Diag_blk localization
!----------------------------------------------------------------------
subroutine diag_blk_localization(diag_blk,mpl,geom,bpar,avg_blk)

implicit none

! Passed variables
class(diag_blk_type),intent(inout) :: diag_blk !< Diagnostic block (localization)
type(mpl_type),intent(inout) :: mpl            !< MPI data
type(geom_type),intent(in) :: geom             !< Geometry
type(bpar_type),intent(in) :: bpar             !< Block parameters
type(avg_blk_type),intent(in) :: avg_blk       !< Averaged statistics block

! Local variables
integer :: il0,jl0r,jc3,jc4

! Set name
@:set_name(diag_blk_localization)

! Probe in
@:probe_in()

! Associate
associate(ib=>diag_blk%ib)

!$omp parallel do schedule(static) private(il0,jl0r,jc3,jc4) shared(geom,bpar,diag_blk,avg_blk)
do il0=1,geom%nl0
   do jl0r=1,bpar%nl0r(ib)
      do jc4=1,bpar%nc4(ib)
         do jc3=1,bpar%nc3(ib)
            if (mpl%msv%isnot(avg_blk%m11asysq(jc3,jc4,jl0r,il0)).and.mpl%msv%isnot(avg_blk%m11sq(jc3,jc4,jl0r,il0))) then
               ! Compute localization
               diag_blk%raw(jc3,jc4,jl0r,il0) = avg_blk%m11asysq(jc3,jc4,jl0r,il0)/avg_blk%m11sq(jc3,jc4,jl0r,il0)
               diag_blk%valid(jc3,jc4,jl0r,il0) = avg_blk%nc1a(jc3,jc4,jl0r,il0)
            else
               ! Missing value
               diag_blk%raw(jc3,jc4,jl0r,il0) = mpl%msv%valr
               diag_blk%valid(jc3,jc4,jl0r,il0) = mpl%msv%valr
            end if
         end do
      end do
   end do
end do
!$omp end parallel do

! Hybrid weight
diag_blk%coef_sta = mpl%msv%valr

! End associate
end associate

! Probe out
@:probe_out()

end subroutine diag_blk_localization

!----------------------------------------------------------------------
! Subroutine: diag_blk_hybridization
!> Diag_blk hybridization
!----------------------------------------------------------------------
subroutine diag_blk_hybridization(diag_blk,mpl,nam,geom,bpar,avg_blk)

implicit none

! Passed variables
class(diag_blk_type),intent(inout) :: diag_blk !< Diagnostic block (localization)
type(mpl_type),intent(inout) :: mpl            !< MPI data
type(nam_type),intent(in) :: nam               !< Namelist
type(geom_type),intent(in) :: geom             !< Geometry
type(bpar_type),intent(in) :: bpar             !< Block parameters
type(avg_blk_type),intent(in) :: avg_blk       !< Averaged statistics block

! Local variables
integer :: il0,jl0r,jl0,jc3,jc4,iv
real(kind_real) :: wgt,a,bc,d,e,f,num_ens,num_sta,num,den
real(kind_real) :: nam_coef(geom%nl0),nam_nlv(geom%nl0)

! Set name
@:set_name(diag_blk_hybridization)

! Probe in
@:probe_in()

! Associate
associate(ib=>diag_blk%ib)

if (nam%forced_radii) then
   ! Compute forced localization function
   iv = bpar%b_to_v1(ib)
   nam_coef = one
   nam_nlv = zero
   do jc4=1,bpar%nc4(ib)
      call diag_iso_full(mpl,bpar%nc3(ib),bpar%nl0r(ib),geom%nl0,bpar%l0rl0b_to_l0(:,:,ib), &
<<<<<<< HEAD
 & geom%disth,diag_blk%distv,nam_coef,nam%rh(1:geom%nl0,iv),nam%rv(1:geom%nl0,iv),diag_blk%ncomp,diag_blk%raw(:,jc4,:,:))
=======
 & geom%disth,diag_blk%vunit,nam_coef,nam%rh(1:geom%nl0,iv),nam%rv(1:geom%nl0,iv),diag_blk%raw(:,jc4,:,:))
>>>>>>> 39123b47
   end do
   diag_blk%valid = mpl%msv%valr

   ! Compute hybrid weights
   a = zero
   bc = zero
   d = zero
   e = zero
   f = zero
   do il0=1,geom%nl0
      do jl0r=1,bpar%nl0r(ib)
         jl0 = bpar%l0rl0b_to_l0(jl0r,il0,ib)
         do jc4=1,bpar%nc4(ib)
            do jc3=1,bpar%nc3(ib)
               if (mpl%msv%isnot(avg_blk%m11asysq(jc3,jc4,jl0r,il0)).and.mpl%msv%isnot(avg_blk%m11sq(jc3,jc4,jl0r,il0)) &
 & .and.mpl%msv%isnot(avg_blk%m11sta(jc3,jc4,jl0r,il0)).and.mpl%msv%isnot(avg_blk%stasq(jc3,jc4,jl0r,il0))) then
                  wgt = geom%disth(jc3)*abs(diag_blk%vunit(jl0)-diag_blk%vunit(il0))/real(bpar%nl0r(ib)+bpar%nc3(ib),kind_real) ! TODO ?
                  a = a+wgt*diag_blk%raw(jc3,jc4,jl0r,il0)**2*avg_blk%m11sq(jc3,jc4,jl0r,il0)
                  bc = bc+wgt*diag_blk%raw(jc3,jc4,jl0r,il0)*avg_blk%m11sta(jc3,jc4,jl0r,il0)
                  d = d+wgt*avg_blk%stasq(jc3,jc4,jl0r,il0)
                  e = e+wgt*diag_blk%raw(jc3,jc4,jl0r,il0)*avg_blk%m11asysq(jc3,jc4,jl0r,il0)
                  f = f+wgt*avg_blk%m11sta(jc3,jc4,jl0r,il0)
               end if
            end do
         end do
      end do
   end do
   num_ens = e*d-bc*f
   num_sta = a*f-e*bc
   den = a*d-bc**2
   if ((num_ens>zero).and.(num_sta>zero).and.(den>zero)) then
      ! Valid numerators and denominator
      diag_blk%coef_ens_l0 = num_ens/den
      diag_blk%coef_sta = num_sta/den
   else
      ! Missing values
      diag_blk%coef_ens_l0 = mpl%msv%valr
      diag_blk%coef_sta = mpl%msv%valr
   end if
else
   ! Compute raw hybridization
   num = zero
   den = zero
   do il0=1,geom%nl0
      do jl0r=1,bpar%nl0r(ib)
         jl0 = bpar%l0rl0b_to_l0(jl0r,il0,ib)
         do jc4=1,bpar%nc4(ib)
            do jc3=1,bpar%nc3(ib)
               if (mpl%msv%isnot(avg_blk%m11asysq(jc3,jc4,jl0r,il0)).and.mpl%msv%isnot(avg_blk%m11sq(jc3,jc4,jl0r,il0)) &
 & .and.mpl%msv%isnot(avg_blk%m11sta(jc3,jc4,jl0r,il0)).and.mpl%msv%isnot(avg_blk%stasq(jc3,jc4,jl0r,il0))) then
                  wgt = geom%disth(jc3)*abs(diag_blk%vunit(jl0)-diag_blk%vunit(il0))/real(bpar%nl0r(ib)+bpar%nc3(ib),kind_real) ! TODO ?
                  num = num+wgt*(one-avg_blk%m11asysq(jc3,jc4,jl0r,il0)/avg_blk%m11sq(jc3,jc4,jl0r,il0)) &
 & *avg_blk%m11sta(jc3,jc4,jl0r,il0)
                  den = den+wgt*(avg_blk%stasq(jc3,jc4,jl0r,il0)-avg_blk%m11sta(jc3,jc4,jl0r,il0)**2 &
 & /avg_blk%m11sq(jc3,jc4,jl0r,il0))
               end if
            end do
         end do
      end do
   end do
   if ((num>zero).and.(den>zero)) then
      ! Valid numerator and denominator
      diag_blk%coef_sta = num/den

      !$omp parallel do schedule(static) private(il0,jl0r,jc3,jc4) shared(geom,bpar,diag_blk)
      do il0=1,geom%nl0
         do jl0r=1,bpar%nl0r(ib)
            do jc4=1,bpar%nc4(ib)
               do jc3=1,bpar%nc3(ib)
                  if (mpl%msv%isnot(avg_blk%m11asysq(jc3,jc4,jl0r,il0)).and.mpl%msv%isnot(diag_blk%coef_sta) &
 & .and.mpl%msv%isnot(avg_blk%m11sta(jc3,jc4,jl0r,il0)).and.mpl%msv%isnot(avg_blk%m11sq(jc3,jc4,jl0r,il0))) then
                     ! Compute localization
                     diag_blk%raw(jc3,jc4,jl0r,il0) = (avg_blk%m11asysq(jc3,jc4,jl0r,il0)-diag_blk%coef_sta &
 & *avg_blk%m11sta(jc3,jc4,jl0r,il0))/avg_blk%m11sq(jc3,jc4,jl0r,il0)
                     diag_blk%valid(jc3,jc4,jl0r,il0) = avg_blk%nc1a(jc3,jc4,jl0r,il0)

                     ! Lower bound
                     if (diag_blk%raw(jc3,jc4,jl0r,il0)<zero) then
                        diag_blk%raw(jc3,jc4,jl0r,il0) = mpl%msv%valr
                        diag_blk%valid(jc3,jc4,jl0r,il0) = mpl%msv%valr
                     end if
                  else
                     ! Missing value
                     diag_blk%raw(jc3,jc4,jl0r,il0) = mpl%msv%valr
                     diag_blk%valid(jc3,jc4,jl0r,il0) = mpl%msv%valr
                  end if
               end do
            end do
         end do
      end do
      !$omp end parallel do
   else
      ! Missing values
      diag_blk%coef_sta = mpl%msv%valr
      diag_blk%raw = mpl%msv%valr
   end if
end if

! End associate
end associate

! Probe out
@:probe_out()

end subroutine diag_blk_hybridization

!----------------------------------------------------------------------
! Subroutine: diag_blk_dualens
!> Diag_blk dualens
!----------------------------------------------------------------------
subroutine diag_blk_dualens(diag_blk,mpl,geom,bpar,avg_blk,avg_lr_blk,diag_lr_blk)

implicit none

! Passed variables
class(diag_blk_type),intent(inout) :: diag_blk   !< Diagnostic block (localization)
type(mpl_type),intent(inout) :: mpl              !< MPI data
type(geom_type),intent(in) :: geom               !< Geometry
type(bpar_type),intent(in) :: bpar               !< Block parameters
type(avg_blk_type),intent(in) :: avg_blk         !< Averaged statistics block
type(avg_blk_type),intent(in) :: avg_lr_blk      !< LR averaged statistics block
type(diag_blk_type),intent(inout) :: diag_lr_blk !< Diagnostic block (LR localization)

! Local variables
integer :: il0,jl0r,jc3,jc4
real(kind_real),allocatable :: num(:,:),num_lr(:,:),den(:,:)

! Set name
@:set_name(diag_blk_dualens)

! Probe in
@:probe_in()

! Associate
associate(ib=>diag_blk%ib)

! Allocation
allocate(num(bpar%nc3(ib),bpar%nc4(ib)))
allocate(num_lr(bpar%nc3(ib),bpar%nc4(ib)))
allocate(den(bpar%nc3(ib),bpar%nc4(ib)))

! Compute raw dual-ensemble hybridization
do il0=1,geom%nl0
   do jl0r=1,bpar%nl0r(ib)
      do jc4=1,bpar%nc4(ib)
         do jc3=1,bpar%nc3(ib)
            if (mpl%msv%isnot(avg_blk%m11asysq(jc3,jc4,jl0r,il0)).and.mpl%msv%isnot(avg_blk%m11sq(jc3,jc4,jl0r,il0)) &
 & .and.mpl%msv%isnot(avg_blk%m11lrm11asy(jc3,jc4,jl0r,il0)).and.mpl%msv%isnot(avg_blk%m11lrm11(jc3,jc4,jl0r,il0)) &
 & .and.mpl%msv%isnot(avg_lr_blk%m11sq(jc3,jc4,jl0r,il0)).and.mpl%msv%isnot(avg_blk%m11lrm11asy(jc3,jc4,jl0r,il0))) then
               num(jc3,jc4) = avg_blk%m11asysq(jc3,jc4,jl0r,il0)*avg_lr_blk%m11sq(jc3,jc4,jl0r,il0) &
 & -avg_blk%m11lrm11asy(jc3,jc4,jl0r,il0)*avg_blk%m11lrm11(jc3,jc4,jl0r,il0)
               num_lr(jc3,jc4) = avg_blk%m11lrm11asy(jc3,jc4,jl0r,il0)*avg_blk%m11sq(jc3,jc4,jl0r,il0) &
 & -avg_blk%m11asysq(jc3,jc4,jl0r,il0)*avg_blk%m11lrm11(jc3,jc4,jl0r,il0)
               den(jc3,jc4) = avg_blk%m11sq(jc3,jc4,jl0r,il0)*avg_lr_blk%m11sq(jc3,jc4,jl0r,il0) &
 & -avg_blk%m11lrm11(jc3,jc4,jl0r,il0)**2
               if ((num(jc3,jc4)>zero).and.(den(jc3,jc4)>zero)) then
                  ! Compute localization
                  diag_blk%raw(jc3,jc4,jl0r,il0) = num(jc3,jc4)/den(jc3,jc4)
                  diag_lr_blk%raw(jc3,jc4,jl0r,il0) = num_lr(jc3,jc4)/den(jc3,jc4)
                  diag_blk%valid(jc3,jc4,jl0r,il0) = avg_blk%nc1a(jc3,jc4,jl0r,il0)
                  diag_lr_blk%valid(jc3,jc4,jl0r,il0) = avg_blk%nc1a(jc3,jc4,jl0r,il0)
               else
                  ! Missing value
                  diag_blk%raw(jc3,jc4,jl0r,il0) = mpl%msv%valr
                  diag_lr_blk%raw(jc3,jc4,jl0r,il0) = mpl%msv%valr
                  diag_blk%valid(jc3,jc4,jl0r,il0) = mpl%msv%valr
                  diag_lr_blk%valid(jc3,jc4,jl0r,il0) = mpl%msv%valr
               end if
            end if
         end do
      end do
   end do
end do

! Hybrid weight
diag_blk%coef_sta = mpl%msv%valr

! Release memory
deallocate(num)
deallocate(num_lr)
deallocate(den)

! End associate
end associate

! Probe out
@:probe_out()

end subroutine diag_blk_dualens

end module type_diag_blk<|MERGE_RESOLUTION|>--- conflicted
+++ resolved
@@ -29,7 +29,6 @@
 
 ! Diagnostic block derived type
 type diag_blk_type
-<<<<<<< HEAD
    integer :: ic2a                                  !< Local index
    integer :: ib                                    !< Block index
    character(len=1024) :: prefix                    !< Prefix
@@ -40,7 +39,6 @@
    real(kind_real) :: coef_sta                      !< Static coefficient
 
    real(kind_real),allocatable :: vunit(:)          !< Vertical unit
-   real(kind_real),allocatable :: distv(:,:)        !< Reduced vertical distance
    real(kind_real),allocatable :: fit(:,:,:,:)      !< Fit
 
    real(kind_real),allocatable :: rh_l0(:)          !< Horizontal support radius, profile
@@ -58,34 +56,6 @@
    real(kind_real),allocatable :: D12_c0a(:,:)      !< Horizontal Daley tensor, component 12 (normalized), subset Sc0, halo A
    real(kind_real),allocatable :: rv_c0a(:,:)       !< Vertical support radius, subset Sc0, halo A
    real(kind_real) :: wgt                           !< Weight
-=======
-   integer :: ic2a                                     !< Local index
-   integer :: ib                                       !< Block index
-   character(len=1024) :: prefix                       !< Prefix
-
-   real(kind_real),allocatable :: raw(:,:,:,:)         !< Raw diagnostic
-   real(kind_real),allocatable :: valid(:,:,:,:)       !< Number of valid couples
-   real(kind_real),allocatable :: coef_ens_l0(:)       !< Ensemble coefficient, profile
-   real(kind_real) :: coef_sta                         !< Static coefficient
-
-   real(kind_real),allocatable :: vunit(:)             !< Vertical unit
-   real(kind_real),allocatable :: fit(:,:,:,:)         !< Fit
-
-   real(kind_real),allocatable :: rh_l0(:)            !< Horizontal support radius, profile
-   real(kind_real),allocatable :: D11_l0(:)           !< Horizontal Daley tensor, component 11, profile
-   real(kind_real),allocatable :: D22_l0(:)           !< Horizontal Daley tensor, component 22, profile
-   real(kind_real),allocatable :: D12_l0(:)           !< Horizontal Daley tensor, component 12 (normalized), profile
-   real(kind_real),allocatable :: rv_l0(:)            !< Vertical support radius, profile
-
-   real(kind_real),allocatable :: coef_ens_c0a(:,:)    !< Ensemble coefficient, subset Sc0, halo A
-   real(kind_real),allocatable :: coef_sta_c0a(:,:)    !< Static coefficient, subset Sc0, halo A
-   real(kind_real),allocatable :: rh_c0a(:,:)          !< Horizontal support radius, subset Sc0, halo A
-   real(kind_real),allocatable :: D11_c0a(:,:)         !< Horizontal Daley tensor, component 11, subset Sc0, halo A
-   real(kind_real),allocatable :: D22_c0a(:,:)         !< Horizontal Daley tensor, component 22, subset Sc0, halo A
-   real(kind_real),allocatable :: D12_c0a(:,:)         !< Horizontal Daley tensor, component 12 (normalized), subset Sc0, halo A
-   real(kind_real),allocatable :: rv_c0a(:,:)          !< Vertical support radius, subset Sc0, halo A
-   real(kind_real) :: wgt                              !< Weight
->>>>>>> 39123b47
 contains
    procedure :: alloc => diag_blk_alloc
    procedure :: partial_dealloc => diag_blk_partial_dealloc
@@ -234,9 +204,6 @@
 if (allocated(diag_blk%D22_l0)) deallocate(diag_blk%D22_l0)
 if (allocated(diag_blk%D12_l0)) deallocate(diag_blk%D12_l0)
 if (allocated(diag_blk%rv_l0)) deallocate(diag_blk%rv_l0)
-<<<<<<< HEAD
-if (allocated(diag_blk%vunit)) deallocate(diag_blk%vunit)
-if (allocated(diag_blk%distv)) deallocate(diag_blk%distv)
 
 ! Probe out
 @:probe_out()
@@ -262,8 +229,6 @@
 
 ! Release memory
 call diag_blk%partial_dealloc
-=======
->>>>>>> 39123b47
 if (allocated(diag_blk%coef_ens_c0a)) deallocate(diag_blk%coef_ens_c0a)
 if (allocated(diag_blk%coef_sta_c0a)) deallocate(diag_blk%coef_sta_c0a)
 if (allocated(diag_blk%rh_c0a)) deallocate(diag_blk%rh_c0a)
@@ -440,7 +405,6 @@
 type(bpar_type),intent(in) :: bpar             !< Block parameters
 
 ! Local variables
-<<<<<<< HEAD
 integer :: incomp
 real(kind_real) :: rmse_min
 
@@ -482,17 +446,11 @@
 real(kind_real),intent(inout),optional :: rmse_min !< Minimum RMSE
 
 ! Local variables
-integer :: il0,jl0rz,nl0r,il1,nl1,ilev2d,jc4,lncomp
+integer :: il0,jl0rz,jl0r,jl0,nl0r,il1,nl1,ilev2d,jc4,lncomp
 integer,allocatable :: il0_interp(:),il1inf(:),il1sup(:)
 real(kind_real) :: det,m2(geom%nl0),rmse
-real(kind_real),allocatable :: rawv(:),rinf(:),rsup(:),rh_tmp(:),fit(:,:,:,:)
+real(kind_real),allocatable :: rawv(:),distv(:),rinf(:),rsup(:),rh_tmp(:),fit(:,:,:,:)
 real(kind_real),allocatable :: rh_l0(:),D11_l0(:),D22_l0(:),D12_l0(:),rv_l0(:)
-=======
-integer :: il0,jl0rz,jl0r,jl0,nl0r,il1,nl1,ilev2d,jc4
-integer,allocatable :: il0_interp(:),il1inf(:),il1sup(:)
-real(kind_real) :: det,m2(geom%nl0)
-real(kind_real),allocatable :: rawv(:),distv(:),rinf(:),rsup(:),rh_tmp(:)
->>>>>>> 39123b47
 real(kind_real),allocatable :: rh_l1(:),D11_l1(:),D22_l1(:),D12_l1(:),rv_l1(:)
 logical :: var2d,valid,copy_parameters
 logical,allocatable :: filled(:)
@@ -720,19 +678,14 @@
       ! Average over angular sector
       rawv = diag_blk%raw(1,1,:,il0)
 
-<<<<<<< HEAD
-      ! Fast fit
-      call fast_fit(mpl,nl0r,jl0rz,diag_blk%distv(:,il0),'ver',diag_blk%ncomp,rawv,rv_l1(il1))
-=======
       ! Vertical distance
       do jl0r=1,nl0r
          jl0 = bpar%l0rl0b_to_l0(jl0r,il0,ib)
          distv(jl0r) = abs(diag_blk%vunit(il0)-diag_blk%vunit(jl0))
       end do
->>>>>>> 39123b47
 
       ! Fast fit
-      call fast_fit(mpl,nl0r,jl0rz,distv,'ver',rawv,rv_l1(il1))
+      call fast_fit(mpl,nl0r,jl0rz,distv,'ver',diag_blk%ncomp,rawv,rv_l1(il1))
    end do
 
    ! Interpolate vertical parameters
@@ -753,11 +706,11 @@
 
    ! Build fit
    if (bpar%nc4(ib)==1) then
-     call diag_iso_full(mpl,bpar%nc3(ib),bpar%nl0r(ib),geom%nl0,bpar%l0rl0b_to_l0(:,:,ib),geom%disth,diag_blk%distv, &
+     call diag_iso_full(mpl,bpar%nc3(ib),bpar%nl0r(ib),geom%nl0,bpar%l0rl0b_to_l0(:,:,ib),geom%disth,diag_blk%vunit, &
  & diag_blk%coef_ens_l0,rh_l0,rv_l0,lncomp,fit(:,1,:,:))
    else
       call diag_tensor_full(mpl,bpar%nc3(ib),bpar%nc4(ib),bpar%nl0r(ib),geom%nl0,bpar%l0rl0b_to_l0(:,:,ib),geom%disth, &
- & geom%as,diag_blk%distv,diag_blk%coef_ens_l0,D11_l0,D22_l0,D12_l0,rv_l0,lncomp,fit)
+ & geom%as,diag_blk%vunit,diag_blk%coef_ens_l0,D11_l0,D22_l0,D12_l0,rv_l0,lncomp,fit)
    end if
 
    ! Compute RMSE
@@ -903,11 +856,7 @@
    nam_nlv = zero
    do jc4=1,bpar%nc4(ib)
       call diag_iso_full(mpl,bpar%nc3(ib),bpar%nl0r(ib),geom%nl0,bpar%l0rl0b_to_l0(:,:,ib), &
-<<<<<<< HEAD
- & geom%disth,diag_blk%distv,nam_coef,nam%rh(1:geom%nl0,iv),nam%rv(1:geom%nl0,iv),diag_blk%ncomp,diag_blk%raw(:,jc4,:,:))
-=======
- & geom%disth,diag_blk%vunit,nam_coef,nam%rh(1:geom%nl0,iv),nam%rv(1:geom%nl0,iv),diag_blk%raw(:,jc4,:,:))
->>>>>>> 39123b47
+ & geom%disth,diag_blk%vunit,nam_coef,nam%rh(1:geom%nl0,iv),nam%rv(1:geom%nl0,iv),diag_blk%ncomp,diag_blk%raw(:,jc4,:,:))
    end do
    diag_blk%valid = mpl%msv%valr
 
