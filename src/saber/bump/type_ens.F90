!----------------------------------------------------------------------
! Module: type_ens
! Purpose: ensemble derived type
! Author: Benjamin Menetrier
! Licensing: this code is distributed under the CeCILL-C license
! Copyright © 2015-... UCAR, CERFACS, METEO-FRANCE and IRIT
!----------------------------------------------------------------------
module type_ens

use fckit_mpi_module, only: fckit_mpi_sum,fckit_mpi_max
use netcdf
use tools_const, only: deg2rad,rad2deg,req
use tools_func, only: sphere_dist,lonlat2xyz,xyz2lonlat
use tools_kinds, only: kind_real,nc_kind_real
use tools_qsort, only: qsort
use type_geom, only: geom_type
use type_io, only: io_type
use type_linop, only: linop_type
use type_mpl, only: mpl_type
use type_nam, only: nam_type
use type_rng, only: rng_type

implicit none

! Member field derived type
type member_field_type
   real(kind_real),allocatable :: fld(:,:,:,:)    ! Ensemble perturbation
end type member_field_type

! Ensemble derived type
type ens_type
   ! Attributes
   integer :: ne                                  ! Ensemble size
   integer :: nsub                                ! Number of sub-ensembles
   logical :: allocated = .false.                 ! Allocation flag

   ! Data
   type(member_field_type),allocatable :: mem(:)  ! Members
   type(member_field_type),allocatable :: mean(:) ! Ensemble mean
contains
   procedure :: set_att => ens_set_att
   procedure :: alloc => ens_alloc
   procedure :: dealloc => ens_dealloc
   procedure :: copy => ens_copy
   procedure :: remove_mean => ens_remove_mean
   procedure :: apply_bens => ens_apply_bens
   procedure :: apply_bens_dirac => ens_apply_bens_dirac
   procedure :: normality => ens_normality
   procedure :: cortrack => ens_cortrack
   procedure :: corstats => ens_corstats
end type ens_type

integer,parameter :: nt = 6 ! Number of substeps for wind advection

private
public :: ens_type

contains

!----------------------------------------------------------------------
! Subroutine: ens_set_att
! Purpose: set attributes
!----------------------------------------------------------------------
subroutine ens_set_att(ens,ne,nsub)

implicit none

! Passed variables
class(ens_type),intent(inout) :: ens ! Ensemble
integer,intent(in) :: ne             ! Ensemble size
integer,intent(in) :: nsub           ! Number of sub-ensembles

! Copy attributes
ens%ne = ne
ens%nsub = nsub
ens%allocated = .false.

end subroutine ens_set_att

!----------------------------------------------------------------------
! Subroutine: ens_alloc
! Purpose: allocation
!----------------------------------------------------------------------
subroutine ens_alloc(ens,nam,geom,ne,nsub)

implicit none

! Passed variables
class(ens_type),intent(inout) :: ens ! Ensemble
type(nam_type),intent(in) :: nam     ! Namelist
type(geom_type),intent(in) :: geom   ! Geometry
integer,intent(in) :: ne             ! Ensemble size
integer,intent(in) :: nsub           ! Number of sub-ensembles

! Local variables
integer :: isub

! Copy attributes
call ens%set_att(ne,nsub)

! Allocation
if (ne>0) then
   allocate(ens%mem(ne))
   allocate(ens%mean(nsub))
   do isub=1,nsub
      allocate(ens%mean(isub)%fld(geom%nc0a,geom%nl0,nam%nv,nam%nts))
   end do
   ens%allocated = .true.
end if

end subroutine ens_alloc

!----------------------------------------------------------------------
! Subroutine: ens_dealloc
! Purpose: release memory
!----------------------------------------------------------------------
subroutine ens_dealloc(ens)

implicit none

! Passed variables
class(ens_type),intent(inout) :: ens ! Ensemble

! Local variables
integer :: ie,isub

! Release memory
if (allocated(ens%mem)) then
   do ie=1,ens%ne
      if (allocated(ens%mem(ie)%fld)) deallocate(ens%mem(ie)%fld)
   end do
   deallocate(ens%mem)
end if
if (allocated(ens%mean)) then
   do isub=1,ens%nsub
      if (allocated(ens%mean(isub)%fld)) deallocate(ens%mean(isub)%fld)
   end do
   deallocate(ens%mean)
end if
ens%allocated = .false.

end subroutine ens_dealloc

!----------------------------------------------------------------------
! Subroutine: ens_copy
! Purpose: copy
!----------------------------------------------------------------------
subroutine ens_copy(ens_out,ens_in)

implicit none

! Passed variables
class(ens_type),intent(inout) :: ens_out ! Output ensemble
type(ens_type),intent(in) :: ens_in      ! Input ensemble

! Local variables
integer :: ie,isub

! Copy data
if (allocated(ens_in%mem)) then
   do ie=1,ens_in%ne
      if (.not.allocated(ens_out%mem(ie)%fld)) allocate(ens_out%mem(ie)%fld(size(ens_in%mem(ie)%fld,1), &
                                                                          & size(ens_in%mem(ie)%fld,2), &
                                                                          & size(ens_in%mem(ie)%fld,3), &
                                                                          & size(ens_in%mem(ie)%fld,4)))
      ens_out%mem(ie)%fld = ens_in%mem(ie)%fld
   end do
end if
if (allocated(ens_in%mean)) then
   do isub=1,ens_in%nsub
      ens_out%mean(isub)%fld = ens_in%mean(isub)%fld
   end do
end if

end subroutine ens_copy

!----------------------------------------------------------------------
! Subroutine: ens_remove_mean
! Purpose: remove ensemble mean
!----------------------------------------------------------------------
subroutine ens_remove_mean(ens)

implicit none

! Passed variables
class(ens_type),intent(inout) :: ens ! Ensemble

! Local variables
integer :: isub,ie_sub,ie

if (ens%allocated) then
   ! Loop over sub-ensembles
   do isub=1,ens%nsub
      ! Compute mean
      ens%mean(isub)%fld = 0.0
      do ie_sub=1,ens%ne/ens%nsub
         ie = ie_sub+(isub-1)*ens%ne/ens%nsub
         ens%mean(isub)%fld = ens%mean(isub)%fld+ens%mem(ie)%fld
      end do
      ens%mean(isub)%fld = ens%mean(isub)%fld/(ens%ne/ens%nsub)

      ! Remove mean
      do ie_sub=1,ens%ne/ens%nsub
         ie = ie_sub+(isub-1)*ens%ne/ens%nsub
         ens%mem(ie)%fld = ens%mem(ie)%fld-ens%mean(isub)%fld
      end do
   end do
end if

end subroutine ens_remove_mean

!----------------------------------------------------------------------
! Subroutine: ens_apply_bens
! Purpose: apply raw ensemble covariance
!----------------------------------------------------------------------
subroutine ens_apply_bens(ens,mpl,nam,geom,fld)

implicit none

! Passed variables
class(ens_type),intent(in) :: ens                                       ! Ensemble
type(mpl_type),intent(inout) :: mpl                                     ! MPI data
type(nam_type),intent(in) :: nam                                        ! Namelist
type(geom_type),intent(in) :: geom                                      ! Geometry
real(kind_real),intent(inout) :: fld(geom%nc0a,geom%nl0,nam%nv,nam%nts) ! Field

! Local variable
integer :: ie,ic0a,il0,iv,its
real(kind_real) :: alpha,norm
real(kind_real) :: fld_copy(geom%nc0a,geom%nl0,nam%nv,nam%nts)
real(kind_real) :: pert(geom%nc0a,geom%nl0,nam%nv,nam%nts)

! Initialization
fld_copy = fld

! Apply ensemble covariance formula
fld = 0.0
norm = 1.0/real(ens%ne-1,kind_real)
do ie=1,ens%ne
   ! Set perturbation
   !$omp parallel do schedule(static) private(its,iv,il0,ic0a)
   do its=1,nam%nts
      do iv=1,nam%nv
         do il0=1,geom%nl0
            do ic0a=1,geom%nc0a
               if (geom%gmask_c0a(ic0a,il0)) then
                  pert(ic0a,il0,iv,its) = ens%mem(ie)%fld(ic0a,il0,iv,its)
               else
                  pert(ic0a,il0,iv,its) = mpl%msv%valr
               end if
            end do
         end do
      end do
   end do
   !$omp end parallel do

   ! Dot product
   call mpl%dot_prod(pert,fld_copy,alpha)

   ! Schur product
   !$omp parallel do schedule(static) private(its,iv,il0,ic0a)
   do its=1,nam%nts
      do iv=1,nam%nv
         do il0=1,geom%nl0
            do ic0a=1,geom%nc0a
               if (geom%gmask_c0a(ic0a,il0)) fld(ic0a,il0,iv,its) = fld(ic0a,il0,iv,its)+alpha*pert(ic0a,il0,iv,its)*norm
            end do
         end do
      end do
   end do
   !$omp end parallel do
end do

end subroutine ens_apply_bens

!----------------------------------------------------------------------
! Subroutine: ens_apply_bens_dirac
! Purpose: apply raw ensemble covariance to a Dirac (faster formulation)
!----------------------------------------------------------------------
subroutine ens_apply_bens_dirac(ens,mpl,nam,geom,iprocdir,ic0adir,il0dir,ivdir,itsdir,fld)

implicit none

! Passed variables
class(ens_type),intent(in) :: ens                                     ! Ensemble
type(mpl_type),intent(inout) :: mpl                                   ! MPI data
type(nam_type),intent(in) :: nam                                      ! Namelist
type(geom_type),intent(in) :: geom                                    ! Geometry
integer,intent(in) :: iprocdir                                        ! Processor index for dirac function
integer,intent(in) :: ic0adir                                         ! Subset Sc0, halo A index for dirac function
integer,intent(in) :: il0dir                                          ! Subset Sl0 index for dirac function
integer,intent(in) :: ivdir                                           ! Variable index for dirac function
integer,intent(in) :: itsdir                                          ! Timeslot index for dirac function
real(kind_real),intent(out) :: fld(geom%nc0a,geom%nl0,nam%nv,nam%nts) ! Field

! Local variable
integer :: ie,ic0a,il0,iv,its
real(kind_real) :: alpha(ens%ne),norm

! Apply ensemble covariance formula for a Dirac function
norm = 1.0/real(ens%ne-1,kind_real)
if (mpl%myproc==iprocdir) then
   do ie=1,ens%ne
      alpha(ie) = ens%mem(ie)%fld(ic0adir,il0dir,ivdir,itsdir)
   end do
end if
call mpl%f_comm%broadcast(alpha,iprocdir-1)
fld = 0.0
do ie=1,ens%ne
   !$omp parallel do schedule(static) private(its,iv,il0,ic0a)
   do its=1,nam%nts
      do iv=1,nam%nv
         do il0=1,geom%nl0
            do ic0a=1,geom%nc0a
               if (geom%gmask_c0a(ic0a,il0)) then
                  fld(ic0a,il0,iv,its) = fld(ic0a,il0,iv,its)+alpha(ie)*ens%mem(ie)%fld(ic0a,il0,iv,its)*norm
               else
                  fld(ic0a,il0,iv,its) = mpl%msv%valr
               end if
            end do
         end do
      end do
   end do
   !$omp end parallel do
end do

end subroutine ens_apply_bens_dirac

!----------------------------------------------------------------------
! Subroutine: ens_normality
! Purpose: perform some normality diagnostics
!----------------------------------------------------------------------
subroutine ens_normality(ens,mpl,nam,geom,io)

implicit none

! Passed variables
class(ens_type),intent(in) :: ens   ! Ensemble
type(mpl_type),intent(inout) :: mpl ! MPI data
type(nam_type),intent(in) :: nam    ! Namelist
type(geom_type),intent(in) :: geom  ! Geometry
type(io_type),intent(in) :: io      ! I/O

! Local variables
integer :: ncid,nloc_id,ne_id,nem1_id,ic0a_id,il0_id,iv_id,its_id,order_id,ens_norm_id,ens_step_id
integer :: iv,its,il0,ic0a,ie,nloc,iloc,nglb
integer,allocatable :: ic0a_loc(:),il0_loc(:),iv_loc(:),its_loc(:),order(:,:)
real(kind_real) :: norm_m2,norm_m4,norm
real(kind_real) :: m2(geom%nc0a,geom%nl0,nam%nv,nam%nts),m4(geom%nc0a,geom%nl0,nam%nv,nam%nts)
real(kind_real) :: kurt(geom%nc0a,geom%nl0,nam%nv,nam%nts)
real(kind_real),allocatable :: ens_loc(:),ens_norm(:,:),ens_step(:,:)
character(len=1024) :: filename
character(len=1024),parameter :: subr = 'ens_normality'

! File name (univariate moment field)
filename = trim(nam%prefix)//'_umf'
call io%fld_write(mpl,nam,geom,filename,'vunit',geom%vunit_c0a)

! Initialization
norm_m2 = 1.0/real(ens%ne-1,kind_real)
norm_m4 = 1.0/real(ens%ne,kind_real)

! Compute variance and kurtosis
write(mpl%info,'(a7,a)') '','Compute variance and kurtosis'
call mpl%flush
m2 = 0.0
m4 = 0.0
do ie=1,ens%ne
   m2 = m2+ens%mem(ie)%fld**2
   m4 = m4+ens%mem(ie)%fld**4
end do
m2 = m2*norm_m2
m4 = m4*norm_m4
kurt = mpl%msv%valr
do its=1,nam%nts
   do iv=1,nam%nv
      do il0=1,geom%nl0
         do ic0a=1,geom%nc0a
            if (m2(ic0a,il0,iv,its)>0.0) kurt(ic0a,il0,iv,its) = m4(ic0a,il0,iv,its)/m2(ic0a,il0,iv,its)**2
         end do
      end do
   end do
end do
call io%fld_write(mpl,nam,geom,filename,'m2',m2)
call io%fld_write(mpl,nam,geom,filename,'m4',m4)
call io%fld_write(mpl,nam,geom,filename,'kurt',kurt)

! Allocation
nloc = count(mpl%msv%isnot(kurt).and.(kurt>nam%gen_kurt_th))
allocate(ic0a_loc(nloc))
allocate(il0_loc(nloc))
allocate(iv_loc(nloc))
allocate(its_loc(nloc))
allocate(order(ens%ne,nloc))
allocate(ens_loc(ens%ne))
allocate(ens_norm(ens%ne,nloc))
allocate(ens_step(ens%ne-1,nloc))
call mpl%f_comm%allreduce(nloc,nglb,fckit_mpi_sum())

! Save ensemble
write(mpl%info,'(a7,a,i6,a,i6,a)') '','Save ensemble for ',nloc,' points (',nglb,' total)'
call mpl%flush
iloc = 0
do its=1,nam%nts
   do iv=1,nam%nv
      do il0=1,geom%nl0
         do ic0a=1,geom%nc0a
            if (mpl%msv%isnot(kurt(ic0a,il0,iv,its)).and.(kurt(ic0a,il0,iv,its)>nam%gen_kurt_th)) then
               ! Update index
               iloc = iloc+1

               ! Copy data
               ic0a_loc(iloc) = ic0a
               il0_loc(iloc) = il0
               iv_loc(iloc) = iv
               its_loc(iloc) = its
               do ie=1,ens%ne
                  ens_loc(ie) = ens%mem(ie)%fld(ic0a,il0,iv,its)
               end do

               ! Sort ensemble
               call qsort(ens%ne,ens_loc,order(:,iloc))

               ! Normalize ensemble
               norm = 1.0/(maxval(ens_loc)-minval(ens_loc))
               ens_norm(:,iloc) = (ens_loc-minval(ens_loc))*norm

               ! Compute ensemble steps
               do ie=1,ens%ne-1
                  ens_step(ie,iloc) = ens_norm(ie+1,iloc)-ens_norm(ie,iloc)
               end do
            end if
         end do
      end do
   end do
end do

! Write ensemble
write(mpl%info,'(a7,a)') '','Write ensemble'
call mpl%flush

! Create file
write(filename,'(a,a,i6.6,a,i6.6)') trim(nam%prefix),'_normality_',mpl%nproc,'-',mpl%myproc
call mpl%ncerr(subr,nf90_create(trim(nam%datadir)//'/'//trim(filename)//'.nc',or(nf90_clobber,nf90_64bit_offset),ncid))

! Define dimensions if necessary
nloc_id = mpl%ncdimcheck(subr,ncid,'nloc',nloc,.true.)
ne_id = mpl%ncdimcheck(subr,ncid,'ne',ens%ne,.true.)
nem1_id = mpl%ncdimcheck(subr,ncid,'nem1',ens%ne-1,.true.)

if (nloc>0) then
   ! Define variables
   call mpl%ncerr(subr,nf90_def_var(ncid,'ic0a',nf90_int,(/nloc_id/),ic0a_id))
   call mpl%ncerr(subr,nf90_put_att(ncid,ic0a_id,'_FillValue',mpl%msv%vali))
   call mpl%ncerr(subr,nf90_def_var(ncid,'il0',nf90_int,(/nloc_id/),il0_id))
   call mpl%ncerr(subr,nf90_put_att(ncid,il0_id,'_FillValue',mpl%msv%vali))
   call mpl%ncerr(subr,nf90_def_var(ncid,'iv',nf90_int,(/nloc_id/),iv_id))
   call mpl%ncerr(subr,nf90_put_att(ncid,iv_id,'_FillValue',mpl%msv%vali))
   call mpl%ncerr(subr,nf90_def_var(ncid,'its',nf90_int,(/nloc_id/),its_id))
   call mpl%ncerr(subr,nf90_put_att(ncid,its_id,'_FillValue',mpl%msv%vali))
   call mpl%ncerr(subr,nf90_def_var(ncid,'order',nf90_int,(/ne_id,nloc_id/),order_id))
   call mpl%ncerr(subr,nf90_put_att(ncid,order_id,'_FillValue',mpl%msv%vali))
   call mpl%ncerr(subr,nf90_def_var(ncid,'ens_norm',nc_kind_real,(/ne_id,nloc_id/),ens_norm_id))
   call mpl%ncerr(subr,nf90_put_att(ncid,ens_norm_id,'_FillValue',mpl%msv%valr))
   call mpl%ncerr(subr,nf90_def_var(ncid,'ens_step',nc_kind_real,(/nem1_id,nloc_id/),ens_step_id))
   call mpl%ncerr(subr,nf90_put_att(ncid,ens_step_id,'_FillValue',mpl%msv%valr))
end if

! End definition mode
call mpl%ncerr(subr,nf90_enddef(ncid))

if (nloc>0) then
   ! Write variables
   call mpl%ncerr(subr,nf90_put_var(ncid,ic0a_id,ic0a_loc))
   call mpl%ncerr(subr,nf90_put_var(ncid,il0_id,il0_loc))
   call mpl%ncerr(subr,nf90_put_var(ncid,iv_id,iv_loc))
   call mpl%ncerr(subr,nf90_put_var(ncid,its_id,its_loc))
   call mpl%ncerr(subr,nf90_put_var(ncid,order_id,order))
   call mpl%ncerr(subr,nf90_put_var(ncid,ens_norm_id,ens_norm))
   call mpl%ncerr(subr,nf90_put_var(ncid,ens_step_id,ens_step))
end if

! Close file
call mpl%ncerr(subr,nf90_close(ncid))

! Release memory
deallocate(ic0a_loc)
deallocate(il0_loc)
deallocate(iv_loc)
deallocate(its_loc)
deallocate(order)
deallocate(ens_loc)
deallocate(ens_norm)
deallocate(ens_step)

end subroutine ens_normality

!----------------------------------------------------------------------
! Subroutine: ens_cortrack
! Purpose: correlation tracker
!----------------------------------------------------------------------
subroutine ens_cortrack(ens,mpl,rng,nam,geom,io,fld_uv)

implicit none

! Passed variables
class(ens_type),intent(in) :: ens                                           ! Ensemble
type(mpl_type),intent(inout) :: mpl                                         ! MPI data
type(rng_type),intent(inout) :: rng                                         ! Random number generator
type(nam_type),intent(in) :: nam                                            ! Namelist
type(geom_type),intent(in) :: geom                                          ! Geometry
type(io_type),intent(in) :: io                                              ! I/O
real(kind_real),intent(in),optional :: fld_uv(geom%nc0a,geom%nl0,2,nam%nts) ! Wind field

! Local variable
integer :: ic0a,ic0u,ic0,il0,ie,its,iproc(1),ind(2),it,i_s
integer :: ncid,nts_id,londir_id,latdir_id,londir_tracker_id,latdir_tracker_id,londir_wind_id,latdir_wind_id,info
real(kind_real) :: norm,proc_to_val(mpl%nproc),val,m2_loc
real(kind_real) :: m2(geom%nc0a,geom%nl0,nam%nv,nam%nts),cor(geom%nc0a,geom%nl0,nam%nv,nam%nts)
real(kind_real) :: dtl,um(1),vm(1),up(1),vp(1),uxm,uym,uzm,uxp,uyp,uzp,t,ux,uy,uz,x,y,z
real(kind_real) :: londir(nam%nts),latdir(nam%nts),londir_tracker(nam%nts),latdir_tracker(nam%nts)
real(kind_real) :: londir_wind(nam%nts),latdir_wind(nam%nts)
real(kind_real),allocatable :: fld_uv_tmp(:,:,:),fld_uv_interp(:,:,:)
logical :: mask_wind(1)
character(len=1024) :: filename
character(len=1024) :: subr = 'ens_cortrack'
type(linop_type) :: h

! File name
filename = trim(nam%prefix)//'_cortrack'
call io%fld_write(mpl,nam,geom,filename,'vunit',geom%vunit_c0a)

! Initialization
norm = 1.0/real(ens%ne-1,kind_real)

! Compute variance
write(mpl%info,'(a7,a)') '','Compute variance'
call mpl%flush
m2 = 0.0
do ie=1,ens%ne
   m2 = m2+ens%mem(ie)%fld**2
end do
m2 = m2*norm

! Apply ensemble covariance to a Dirac function
write(mpl%info,'(a10,a)') '','Apply ensemble covariance to a Dirac function'
call mpl%flush
call ens%apply_bens_dirac(mpl,nam,geom,geom%iprocdir(1),geom%ic0adir(1),geom%il0dir(1),1,geom%itsdir(1),cor)

! Normalize correlation
write(mpl%info,'(a10,a)') '','Normalize correlation'
call mpl%flush
if (geom%iprocdir(1)==mpl%myproc) m2_loc = m2(geom%ic0adir(1),geom%il0dir(1),1,geom%itsdir(1))
call mpl%f_comm%broadcast(m2_loc,geom%iprocdir(1)-1)
cor = cor/sqrt(m2*m2_loc)

! Correlation maximum displacement
write(mpl%info,'(a10,a)') '','Correlation maximum displacement'
call mpl%flush
do its=1,nam%nts
   ! Find maximum
   val = maxval(cor(:,:,1,its))
   call mpl%f_comm%allgather(val,proc_to_val)
   iproc = maxloc(proc_to_val)
   if (mpl%myproc==iproc(1)) then
      ind = maxloc(cor(:,:,1,its))
      ic0a = ind(1)
      londir(its) = geom%lon_c0a(ic0a)
      latdir(its) = geom%lat_c0a(ic0a)
      il0 = ind(2)
   end if
   call mpl%f_comm%broadcast(londir(its),iproc(1)-1)
   call mpl%f_comm%broadcast(latdir(its),iproc(1)-1)
   call mpl%f_comm%broadcast(il0,iproc(1)-1)

   ! Print results
   write(mpl%info,'(a13,a,f6.1,a,f6.1,a,i3,a,f6.2)') '','Timeslot '//trim(nam%timeslots(its))//' ~> lon / lat / lev / val: ', &
 & londir(its)*rad2deg,' / ',latdir(its)*rad2deg,' / ',nam%levs(il0),' / ',proc_to_val(iproc(1))
   call mpl%flush
end do

! Write correlation
write(mpl%info,'(a10,a)') '','Write correlation'
call mpl%flush
do its=1,nam%nts
   call io%fld_write(mpl,nam,geom,filename,'cor_'//trim(nam%timeslots(its)),cor(:,:,:,its))
end do

! Correlation tracker
write(mpl%info,'(a7,a)') '','Correlation tracker'
call mpl%flush
<<<<<<< HEAD
londir_tracker(1) = londir(1)
latdir_tracker(1) = latdir(1)
write(mpl%info,'(a10,a,f6.1,a,f6.1,a,i3,a,f6.2)') '','Timeslot '//trim(nam%timeslot(1))//' ~> lon / lat / lev / val: ', &
=======
londir_tracker(1) = geom%londir(1)
latdir_tracker(1) = geom%latdir(1)
write(mpl%info,'(a10,a,f6.1,a,f6.1,a,i3,a,f6.2)') '','Timeslot '//trim(nam%timeslots(1))//' ~> lon / lat / lev / val: ', &
>>>>>>> c383c7d5
 & londir_tracker(1)*rad2deg,' / ',latdir_tracker(1)*rad2deg,' / ',nam%levs(geom%il0dir(1)),' / ',1.0
call mpl%flush
call io%fld_write(mpl,nam,geom,filename,'tracker_'//trim(nam%timeslots(1))//'_0',cor(:,:,:,1))
call io%fld_write(mpl,nam,geom,filename,'tracker_'//trim(nam%timeslots(1))//'_1',cor(:,:,:,2))
do its=2,nam%nts
   ! Correlation maximum displacement
   ic0a = mpl%msv%vali
   val = maxval(cor(:,:,1,its))
   call mpl%f_comm%allgather(val,proc_to_val)
   iproc = maxloc(proc_to_val)
   if (mpl%myproc==iproc(1)) then
      ind = maxloc(cor(:,:,1,its))
      ic0a = ind(1)
      londir_tracker(its) = geom%lon_c0a(ic0a)
      latdir_tracker(its) = geom%lat_c0a(ic0a)
      il0 = ind(2)
   end if
   call mpl%f_comm%broadcast(londir_tracker(its),iproc(1)-1)
   call mpl%f_comm%broadcast(latdir_tracker(its),iproc(1)-1)
   call mpl%f_comm%broadcast(il0,iproc(1)-1)

   ! Print results
   write(mpl%info,'(a10,a,f6.1,a,f6.1,a,i3,a,f6.2)') '','Timeslot '//trim(nam%timeslots(its))//' ~> lon / lat / lev / val: ', &
 & londir_tracker(its)*rad2deg,' / ',latdir_tracker(its)*rad2deg,' / ',nam%levs(il0),' / ',proc_to_val(iproc(1))
   call mpl%flush

   ! Apply ensemble covariance to a Dirac function
   write(mpl%info,'(a13,a)') '','Apply ensemble covariance to a Dirac function'
   call mpl%flush
   call ens%apply_bens_dirac(mpl,nam,geom,iproc(1),ic0a,il0,1,its,cor)

   ! Normalize correlation tracker
   write(mpl%info,'(a13,a)') '','Normalize correlation tracker'
   call mpl%flush
   if (iproc(1)==mpl%myproc) m2_loc = m2(ic0a,il0,1,its)
   call mpl%f_comm%broadcast(m2_loc,iproc(1)-1)
   cor = cor/sqrt(m2*m2_loc)

   ! Write correlation tracker
   write(mpl%info,'(a13,a)') '','Write correlation tracker'
   call mpl%flush
   call io%fld_write(mpl,nam,geom,filename,'tracker_'//trim(nam%timeslots(its))//'_0',cor(:,:,:,its))
   if (its<nam%nts) call io%fld_write(mpl,nam,geom,filename,'tracker_'//trim(nam%timeslots(its))//'_1',cor(:,:,:,its+1))
end do

if (present(fld_uv)) then
   ! Wind tracker
   write(mpl%info,'(a7,a)') '','Wind tracker'
   call mpl%flush

   ! Initialization
<<<<<<< HEAD
   londir_wind(1) = londir(1)
   latdir_wind(1) = latdir(1)
   write(mpl%info,'(a10,a,f6.1,a,f6.1,a,i3,a,f6.2)') '','Timeslot '//trim(nam%timeslot(1))//' ~> lon / lat / lev / val: ', &
=======
   londir_wind(1) = geom%londir(1)
   latdir_wind(1) = geom%latdir(1)
   write(mpl%info,'(a10,a,f6.1,a,f6.1,a,i3,a,f6.2)') '','Timeslot '//trim(nam%timeslots(1))//' ~> lon / lat / lev / val: ', &
>>>>>>> c383c7d5
 & londir_wind(1)*rad2deg,' / ',latdir_wind(1)*rad2deg,' / ',nam%levs(geom%il0dir(1)),' / ',1.0
   call mpl%flush
   dtl = nam%dts/nt
   mask_wind = .true.

   do its=2,nam%nts
      ! Copy results
      londir_wind(its) = londir_wind(its-1)
      latdir_wind(its) = latdir_wind(its-1)

      do it=1,nt
         ! Compute interpolation
         call h%interp(mpl,rng,nam,geom,geom%il0dir(1),geom%nc0u,geom%lon_c0u,geom%lat_c0u,geom%gmask_c0u(:,geom%il0dir(1)), &
       & 1,londir_wind(its:its),latdir_wind(its:its),mask_wind,13)

         ! Allocation
         allocate(fld_uv_tmp(h%n_s,2,2))
         allocate(fld_uv_interp(h%n_s,2,2))

         ! Gather interpolation value
         fld_uv_tmp = 0.0
         do i_s=1,h%n_s
            ic0u = h%col(i_s)
            ic0 = geom%c0u_to_c0(ic0u)
            h%col(i_s) = i_s
            if (geom%c0_to_proc(ic0)==mpl%myproc) then
               ic0a = geom%c0u_to_c0a(ic0u)
               fld_uv_tmp(i_s,1,1) = fld_uv(ic0a,geom%il0dir(1),1,its-1)
               fld_uv_tmp(i_s,2,1) = fld_uv(ic0a,geom%il0dir(1),2,its-1)
               fld_uv_tmp(i_s,1,2) = fld_uv(ic0a,geom%il0dir(1),1,its)
               fld_uv_tmp(i_s,2,2) = fld_uv(ic0a,geom%il0dir(1),2,its)
            end if
         end do
         call mpl%f_comm%allreduce(fld_uv_tmp,fld_uv_interp,fckit_mpi_sum())

         ! Interpolate wind value at dirac point
         call h%apply(mpl,fld_uv_interp(:,1,1),um)
         call h%apply(mpl,fld_uv_interp(:,2,1),vm)
         call h%apply(mpl,fld_uv_interp(:,1,2),up)
         call h%apply(mpl,fld_uv_interp(:,2,2),vp)

         ! Release memory
         call h%dealloc
         deallocate(fld_uv_tmp)
         deallocate(fld_uv_interp)

         ! Transform wind to cartesian coordinates
         uxm = -sin(londir_wind(its))*um(1)-cos(londir_wind(its))*sin(latdir_wind(its))*vm(1)
         uym = cos(londir_wind(its))*um(1)-sin(londir_wind(its))*sin(latdir_wind(its))*vm(1)
         uzm = cos(latdir_wind(its))*vm(1)
         uxp = -sin(londir_wind(its))*up(1)-cos(londir_wind(its))*sin(latdir_wind(its))*vp(1)
         uyp = cos(londir_wind(its))*up(1)-sin(londir_wind(its))*sin(latdir_wind(its))*vp(1)
         uzp = cos(latdir_wind(its))*vp(1)

         ! Define internal time
         t = real(it-1,kind_real)/real(nt,kind_real)

         ! Define wind in cartesian coordinates
         ux = (1.0-t)*uxm+t*uxp
         uy = (1.0-t)*uym+t*uyp
         uz = (1.0-t)*uzm+t*uzp

         ! Transform location to cartesian coordinates
         call lonlat2xyz(mpl,londir_wind(its),latdir_wind(its),x,y,z)

         ! Propagate location
         x = x+ux*dtl
         y = y+uy*dtl
         z = z+uz*dtl

         ! Back to spherical coordinates
         call xyz2lonlat(mpl,x,y,z,londir_wind(its),latdir_wind(its))
      end do

      ! Print results
      write(mpl%info,'(a10,a,f6.1,a,f6.1,a,i3)') '','Timeslot '//trim(nam%timeslots(its))//' ~> lon / lat / lev: ', &
    & londir_wind(its)*rad2deg,' / ',latdir_wind(its)*rad2deg,' / ',nam%levs(geom%il0dir(1))
      call mpl%flush
   end do
end if

if (mpl%main) then
   ! Open file
   call mpl%ncerr(subr,nf90_open(trim(nam%datadir)//'/'//trim(filename)//'.nc',nf90_write,ncid))

   ! Enter definition mode
   call mpl%ncerr(subr,nf90_redef(ncid))

   ! Define dimension
   nts_id = mpl%ncdimcheck(subr,ncid,'nts',nam%nts,.true.)

   ! Define variables
   info = nf90_inq_varid(ncid,'londir',londir_id)
   if (info/=nf90_noerr) then
      call mpl%ncerr(subr,nf90_def_var(ncid,'londir',nc_kind_real,(/nts_id/),londir_id))
      call mpl%ncerr(subr,nf90_put_att(ncid,londir_id,'_FillValue',mpl%msv%valr))
   end if
   info = nf90_inq_varid(ncid,'latdir',latdir_id)
   if (info/=nf90_noerr) then
      call mpl%ncerr(subr,nf90_def_var(ncid,'latdir',nc_kind_real,(/nts_id/),latdir_id))
      call mpl%ncerr(subr,nf90_put_att(ncid,latdir_id,'_FillValue',mpl%msv%valr))
   end if
   info = nf90_inq_varid(ncid,'londir_tracker',londir_tracker_id)
   if (info/=nf90_noerr) then
      call mpl%ncerr(subr,nf90_def_var(ncid,'londir_tracker',nc_kind_real,(/nts_id/),londir_tracker_id))
      call mpl%ncerr(subr,nf90_put_att(ncid,londir_tracker_id,'_FillValue',mpl%msv%valr))
   end if
   info = nf90_inq_varid(ncid,'latdir_tracker',latdir_tracker_id)
   if (info/=nf90_noerr) then
      call mpl%ncerr(subr,nf90_def_var(ncid,'latdir_tracker',nc_kind_real,(/nts_id/),latdir_tracker_id))
      call mpl%ncerr(subr,nf90_put_att(ncid,latdir_tracker_id,'_FillValue',mpl%msv%valr))
   end if
   if (present(fld_uv)) then
      info = nf90_inq_varid(ncid,'londir_wind',londir_wind_id)
      if (info/=nf90_noerr) then
         call mpl%ncerr(subr,nf90_def_var(ncid,'londir_wind',nc_kind_real,(/nts_id/),londir_wind_id))
         call mpl%ncerr(subr,nf90_put_att(ncid,londir_wind_id,'_FillValue',mpl%msv%valr))
      end if
      info = nf90_inq_varid(ncid,'latdir_wind',latdir_wind_id)
      if (info/=nf90_noerr) then
         call mpl%ncerr(subr,nf90_def_var(ncid,'latdir_wind',nc_kind_real,(/nts_id/),latdir_wind_id))
         call mpl%ncerr(subr,nf90_put_att(ncid,latdir_wind_id,'_FillValue',mpl%msv%valr))
      end if
   end if

   ! End definition mode
   call mpl%ncerr(subr,nf90_enddef(ncid))

   ! Write variables
   call mpl%ncerr(subr,nf90_put_var(ncid,londir_id,londir*rad2deg))
   call mpl%ncerr(subr,nf90_put_var(ncid,latdir_id,latdir*rad2deg))
   call mpl%ncerr(subr,nf90_put_var(ncid,londir_tracker_id,londir_tracker*rad2deg))
   call mpl%ncerr(subr,nf90_put_var(ncid,latdir_tracker_id,latdir_tracker*rad2deg))
   if (present(fld_uv)) then
      call mpl%ncerr(subr,nf90_put_var(ncid,londir_wind_id,londir_wind*rad2deg))
      call mpl%ncerr(subr,nf90_put_var(ncid,latdir_wind_id,latdir_wind*rad2deg))
   end if

   ! Close file
   call mpl%ncerr(subr,nf90_close(ncid))
end if

end subroutine ens_cortrack

!----------------------------------------------------------------------
! Subroutine: ens_corstats
! Purpose: correlation statistics
!----------------------------------------------------------------------
subroutine ens_corstats(ens,mpl,rng,nam,geom)

implicit none

! Passed variables
class(ens_type),intent(in) :: ens   ! Ensemble
type(mpl_type),intent(inout) :: mpl ! MPI data
type(rng_type),intent(inout) :: rng ! Random number generator
type(nam_type),intent(in) :: nam    ! Namelist
type(geom_type),intent(in) :: geom  ! Geometry

! Local variable
integer,parameter :: ntest = 1000
integer :: ie,il0,itest,iprocdir,ic0adir,its,iv,ic0a
integer :: ncid,ntest_id,nl0_id,nv_id,nts_id,cor_max_id,cor_max_avg_id,cor_max_std_id
real(kind_real) :: m2(geom%nc0a,geom%nl0,nam%nv,nam%nts),alpha(ens%ne),m2_loc,cor(geom%nc0a,nam%nts),norm
real(kind_real) :: cor_max(ntest,geom%nl0,nam%nv,2:nam%nts)
real(kind_real) :: cor_max_avg(geom%nl0,nam%nv,nam%nts),cor_max_std(geom%nl0,nam%nv,nam%nts)
character(len=1024) :: filename
character(len=1024) :: subr = 'ens_corstats'

! Initialization
norm = 1.0/real(ens%ne-1,kind_real)
cor_max_avg(:,:,1) = 1.0
cor_max_std(:,:,1) = 0.0

! Compute variance
write(mpl%info,'(a7,a)') '','Compute variance'
call mpl%flush
m2 = 0.0
do ie=1,ens%ne
   m2 = m2+ens%mem(ie)%fld**2
end do
m2 = m2*norm

! Compute correlation maximum statistics
write(mpl%info,'(a7,a)') '','Compute correlation maximum statistics'
call mpl%flush
do il0=1,geom%nl0
   write(mpl%info,'(a10,a,i3,a)') '','Level ',il0,': '
   call mpl%flush(.false.)

   ! Initialization
   itest = 1
   call mpl%prog_init(ntest)

   do while (itest<=ntest)
      ! Generate random dirac point
      call geom%rand_point(mpl,rng,il0,iprocdir,ic0adir)

      do iv=1,nam%nv
         ! Apply ensemble covariance formula for a Dirac function
         if (iprocdir==mpl%myproc) then
            do ie=1,ens%ne
               alpha(ie) = ens%mem(ie)%fld(ic0adir,il0,iv,1)
            end do
         end if
         call mpl%f_comm%broadcast(alpha,iprocdir-1)
         cor = 0.0
         do ie=1,ens%ne
            do its=1,nam%nts
               do ic0a=1,geom%nc0a
                  if (geom%gmask_c0a(ic0a,il0)) then
                     cor(ic0a,its) = cor(ic0a,its)+alpha(ie)*ens%mem(ie)%fld(ic0a,il0,iv,its)*norm
                  else
                     cor(ic0a,its) = mpl%msv%valr
                  end if
               end do
            end do
         end do

         ! Normalize correlation
         if (iprocdir==mpl%myproc) m2_loc = m2(ic0adir,il0,iv,1)
         call mpl%f_comm%broadcast(m2_loc,iprocdir-1)
         cor = cor/sqrt(m2(:,il0,iv,:)*m2_loc)

         ! Save correlation maximum
         do its=2,nam%nts
            call mpl%f_comm%allreduce(maxval(cor(:,its)),cor_max(itest,il0,iv,its),fckit_mpi_max())
         end do
      end do

      ! Update
      call mpl%prog_print(itest)
      itest = itest+1
   end do
   call mpl%prog_final

   ! Compute average and standard-deviation
   do its=2,nam%nts
      do iv=1,nam%nv
         cor_max_avg(il0,iv,its) = sum(cor_max(:,il0,iv,its))/real(ntest,kind_real)
         cor_max_std(il0,iv,its) = sqrt(sum((cor_max(:,il0,iv,its)-cor_max_avg(il0,iv,its))**2)/real(ntest-1,kind_real))
      end do
   end do
end do

if (mpl%main) then
   ! Create file
   filename = trim(nam%prefix)//'_corstats'
   call mpl%ncerr(subr,nf90_create(trim(nam%datadir)//'/'//trim(filename)//'.nc',or(nf90_clobber,nf90_64bit_offset),ncid))

   ! Write namelist parameters
   call nam%write(mpl,ncid)

   ! Define dimensions
   ntest_id = mpl%ncdimcheck(subr,ncid,'ntest',ntest,.true.)
   nl0_id = mpl%ncdimcheck(subr,ncid,'nl0',geom%nl0,.true.)
   nv_id = mpl%ncdimcheck(subr,ncid,'nv',nam%nv,.true.)
   nts_id = mpl%ncdimcheck(subr,ncid,'nts',nam%nts,.true.)

   ! Define variables
   call mpl%ncerr(subr,nf90_def_var(ncid,'cor_max',nc_kind_real,(/ntest_id,nl0_id,nv_id,nts_id/),cor_max_id))
   call mpl%ncerr(subr,nf90_put_att(ncid,cor_max_id,'_FillValue',mpl%msv%valr))
   call mpl%ncerr(subr,nf90_def_var(ncid,'cor_max_avg',nc_kind_real,(/nl0_id,nv_id,nts_id/),cor_max_avg_id))
   call mpl%ncerr(subr,nf90_put_att(ncid,cor_max_avg_id,'_FillValue',mpl%msv%valr))
   call mpl%ncerr(subr,nf90_def_var(ncid,'cor_max_std',nc_kind_real,(/nl0_id,nv_id,nts_id/),cor_max_std_id))
   call mpl%ncerr(subr,nf90_put_att(ncid,cor_max_std_id,'_FillValue',mpl%msv%valr))


   ! End definition mode
   call mpl%ncerr(subr,nf90_enddef(ncid))

   ! Write variables
   call mpl%ncerr(subr,nf90_put_var(ncid,cor_max_id,cor_max))
   call mpl%ncerr(subr,nf90_put_var(ncid,cor_max_avg_id,cor_max_avg))
   call mpl%ncerr(subr,nf90_put_var(ncid,cor_max_std_id,cor_max_std))

   ! Close file
   call mpl%ncerr(subr,nf90_close(ncid))
end if

end subroutine ens_corstats

end module type_ens<|MERGE_RESOLUTION|>--- conflicted
+++ resolved
@@ -589,15 +589,9 @@
 ! Correlation tracker
 write(mpl%info,'(a7,a)') '','Correlation tracker'
 call mpl%flush
-<<<<<<< HEAD
 londir_tracker(1) = londir(1)
 latdir_tracker(1) = latdir(1)
-write(mpl%info,'(a10,a,f6.1,a,f6.1,a,i3,a,f6.2)') '','Timeslot '//trim(nam%timeslot(1))//' ~> lon / lat / lev / val: ', &
-=======
-londir_tracker(1) = geom%londir(1)
-latdir_tracker(1) = geom%latdir(1)
 write(mpl%info,'(a10,a,f6.1,a,f6.1,a,i3,a,f6.2)') '','Timeslot '//trim(nam%timeslots(1))//' ~> lon / lat / lev / val: ', &
->>>>>>> c383c7d5
  & londir_tracker(1)*rad2deg,' / ',latdir_tracker(1)*rad2deg,' / ',nam%levs(geom%il0dir(1)),' / ',1.0
 call mpl%flush
 call io%fld_write(mpl,nam,geom,filename,'tracker_'//trim(nam%timeslots(1))//'_0',cor(:,:,:,1))
@@ -649,15 +643,9 @@
    call mpl%flush
 
    ! Initialization
-<<<<<<< HEAD
    londir_wind(1) = londir(1)
    latdir_wind(1) = latdir(1)
-   write(mpl%info,'(a10,a,f6.1,a,f6.1,a,i3,a,f6.2)') '','Timeslot '//trim(nam%timeslot(1))//' ~> lon / lat / lev / val: ', &
-=======
-   londir_wind(1) = geom%londir(1)
-   latdir_wind(1) = geom%latdir(1)
    write(mpl%info,'(a10,a,f6.1,a,f6.1,a,i3,a,f6.2)') '','Timeslot '//trim(nam%timeslots(1))//' ~> lon / lat / lev / val: ', &
->>>>>>> c383c7d5
  & londir_wind(1)*rad2deg,' / ',latdir_wind(1)*rad2deg,' / ',nam%levs(geom%il0dir(1)),' / ',1.0
    call mpl%flush
    dtl = nam%dts/nt
