!----------------------------------------------------------------------
! Module: type_samp
!> Sampling derived type
! Author: Benjamin Menetrier
! Licensing: this code is distributed under the CeCILL-C license
! Copyright © 2015-... UCAR, CERFACS, METEO-FRANCE and IRIT
!----------------------------------------------------------------------
module type_samp

use fckit_mpi_module, only: fckit_mpi_sum,fckit_mpi_status
use netcdf
!$ use omp_lib
use tools_const, only: pi,req,reqkm,deg2rad,rad2deg
use tools_func, only: sphere_dist,fit_func
use tools_kinds, only: kind_real,nc_kind_real
use tools_qsort, only: qsort
use tools_repro, only: eq,inf
use tools_samp, only: initialize_sampling
use type_com, only: com_type
use type_ens, only: ens_type
use type_geom, only: geom_type
use type_io, only: io_type
use type_tree, only: tree_type
use type_linop, only: linop_type
use type_mesh, only: mesh_type
use type_mpl, only: mpl_type
use type_nam, only: nam_type
use type_rng, only: rng_type

implicit none

! Sampling derived type
type samp_type
   ! Parameters
   character(len=1024) :: name                      !< Sampling name
   logical :: sc2                                   !< Subset Sc2 flag
   logical :: sc3                                   !< Subset Sc3 flag

   ! Subset Sc0
   logical,allocatable :: smask_c0u(:,:)            !< Mask on subset Sc0, universe
   logical,allocatable :: smask_hor_c0u(:)          !< Union of horizontal masks on subset Sc0, universe
   logical,allocatable :: smask_c0a(:,:)            !< Mask on subset Sc0, halo A
   logical,allocatable :: smask_hor_c0a(:)          !< Union of horizontal masks on subset Sc0, halo A
   integer,allocatable :: nc0_smask(:)              !< Horizontal mask size on subset Sc0
   integer :: nc0c                                  !< Number of points in subset Sc0, halo C

   ! Subset Sc1
   integer,allocatable :: c1_to_c0(:)               !< Subset Sc1, global, to subset Sc0, global
   integer,allocatable :: c1_to_proc(:)             !< Subset Sc1, global to processor
   integer :: nc1u                                  !< Number of points in subset Sc1, universe
   integer,allocatable :: c1u_to_c1(:)              !< Subset Sc1, universe, to subset Sc1, global
   integer,allocatable :: c1_to_c1u(:)              !< Subset Sc1, global, to subset Sc1, universe
   integer,allocatable :: c1u_to_c1a(:)             !< Subset Sc1, universe, to subset Sc1, halo A
   integer,allocatable :: c1u_to_c0u(:)             !< Subset Sc1, universe, to subset Sc0, universe
   real(kind_real),allocatable :: lon_c1u(:)        !< Longitudes on subset Sc1, universe
   real(kind_real),allocatable :: lat_c1u(:)        !< Latitudes on subset Sc1, universe
   logical,allocatable :: smask_c1u(:,:)            !< Mask on subset Sc1, universe
   logical,allocatable :: smask_hor_c1u(:)          !< Union of horizontal masks on subset Sc1, universe
   integer :: nc1a                                  !< Number of points in subset Sc1, halo A
   integer,allocatable :: c1a_to_c1(:)              !< Subset Sc1, halo A, to subset Sc1, global
   integer,allocatable :: c1a_to_c1u(:)             !< Subset Sc1, halo A, to subset Sc1, universe
   integer,allocatable :: c1a_to_c0a(:)             !< Subset Sc1, halo A, to subset Sc0, halo A
   logical,allocatable :: c1al0_check(:,:)          !< Mask boundaries checking activation
   real(kind_real),allocatable :: lon_c1a(:)        !< Longitudes on subset Sc1, halo A
   real(kind_real),allocatable :: lat_c1a(:)        !< Latitudes on subset Sc1, halo A
   logical,allocatable :: smask_c1a(:,:)            !< Mask on subset Sc1, halo A
   logical,allocatable :: smask_hor_c1a(:)          !< Union of horizontal masks on subset Sc1, halo A
   integer,allocatable :: c1ac3_to_c0u(:,:)         !< Subsets Sc1 and Sc3, halo A, to subset Sc0, universe
   logical,allocatable :: smask_c1ac3(:,:,:)        !< Mask on subset Sc1 and Sc3, halo A
   logical,allocatable :: smask_c1dc3(:,:,:)        !< Mask on subset Sc1 and Sc3, halo D
   integer,allocatable :: c1a_to_c0c(:)             !< Subset Sc1, halo A, to subset Sc0, halo C
   integer,allocatable :: c1ac3_to_c0c(:,:)         !< Subsets Sc1 and Sc3, halo A, to subset Sc0, halo C
   integer :: nc1d                                  !< Number of points in subset Sc1, halo D
   integer,allocatable :: c1d_to_c1u(:)             !< Subset Sc1, halo D to universe
   integer :: nc1e                                  !< Number of points in subset Sc1, halo E
   integer,allocatable :: c1e_to_c1u(:)             !< Subset Sc1, halo E to universe

   ! Subset Sc2
   integer,allocatable :: c2_to_c1(:)               !< Subset Sc2, global, to subset Sc1, global
   integer,allocatable :: c2_to_proc(:)             !< Subset Sc2, global to processor
   integer :: nc2u                                  !< Number of points in subset Sc2, universe
   integer,allocatable :: c2u_to_c2(:)              !< Subset Sc2, universe, to subset Sc2, global
   integer,allocatable :: c2_to_c2u(:)              !< Subset Sc2, global, to subset Sc2, universe
   integer,allocatable :: c2u_to_c1u(:)             !< Subset Sc2, universe to subset Sc1, universe
   integer,allocatable :: c2u_to_c0u(:)             !< Subset Sc2, universe to subset Sc0, universe
   real(kind_real),allocatable :: lon_c2u(:)        !< Longitudes on subset Sc2, universe
   real(kind_real),allocatable :: lat_c2u(:)        !< Latitudes on subset Sc2, universe
   logical,allocatable :: smask_c2u(:,:)            !< Mask on subset Sc2, universe
   logical,allocatable :: smask_hor_c2u(:)          !< Union of horizontal masks on subset Sc2, universe
   integer,allocatable :: proc_to_nc2a(:)           !< Processor to subset Sc2 size, halo A
   integer,allocatable :: proc_to_c2_offset(:)      !< Processor to offset on subset Sc2
   integer :: nc2a                                  !< Number of points in subset Sc2, halo A
   integer,allocatable :: c2a_to_c2(:)              !< Subset Sc2, halo A, to subset Sc2, global
   integer,allocatable :: c2a_to_c2u(:)             !< Subset Sc2, halo A, to subset Sc2, universe
   integer,allocatable :: c2a_to_c1a(:)             !< Subset Sc2, halo A, to subset Sc1, halo A
   integer,allocatable :: c2a_to_c0a(:)             !< Subset Sc2, halo A, to subset Sc0, halo A
   real(kind_real),allocatable :: lon_c2a(:)        !< Longitudes on subset Sc2, halo A
   real(kind_real),allocatable :: lat_c2a(:)        !< Latitudes on subset Sc2, halo A
   logical,allocatable :: smask_c2a(:,:)            !< Mask on subset Sc2, halo A
   logical,allocatable :: smask_hor_c2a(:)          !< Union of horizontal masks on subset Sc2, halo A
   integer :: nc2b                                  !< Number of points in subset Sc2, halo B
   integer,allocatable :: c2b_to_c2u(:)             !< Subset Sc2, halo B to universe

   ! Local data
   logical,allocatable :: vbal_mask(:,:)            !< Vertical balance mask
   logical,allocatable :: local_mask(:,:)           !< Local mask
   integer,allocatable :: nn_c2a_index(:,:)         !< Nearest diagnostic neighbors from diagnostic points
   real(kind_real),allocatable :: nn_c2a_dist(:,:)  !< Nearest diagnostic neighbors distance from diagnostic points

   ! Forced points
   integer,allocatable :: ldwv_to_proc(:)           !< Local diagnostics profiles to task
   integer,allocatable :: ldwv_to_c0a(:)            !< Local diagnostics profiles to subset Sc0, halo A

   ! Sampling mesh
   type(mesh_type) :: mesh                          !< Sampling mesh

   ! Interpolations
   type(linop_type),allocatable :: h(:)             !< Horizontal interpolation from Sc2 to Sc0 (local)

   ! Communications
   type(com_type) :: com_AB                         !< Communication between halos A and B
   type(com_type) :: com_AC                         !< Communication between halos A and C
   type(com_type) :: com_AD                         !< Communication between halos A and D (diagnostic)
   type(com_type) :: com_AE                         !< Communication between halos A and E (vertical balance)
   type(com_type) :: com_AU                         !< Communication between halo A and universe on subset Sc2
contains
   procedure :: samp_alloc_mask
   procedure :: samp_alloc_other
   generic :: alloc => samp_alloc_mask,samp_alloc_other
   procedure :: partial_dealloc => samp_partial_dealloc
   procedure :: dealloc => samp_dealloc
   procedure :: read => samp_read
   procedure :: write => samp_write
   procedure :: write_grids => samp_write_grids
   procedure :: setup => samp_setup
   procedure :: compute_mask => samp_compute_mask
   procedure :: compute_c1 => samp_compute_c1
   procedure :: compute_mpi_c1a => samp_compute_mpi_c1a
   procedure :: compute_c3 => samp_compute_c3
   procedure :: check_mask => samp_check_mask
   procedure :: compute_c2 => samp_compute_c2
   procedure :: compute_mpi_c2a => samp_compute_mpi_c2a
   procedure :: compute_mpi_c2b => samp_compute_mpi_c2b
   procedure :: compute_mesh_c2 => samp_compute_mesh_c2
   procedure :: compute_mpi_c => samp_compute_mpi_c
   procedure :: compute_mpi_d => samp_compute_mpi_d
   procedure :: compute_mpi_e => samp_compute_mpi_e
   procedure :: diag_filter => samp_diag_filter
   procedure :: diag_fill => samp_diag_fill
end type samp_type

private
public :: samp_type

contains

!----------------------------------------------------------------------
! Subroutine: samp_alloc_mask
!> Allocation for mask
!----------------------------------------------------------------------
subroutine samp_alloc_mask(samp,geom)

implicit none

! Passed variables
class(samp_type),intent(inout) :: samp !< Sampling
type(geom_type),intent(in) :: geom     !< Geometry

! Allocation
allocate(samp%smask_c0u(geom%nc0u,geom%nl0))
allocate(samp%smask_c0a(geom%nc0a,geom%nl0))
allocate(samp%smask_hor_c0u(geom%nc0u))
allocate(samp%smask_hor_c0a(geom%nc0a))
allocate(samp%nc0_smask(0:geom%nl0))

end subroutine samp_alloc_mask

!----------------------------------------------------------------------
! Subroutine: samp_alloc_other
!> Allocation for other variables
!----------------------------------------------------------------------
subroutine samp_alloc_other(samp,nam)

implicit none

! Passed variables
<<<<<<< HEAD
class(samp_type),intent(inout) :: samp ! Sampling
type(nam_type),intent(in) :: nam       ! Namelist
=======
class(samp_type),intent(inout) :: samp !< Sampling
type(nam_type),intent(in) :: nam       !< Namelist
>>>>>>> 1a68f5e3

! Initialization
samp%sc2 = (trim(samp%name)=='vbal').or.(trim(samp%name)=='lct').or.((trim(samp%name)=='hdiag').and.nam%local_diag)
samp%sc3 = (trim(samp%name)=='hdiag').or.(trim(samp%name)=='lct')

! Allocation
allocate(samp%c1_to_c0(nam%nc1))
allocate(samp%c1_to_proc(nam%nc1))
allocate(samp%c1_to_c1u(nam%nc1))
if (samp%sc2) then
   allocate(samp%c2_to_c1(nam%nc2))
   allocate(samp%c2_to_proc(nam%nc2))
   allocate(samp%c2_to_c2u(nam%nc2))
end if

end subroutine samp_alloc_other

!----------------------------------------------------------------------
! Subroutine: samp_partial_dealloc
!> Release memory (partial)
!----------------------------------------------------------------------
subroutine samp_partial_dealloc(samp)

implicit none

! Passed variables
class(samp_type),intent(inout) :: samp !< Sampling

! Release memory
if (allocated(samp%smask_c0u)) deallocate(samp%smask_c0u)
if (allocated(samp%smask_hor_c0u)) deallocate(samp%smask_hor_c0u)
if (allocated(samp%smask_c0a)) deallocate(samp%smask_c0a)
if (allocated(samp%smask_hor_c0a)) deallocate(samp%smask_hor_c0a)
if (allocated(samp%nc0_smask)) deallocate(samp%nc0_smask)
if (allocated(samp%c1_to_c0)) deallocate(samp%c1_to_c0)
if (allocated(samp%c1_to_proc)) deallocate(samp%c1_to_proc)
if (allocated(samp%c1u_to_c1)) deallocate(samp%c1u_to_c1)
if (allocated(samp%c1_to_c1u)) deallocate(samp%c1_to_c1u)
if (allocated(samp%c1u_to_c1a)) deallocate(samp%c1u_to_c1a)
if (allocated(samp%c1u_to_c0u)) deallocate(samp%c1u_to_c0u)
if (allocated(samp%lon_c1u)) deallocate(samp%lon_c1u)
if (allocated(samp%lat_c1u)) deallocate(samp%lat_c1u)
if (allocated(samp%smask_hor_c1u)) deallocate(samp%smask_hor_c1u)
if (allocated(samp%c1a_to_c1)) deallocate(samp%c1a_to_c1)
if (allocated(samp%c1a_to_c1u)) deallocate(samp%c1a_to_c1u)
if (allocated(samp%c1al0_check)) deallocate(samp%c1al0_check)
if (allocated(samp%lon_c1a)) deallocate(samp%lon_c1a)
if (allocated(samp%lat_c1a)) deallocate(samp%lat_c1a)
if (allocated(samp%smask_hor_c1a)) deallocate(samp%smask_hor_c1a)
if (allocated(samp%c2_to_c1)) deallocate(samp%c2_to_c1)
if (allocated(samp%c2_to_proc)) deallocate(samp%c2_to_proc)
if (allocated(samp%c2_to_c2u)) deallocate(samp%c2_to_c2u)
if (allocated(samp%c2u_to_c1u)) deallocate(samp%c2u_to_c1u)
if (allocated(samp%c2u_to_c0u)) deallocate(samp%c2u_to_c0u)
if (allocated(samp%lon_c2u)) deallocate(samp%lon_c2u)
if (allocated(samp%lat_c2u)) deallocate(samp%lat_c2u)
if (allocated(samp%smask_c2u)) deallocate(samp%smask_c2u)
if (allocated(samp%smask_hor_c2u)) deallocate(samp%smask_hor_c2u)
if (allocated(samp%lon_c2a)) deallocate(samp%lon_c2a)
if (allocated(samp%lat_c2a)) deallocate(samp%lat_c2a)
if (allocated(samp%smask_hor_c2a)) deallocate(samp%smask_hor_c2a)
if (allocated(samp%c2b_to_c2u)) deallocate(samp%c2b_to_c2u)
if (allocated(samp%ldwv_to_proc)) deallocate(samp%ldwv_to_proc)

end subroutine samp_partial_dealloc

!----------------------------------------------------------------------
! Subroutine: samp_dealloc
!> Release memory
!----------------------------------------------------------------------
subroutine samp_dealloc(samp)

implicit none

! Passed variables
class(samp_type),intent(inout) :: samp !< Sampling

! Local variables
integer :: il0

! Release memory
call samp%partial_dealloc
if (allocated(samp%c1a_to_c0c)) deallocate(samp%c1a_to_c0c)
if (allocated(samp%c1ac3_to_c0c)) deallocate(samp%c1ac3_to_c0c)
if (allocated(samp%c1a_to_c0a)) deallocate(samp%c1a_to_c0a)
if (allocated(samp%smask_c1a)) deallocate(samp%smask_c1a)
if (allocated(samp%c1ac3_to_c0u)) deallocate(samp%c1ac3_to_c0u)
if (allocated(samp%smask_c1ac3)) deallocate(samp%smask_c1ac3)
if (allocated(samp%smask_c1dc3)) deallocate(samp%smask_c1dc3)
if (allocated(samp%smask_c1u)) deallocate(samp%smask_c1u)
if (allocated(samp%c1d_to_c1u)) deallocate(samp%c1d_to_c1u)
if (allocated(samp%c1e_to_c1u)) deallocate(samp%c1e_to_c1u)
if (allocated(samp%c2u_to_c2)) deallocate(samp%c2u_to_c2)
if (allocated(samp%proc_to_nc2a)) deallocate(samp%proc_to_nc2a)
if (allocated(samp%proc_to_c2_offset)) deallocate(samp%proc_to_c2_offset)
if (allocated(samp%c2a_to_c2)) deallocate(samp%c2a_to_c2)
if (allocated(samp%c2a_to_c2u)) deallocate(samp%c2a_to_c2u)
if (allocated(samp%c2a_to_c1a)) deallocate(samp%c2a_to_c1a)
if (allocated(samp%c2a_to_c0a)) deallocate(samp%c2a_to_c0a)
if (allocated(samp%smask_c2a)) deallocate(samp%smask_c2a)
if (allocated(samp%vbal_mask)) deallocate(samp%vbal_mask)
if (allocated(samp%local_mask)) deallocate(samp%local_mask)
if (allocated(samp%nn_c2a_index)) deallocate(samp%nn_c2a_index)
if (allocated(samp%nn_c2a_dist)) deallocate(samp%nn_c2a_dist)
if (allocated(samp%ldwv_to_c0a)) deallocate(samp%ldwv_to_c0a)
call samp%mesh%dealloc
if (allocated(samp%h)) then
   do il0=1,size(samp%h)
      call samp%h(il0)%dealloc
   end do
   deallocate(samp%h)
end if
call samp%com_AB%dealloc
call samp%com_AC%dealloc
call samp%com_AD%dealloc
call samp%com_AE%dealloc
call samp%com_AU%dealloc

end subroutine samp_dealloc

!----------------------------------------------------------------------
! Subroutine: samp_read
!> Read
!----------------------------------------------------------------------
subroutine samp_read(samp,mpl,nam,geom)

implicit none

! Passed variables
class(samp_type),intent(inout) :: samp !< Sampling
type(mpl_type),intent(inout) :: mpl    !< MPI data
type(nam_type),intent(inout) :: nam    !< Namelist
type(geom_type),intent(in) :: geom     !< Geometry

! Local variables
integer :: il0,ic1a,ic1u,jc3,grid_hash
integer :: ncid,grpid,c1a_to_c0a_id,smask_c1u_id,c1ac3_to_c0u_id,smask_c1ac3_id,c2u_to_c1u_id,c2u_to_c0u_id
integer,allocatable :: smask_c1uint(:,:),smask_c1ac3int(:,:,:)
character(len=1024) :: filename
character(len=1024),parameter :: subr = 'samp_read'

! Open file
write(filename,'(a,a,i6.6,a,i6.6)') trim(nam%prefix),'_sampling_',mpl%nproc,'-',mpl%myproc
call mpl%ncerr(subr,nf90_open(trim(nam%datadir)//'/'//trim(filename)//'.nc',nf90_nowrite,ncid))

! Check grid hash
call mpl%ncerr(subr,nf90_get_att(ncid,nf90_global,'grid_hash',grid_hash))
if (grid_hash/=geom%grid_hash) call mpl%abort(subr,'wrong grid hash')

! Get group
call mpl%ncerr(subr,nf90_inq_grp_ncid(ncid,samp%name,grpid))

! Get or check dimensions
call mpl%nc_dim_check(subr,ncid,'nl0',geom%nl0)
samp%nc1a = mpl%nc_dim_inquire(subr,grpid,'nc1a')
samp%nc1u = mpl%nc_dim_inquire(subr,grpid,'nc1u')
if (samp%sc2) samp%nc2u = mpl%nc_dim_inquire(subr,grpid,'nc2u')
if (samp%sc3) call mpl%nc_dim_check(subr,ncid,'nc3',nam%nc3)

! Get variables
call mpl%ncerr(subr,nf90_inq_varid(grpid,'c1a_to_c0a',c1a_to_c0a_id))
call mpl%ncerr(subr,nf90_inq_varid(grpid,'smask_c1u',smask_c1u_id))
if (samp%sc2) then
   call mpl%ncerr(subr,nf90_inq_varid(grpid,'c2u_to_c1u',c2u_to_c1u_id))
   call mpl%ncerr(subr,nf90_inq_varid(grpid,'c2u_to_c0u',c2u_to_c0u_id))
end if
if (samp%sc3) then
   call mpl%ncerr(subr,nf90_inq_varid(grpid,'c1ac3_to_c0u',c1ac3_to_c0u_id))
   call mpl%ncerr(subr,nf90_inq_varid(grpid,'smask_c1ac3',smask_c1ac3_id))
end if

! Allocation
allocate(samp%c1a_to_c0a(samp%nc1a))
allocate(smask_c1uint(samp%nc1u,geom%nl0))
allocate(samp%smask_c1u(samp%nc1u,geom%nl0))
if (samp%sc2) then
   allocate(samp%c2u_to_c1u(samp%nc2u))
   allocate(samp%c2u_to_c0u(samp%nc2u))
end if
if (samp%sc3) then
   allocate(samp%c1ac3_to_c0u(samp%nc1a,nam%nc3))
   allocate(smask_c1ac3int(samp%nc1a,nam%nc3,geom%nl0))
   allocate(samp%smask_c1ac3(samp%nc1a,nam%nc3,geom%nl0))
end if

! Read variables
call mpl%ncerr(subr,nf90_get_var(grpid,c1a_to_c0a_id,samp%c1a_to_c0a))
call mpl%ncerr(subr,nf90_get_var(grpid,smask_c1u_id,smask_c1uint))
do il0=1,geom%nl0
   do ic1u=1,samp%nc1u
      if (smask_c1uint(ic1u,il0)==0) then
         samp%smask_c1u(ic1u,il0) = .false.
      else if (smask_c1uint(ic1u,il0)==1) then
         samp%smask_c1u(ic1u,il0) = .true.
      else
         call mpl%abort(subr,'wrong smask_c1u')
      end if
   end do
end do
if (samp%sc2) then
   call mpl%ncerr(subr,nf90_get_var(grpid,c2u_to_c1u_id,samp%c2u_to_c1u))
   call mpl%ncerr(subr,nf90_get_var(grpid,c2u_to_c0u_id,samp%c2u_to_c0u))
end if
if (samp%sc3) then
   call mpl%ncerr(subr,nf90_get_var(grpid,c1ac3_to_c0u_id,samp%c1ac3_to_c0u))
   call mpl%ncerr(subr,nf90_get_var(grpid,smask_c1ac3_id,smask_c1ac3int))
   do il0=1,geom%nl0
      do jc3=1,nam%nc3
         do ic1a=1,samp%nc1a
            if (smask_c1ac3int(ic1a,jc3,il0)==0) then
               samp%smask_c1ac3(ic1a,jc3,il0) = .false.
            else if (smask_c1ac3int(ic1a,jc3,il0)==1) then
               samp%smask_c1ac3(ic1a,jc3,il0) = .true.
            else
               call mpl%abort(subr,'wrong smask_c1ac3')
            end if
         end do
      end do
   end do
end if

! Close file
call mpl%ncerr(subr,nf90_close(ncid))

! Release memory
deallocate(smask_c1uint)
if (samp%sc3) deallocate(smask_c1ac3int)

! Other arrays

! Allocation
allocate(samp%smask_c1a(samp%nc1a,geom%nl0))

! Initialization
do il0=1,geom%nl0
   do ic1a=1,samp%nc1a
      samp%smask_c1a(ic1a,il0) = samp%smask_c1ac3(ic1a,1,il0)
   end do
end do

end subroutine samp_read

!----------------------------------------------------------------------
! Subroutine: samp_write
!> Write
!----------------------------------------------------------------------
subroutine samp_write(samp,mpl,nam,geom)

implicit none

! Passed variables
class(samp_type),intent(in) :: samp !< Sampling
type(mpl_type),intent(inout) :: mpl !< MPI data
type(nam_type),intent(in) :: nam    !< Namelist
type(geom_type),intent(in) :: geom  !< Geometry

! Local variables
integer :: il0,ic1a,ic1u,jc3
integer :: ncid,grpid,nl0_id,nc1a_id,nc1u_id,nc2u_id,nc3_id
integer :: c1a_to_c0a_id,smask_c1u_id,c1ac3_to_c0u_id,smask_c1ac3_id
integer :: c2u_to_c1u_id,c2u_to_c0u_id
integer,allocatable :: smask_c1uint(:,:),smask_c1ac3int(:,:,:)
character(len=1024) :: filename
character(len=1024),parameter :: subr = 'samp_write'

write(mpl%info,'(a7,a)') '','Write sampling'
call mpl%flush

! Allocation
allocate(smask_c1uint(samp%nc1u,geom%nl0))
if (samp%sc3) allocate(smask_c1ac3int(samp%nc1a,nam%nc3,geom%nl0))

! Define file
write(filename,'(a,a,i6.6,a,i6.6)') trim(nam%prefix),'_sampling_',mpl%nproc,'-',mpl%myproc
ncid = mpl%nc_file_create_or_open(subr,trim(nam%datadir)//'/'//trim(filename)//'.nc')

! Write grid hash
call mpl%ncerr(subr,nf90_put_att(ncid,nf90_global,'grid_hash',geom%grid_hash))

! Write namelist parameters
call nam%write(mpl,ncid)

! Define group
grpid = mpl%nc_group_define_or_get(subr,ncid,samp%name)

! Define dimensions
nl0_id = mpl%nc_dim_define_or_get(subr,ncid,'nl0',geom%nl0)
nc1a_id = mpl%nc_dim_define_or_get(subr,grpid,'nc1a',samp%nc1a)
nc1u_id = mpl%nc_dim_define_or_get(subr,grpid,'nc1u',samp%nc1u)
if (samp%sc2) nc2u_id = mpl%nc_dim_define_or_get(subr,grpid,'nc2u',samp%nc2u)
if (samp%sc3) nc3_id = mpl%nc_dim_define_or_get(subr,ncid,'nc3',nam%nc3)

! Define variables
c1a_to_c0a_id = mpl%nc_var_define_or_get(subr,grpid,'c1a_to_c0a',nf90_int,(/nc1a_id/))
smask_c1u_id = mpl%nc_var_define_or_get(subr,grpid,'smask_c1u',nf90_int,(/nc1u_id,nl0_id/))
if (samp%sc2) then
   c2u_to_c1u_id = mpl%nc_var_define_or_get(subr,grpid,'c2u_to_c1u',nf90_int,(/nc2u_id/))
   c2u_to_c0u_id = mpl%nc_var_define_or_get(subr,grpid,'c2u_to_c10',nf90_int,(/nc2u_id/))
end if
if (samp%sc3) then
   c1ac3_to_c0u_id = mpl%nc_var_define_or_get(subr,grpid,'c1ac3_to_c0u',nf90_int,(/nc1a_id,nc3_id/))
   smask_c1ac3_id = mpl%nc_var_define_or_get(subr,grpid,'smask_c1ac3',nf90_int,(/nc1a_id,nc3_id,nl0_id/))
end if

! Convert data
do il0=1,geom%nl0
   do ic1u=1,samp%nc1u
      if (samp%smask_c1u(ic1u,il0)) then
         smask_c1uint(ic1u,il0) = 1
      else
         smask_c1uint(ic1u,il0) = 0
      end if
   end do
   if (samp%sc3) then
      do jc3=1,nam%nc3
         do ic1a=1,samp%nc1a
            if (samp%smask_c1ac3(ic1a,jc3,il0)) then
               smask_c1ac3int(ic1a,jc3,il0) = 1
            else
               smask_c1ac3int(ic1a,jc3,il0) = 0
            end if
         end do
      end do
   end if
end do

! Write variables
call mpl%ncerr(subr,nf90_put_var(grpid,c1a_to_c0a_id,samp%c1a_to_c0a))
call mpl%ncerr(subr,nf90_put_var(grpid,smask_c1u_id,smask_c1uint))
if (samp%sc2) then
   call mpl%ncerr(subr,nf90_put_var(grpid,c2u_to_c1u_id,samp%c2u_to_c1u))
   call mpl%ncerr(subr,nf90_put_var(grpid,c2u_to_c0u_id,samp%c2u_to_c0u))
end if
if (samp%sc3) then
   call mpl%ncerr(subr,nf90_put_var(grpid,c1ac3_to_c0u_id,samp%c1ac3_to_c0u))
   call mpl%ncerr(subr,nf90_put_var(grpid,smask_c1ac3_id,smask_c1ac3int))
end if

! Close file
call mpl%ncerr(subr,nf90_close(ncid))

! Release memory
deallocate(smask_c1uint)
if (samp%sc3) deallocate(smask_c1ac3int)

end subroutine samp_write

!----------------------------------------------------------------------
! Subroutine: samp_write_grids
!> Write
!----------------------------------------------------------------------
subroutine samp_write_grids(samp,mpl,nam,geom)

implicit none

! Passed variables
class(samp_type),intent(in) :: samp !< Sampling
type(mpl_type),intent(inout) :: mpl !< MPI data
type(nam_type),intent(in) :: nam    !< Namelist
type(geom_type),intent(in) :: geom  !< Geometry

! Local variables
integer :: il0,jc3,ic1a,ic2u,ic2a,ic2b,jc1u,jc1d,jc1e,ic0a,ic0u,jc0u,j,nc1max,nc1max_tot
integer :: ncid,grpid,nc0a_id,nl0_id,nc1a_id,nc3_id,nc2a_id,nc2b_id,nc1max_id
integer :: lon_c0a_id,lat_c0a_id,gmask_c0a_id
integer :: lon_id,lat_id,lon_local_id,lat_local_id,lon_vbal_id,lat_vbal_id
integer :: igmask_c0a(geom%nc0a,geom%nl0)
real(kind_real),allocatable :: lon(:,:,:),lat(:,:,:)
real(kind_real),allocatable :: lon_local(:,:,:),lat_local(:,:,:)
real(kind_real),allocatable :: lon_vbal(:,:,:),lat_vbal(:,:,:)
character(len=1024) :: filename
character(len=1024),parameter :: subr = 'samp_write_grids'

write(mpl%info,'(a7,a)') '','Write sampling grids'
call mpl%flush

! Define file
write(filename,'(a,a,i6.6,a,i6.6)') trim(nam%prefix),'_sampling_grids_',mpl%nproc,'-',mpl%myproc
ncid = mpl%nc_file_create_or_open(subr,trim(nam%datadir)//'/'//trim(filename)//'.nc')

! Write namelist parameters
call nam%write(mpl,ncid)

! Define group
grpid = mpl%nc_group_define_or_get(subr,ncid,samp%name)

! Define dimensions
nc0a_id = mpl%nc_dim_define_or_get(subr,ncid,'nc0a',geom%nc0a)
nl0_id = mpl%nc_dim_define_or_get(subr,ncid,'nl0',geom%nl0)
if (samp%sc3) then
   nc3_id = mpl%nc_dim_define_or_get(subr,ncid,'nc3',nam%nc3)
   nc1a_id = mpl%nc_dim_define_or_get(subr,grpid,'nc1a',samp%nc1a)
end if
if ((trim(samp%name)=='hdiag').and.nam%local_diag) then
   nc1max = 0
   do ic2a=1,samp%nc2a
      nc1max = max(count(samp%local_mask(:,ic2a)),nc1max)
   end do
   call mpl%f_comm%allreduce(nc1max,nc1max_tot,fckit_mpi_sum())
   nc1max_tot = nc1max_tot+1
   nc1max_id = mpl%nc_dim_define_or_get(subr,grpid,'nc1max',nc1max_tot)
   nc2a_id = mpl%nc_dim_define_or_get(subr,grpid,'nc2a',samp%nc2a)
end if
if (trim(samp%name)=='vbal') then
   nc1max = 0
   do ic2b=1,samp%nc2b
      nc1max = max(count(samp%vbal_mask(:,ic2b)),nc1max)
   end do
   call mpl%f_comm%allreduce(nc1max,nc1max_tot,fckit_mpi_sum())
   nc1max_tot = nc1max_tot+1
   nc1max_id = mpl%nc_dim_define_or_get(subr,grpid,'nc1max',nc1max_tot)
   nc2b_id = mpl%nc_dim_define_or_get(subr,grpid,'nc2b',samp%nc2b)
end if

! Define variables
lon_c0a_id = mpl%nc_var_define_or_get(subr,ncid,'lon_c0a',nc_kind_real,(/nc0a_id/))
lat_c0a_id = mpl%nc_var_define_or_get(subr,ncid,'lat_c0a',nc_kind_real,(/nc0a_id/))
gmask_c0a_id = mpl%nc_var_define_or_get(subr,ncid,'gmask_c0a',nf90_int,(/nc0a_id,nl0_id/))
if (samp%sc3) then
   lon_id = mpl%nc_var_define_or_get(subr,grpid,'lon',nc_kind_real,(/nc1a_id,nc3_id,nl0_id/))
   lat_id = mpl%nc_var_define_or_get(subr,grpid,'lat',nc_kind_real,(/nc1a_id,nc3_id,nl0_id/))
end if
if ((trim(samp%name)=='hdiag').and.nam%local_diag) then
   lon_local_id = mpl%nc_var_define_or_get(subr,grpid,'lon_local',nc_kind_real,(/nc1max_id,nc2a_id,nl0_id/))
   lat_local_id = mpl%nc_var_define_or_get(subr,grpid,'lat_local',nc_kind_real,(/nc1max_id,nc2a_id,nl0_id/))
end if
if (trim(samp%name)=='vbal') then
   lon_vbal_id = mpl%nc_var_define_or_get(subr,grpid,'lon_vbal',nc_kind_real,(/nc1max_id,nc2b_id,nl0_id/))
   lat_vbal_id = mpl%nc_var_define_or_get(subr,grpid,'lat_vbal',nc_kind_real,(/nc1max_id,nc2b_id,nl0_id/))
end if

! Convert data
do il0=1,geom%nl0
   do ic0a=1,geom%nc0a
      if (geom%gmask_c0a(ic0a,il0)) then
         igmask_c0a(ic0a,il0) = 1
      else
         igmask_c0a(ic0a,il0) = 0
      end if
   end do
end do
if (samp%sc3) then
   ! Allocation
   allocate(lon(samp%nc1a,nam%nc3,geom%nl0))
   allocate(lat(samp%nc1a,nam%nc3,geom%nl0))

   ! Distant points
   lon = mpl%msv%valr
   lat = mpl%msv%valr
   do il0=1,geom%nl0
      do jc3=1,nam%nc3
         do ic1a=1,samp%nc1a
            if (samp%smask_c1ac3(ic1a,jc3,il0)) then
               ic0u = samp%c1ac3_to_c0u(ic1a,jc3)
               lon(ic1a,jc3,il0) = geom%lon_c0u(ic0u)*rad2deg
               lat(ic1a,jc3,il0) = geom%lat_c0u(ic0u)*rad2deg
            end if
         end do
      end do
   end do
end if
if ((trim(samp%name)=='hdiag').and.nam%local_diag) then
   ! Allocation
   allocate(lon_local(nc1max_tot,samp%nc2a,geom%nl0))
   allocate(lat_local(nc1max_tot,samp%nc2a,geom%nl0))

   ! Initialization
   lon_local = mpl%msv%valr
   lat_local = mpl%msv%valr

   ! Fill valid points
   do il0=1,geom%nl0
      do ic2a=1,samp%nc2a
         if (samp%smask_c2a(ic2a,il0)) then
            j = 1
            lon_local(j,ic2a,il0) = samp%lon_c2a(ic2a)*rad2deg
            lat_local(j,ic2a,il0) = samp%lat_c2a(ic2a)*rad2deg
            do jc1d=1,samp%nc1d
               jc1u = samp%c1d_to_c1u(jc1d)
               if (samp%local_mask(jc1u,ic2a).and.samp%smask_c1u(jc1u,il0)) then
                  j = j+1
                  jc0u = samp%c1u_to_c0u(jc1u)
                  lon_local(j,ic2a,il0) = geom%lon_c0u(jc0u)*rad2deg
                  lat_local(j,ic2a,il0) = geom%lat_c0u(jc0u)*rad2deg
               end if
            end do
         end if
      end do
   end do
end if
if (trim(samp%name)=='vbal') then
   ! Allocation
   allocate(lon_vbal(nc1max_tot,samp%nc2b,geom%nl0))
   allocate(lat_vbal(nc1max_tot,samp%nc2b,geom%nl0))

   ! Initialization
   lon_vbal = mpl%msv%valr
   lat_vbal = mpl%msv%valr

   ! Fill valid points
   do il0=1,geom%nl0
      do ic2b=1,samp%nc2b
         ic2u = samp%c2b_to_c2u(ic2b)
         if (samp%smask_c2u(ic2u,il0)) then
            j = 1
            lon_vbal(j,ic2b,il0) = samp%lon_c2u(ic2u)*rad2deg
            lat_vbal(j,ic2b,il0) = samp%lat_c2u(ic2u)*rad2deg
            do jc1e=1,samp%nc1e
               jc1u = samp%c1e_to_c1u(jc1e)
               if (samp%vbal_mask(jc1u,ic2b).and.samp%smask_c1u(jc1u,il0)) then
                  j = j+1
                  jc0u = samp%c1u_to_c0u(jc1u)
                  lon_vbal(j,ic2b,il0) = geom%lon_c0u(jc0u)*rad2deg
                  lat_vbal(j,ic2b,il0) = geom%lat_c0u(jc0u)*rad2deg
               end if
            end do
         end if
      end do
   end do
end if

! Write variables
call mpl%ncerr(subr,nf90_put_var(ncid,lon_c0a_id,geom%lon_c0a*rad2deg))
call mpl%ncerr(subr,nf90_put_var(ncid,lat_c0a_id,geom%lat_c0a*rad2deg))
call mpl%ncerr(subr,nf90_put_var(ncid,gmask_c0a_id,igmask_c0a))
if (samp%sc3) then
   call mpl%ncerr(subr,nf90_put_var(grpid,lon_id,lon))
   call mpl%ncerr(subr,nf90_put_var(grpid,lat_id,lat))
end if
if ((trim(samp%name)=='hdiag').and.nam%local_diag) then
   call mpl%ncerr(subr,nf90_put_var(grpid,lon_local_id,lon_local))
   call mpl%ncerr(subr,nf90_put_var(grpid,lat_local_id,lat_local))
end if
if (trim(samp%name)=='vbal') then
   call mpl%ncerr(subr,nf90_put_var(grpid,lon_vbal_id,lon_vbal))
   call mpl%ncerr(subr,nf90_put_var(grpid,lat_vbal_id,lat_vbal))
end if

! Close file
call mpl%ncerr(subr,nf90_close(ncid))

! Release memory
if (samp%sc3) then
   deallocate(lon)
   deallocate(lat)
end if
if ((trim(samp%name)=='hdiag').and.nam%local_diag) then
   deallocate(lon_local)
   deallocate(lat_local)
end if
if (trim(samp%name)=='vbal') then
   deallocate(lon_vbal)
   deallocate(lat_vbal)
end if

end subroutine samp_write_grids

!----------------------------------------------------------------------
! Subroutine: samp_setup
!> Setup sampling
!----------------------------------------------------------------------
subroutine samp_setup(samp,sname,mpl,rng,nam,geom,ens)

implicit none

! Passed variables
class(samp_type),intent(inout) :: samp !< Sampling
character(len=*),intent(in) :: sname   !< Sampling name
type(mpl_type),intent(inout) :: mpl    !< MPI data
type(rng_type),intent(inout) :: rng    !< Random number generator
type(nam_type),intent(inout) :: nam    !< Namelist
type(geom_type),intent(in) :: geom     !< Geometry
type(ens_type),intent(inout) :: ens    !< Ensemble

! Local variables
integer :: il0,jc3,ildwv,jldwv,ival,nc1_valid
real(kind_real),allocatable :: ldwv_to_lon(:),ldwv_to_lat(:)
logical :: valid
character(len=8) :: ivalformat
character(len=1024) :: color
character(len=1024),parameter :: subr = 'samp_compute_c1'

! Set sampling name
samp%name = sname

! Allocation
call samp%alloc(geom)

! Compute sampling mask
call samp%compute_mask(mpl,nam,geom,ens)

! Compute nearest neighbors for local diagnostics output
if (nam%nldwv>0) then
   write(mpl%info,'(a7,a)') '','Compute local diagnostics locations:'
   call mpl%flush

   ! Allocation
   allocate(samp%ldwv_to_proc(nam%nldwv))
   allocate(samp%ldwv_to_c0a(nam%nldwv))
   allocate(ldwv_to_lon(nam%nldwv))
   allocate(ldwv_to_lat(nam%nldwv))

   ! Initialization
   ldwv_to_lon = 0.0
   ldwv_to_lat = 0.0

   do ildwv=1,nam%nldwv
      ! Get index from lon/lat
      call geom%index_from_lonlat(mpl,nam%lon_ldwv(ildwv),nam%lat_ldwv(ildwv),0,samp%ldwv_to_proc(ildwv),samp%ldwv_to_c0a(ildwv), &
 & valid)
      if (valid) then
         if (samp%ldwv_to_proc(ildwv)==mpl%myproc) then
            ldwv_to_lon(ildwv) = geom%lon_c0a(samp%ldwv_to_c0a(ildwv))
            ldwv_to_lat(ildwv) = geom%lat_c0a(samp%ldwv_to_c0a(ildwv))
         end if
         call mpl%f_comm%broadcast(ldwv_to_lon(ildwv),samp%ldwv_to_proc(ildwv)-1)
         call mpl%f_comm%broadcast(ldwv_to_lat(ildwv),samp%ldwv_to_proc(ildwv)-1)
      else
         call mpl%abort(subr,'profile '//trim(nam%name_ldwv(ildwv))//' is masked or out of the domain')
      end if
   end do

   do ildwv=1,nam%nldwv
      ! Check redundancy
      do jldwv=1,ildwv-1
         if (eq(ldwv_to_lon(ildwv),ldwv_to_lon(jldwv)).and.eq(ldwv_to_lat(ildwv),ldwv_to_lat(jldwv))) &
 & call mpl%abort(subr,'profiles'//trim(nam%name_ldwv(ildwv))//' and '//trim(nam%name_ldwv(jldwv))// &
 & 'are located grid point')
      end do

      ! Print results
      write(mpl%info,'(a10,a,f6.1,a,f6.1)') '','Profile '//trim(nam%name_ldwv(ildwv))//' computed at lon/lat: ', &
 & ldwv_to_lon(ildwv)*rad2deg,' / ',ldwv_to_lat(ildwv)*rad2deg
      call mpl%flush
   end do

   ! Release memory
   deallocate(ldwv_to_lon)
   deallocate(ldwv_to_lat)
end if

! Check subsampling size
if (nam%nc1>samp%nc0_smask(0)) then
   ! Not enough points remaining in the sampling mask
   call mpl%warning(subr,'not enough points remaining in sampling mask, resetting nc1 to the largest possible value')
   nam%nc1 = samp%nc0_smask(0)
end if
if (nam%nc2>nam%nc1) then
   ! Subsampling should have less points
   call mpl%warning(subr,'subsampling should have less points, resetting nc2 to nc1')
   nam%nc2 = nam%nc1
end if

! Allocation
call samp%alloc(nam)

if (nam%sam_read) then
   ! Read sampling
   write(mpl%info,'(a7,a)') '','Read sampling'
   call mpl%flush
   call samp%read(mpl,nam,geom)
else
   ! Compute sampling, subset Sc1
   write(mpl%info,'(a7,a,i5,a)') '','Compute sampling, subset Sc1 (nc1 = ',nam%nc1,')'
   call mpl%flush
   call samp%compute_c1(mpl,rng,nam,geom)

   ! Compute MPI distribution, halo A, subset Sc1
   write(mpl%info,'(a7,a)') '','Compute MPI distribution, halo A, subset Sc1'
   call mpl%flush
   call samp%compute_mpi_c1a(mpl,nam,geom)

   if (samp%sc3) then
      ! Compute sampling, subset Sc3
      write(mpl%info,'(a7,a,i5,a)') '','Compute sampling, subset Sc3 (nc3 = ',nam%nc3,')'
      call mpl%flush
      call samp%compute_c3(mpl,rng,nam,geom)

      ! Check sampling mask
      call samp%check_mask(mpl,nam,geom)
   end if

   if (samp%sc2) then
      ! Compute sampling, subset Sc2
      write(mpl%info,'(a7,a,i5,a)') '','Compute sampling, subset Sc2 (nc2 = ',nam%nc2,')'
      call mpl%flush
      call samp%compute_c2(mpl,rng,nam,geom)
   end if
end if

if (samp%sc2) then
   ! Compute MPI distribution, halo A, subset Sc2
   write(mpl%info,'(a7,a)') '','Compute MPI distribution, halo A, subset Sc2'
   call mpl%flush
   call samp%compute_mpi_c2a(mpl,nam,geom)

   ! Compute MPI distribution, halo B, subset Sc2
   write(mpl%info,'(a7,a)') '','Compute MPI distribution, halo B, subset Sc2'
   call mpl%flush
   call samp%compute_mpi_c2b(mpl,rng,nam,geom)
else
   ! Compute MPI distribution, halo A, subset Sc2
   samp%nc2a = 0
end if

if (samp%sc3) then
   ! Print results
   write(mpl%info,'(a7,a)') '','Sampling efficiency (%):'
   call mpl%flush
   do il0=1,geom%nl0
      write(mpl%info,'(a10,a,i3,a3)') '','Level ',nam%levs(il0),' ~>'
      call mpl%flush(.false.)
      do jc3=1,nam%nc3
         call mpl%f_comm%allreduce(count(samp%smask_c1ac3(:,jc3,il0)),nc1_valid,fckit_mpi_sum())
         ival = int(100.0*real(nc1_valid,kind_real)/real(nam%nc1,kind_real))
         if (ival==100) then
            ivalformat = '(a,i3,a)'
         else
            ivalformat = '(a,i2,a)'
         end if
         if (nc1_valid>=nam%nc1/2) then
            ! Sucessful sampling
            color = mpl%green
         else
            ! Insufficient sampling
            color = mpl%peach
         end if
         if (jc3==1) color = ' '//trim(color)
         write(mpl%info,ivalformat) trim(color),ival,trim(mpl%black)
         call mpl%flush(.false.)
         if (jc3<nam%nc3) then
            write(mpl%info,'(a)') '-'
            call mpl%flush(.false.)
         end if
      end do
      write(mpl%info,'(a)') ''
      call mpl%flush
   end do
end if

if ((trim(samp%name)=='hdiag').or.(trim(samp%name)=='lct')) then
   ! Compute MPI distribution, halo C
   write(mpl%info,'(a7,a)') '','Compute MPI distribution, halo C'
   call mpl%flush
   call samp%compute_mpi_c(mpl,nam,geom)
end if

if ((trim(samp%name)=='hdiag').and.nam%local_diag) then
   ! Compute MPI distribution, halos D
   write(mpl%info,'(a7,a)') '','Compute MPI distribution, halo D'
   call mpl%flush
   call samp%compute_mpi_d(mpl,nam,geom)
end if

if (trim(samp%name)=='vbal') then
   ! Compute MPI distribution, halo E
   write(mpl%info,'(a7,a)') '','Compute MPI distribution, halo E'
   call mpl%flush
   call samp%compute_mpi_e(mpl,nam)
end if

! Write sampling data
if (nam%sam_write) then
   write(mpl%info,'(a7,a)') '','Write sampling data'
   call mpl%flush
   call samp%write(mpl,nam,geom)
   if (nam%sam_write_grids) call samp%write_grids(mpl,nam,geom)
end if

! Release memory (partial)
call samp%partial_dealloc

end subroutine samp_setup

!----------------------------------------------------------------------
! Subroutine: samp_compute_mask
!> Compute mask
!----------------------------------------------------------------------
subroutine samp_compute_mask(samp,mpl,nam,geom,ens)

implicit none

! Passed variables
class(samp_type),intent(inout) :: samp !< Sampling
type(mpl_type),intent(inout) :: mpl    !< MPI data
type(nam_type),intent(in) :: nam       !< Namelist
type(geom_type),intent(in) :: geom     !< Geometry
type(ens_type),intent(inout) :: ens    !< Ensemble

! Local variables
integer :: nsmask,nsmask_tot,ic0a,il0,ildwv,iv,ncontig,ncontigmax,latmin,latmax
integer :: nc0_smask(0:geom%nl0)
real(kind_real) :: dist
real(kind_real),allocatable :: m2(:,:,:)
logical :: valid
character(len=1024),parameter :: subr = 'samp_compute_mask'

! Count extra masked points in sampling
nsmask = count(geom%gmask_c0a.and..not.geom%smask_c0a)
call mpl%f_comm%allreduce(nsmask,nsmask_tot,fckit_mpi_sum())

if ((nsmask_tot>0).or.(trim(nam%mask_type)/='none').or.(nam%ncontig_th>0)) then
   ! Compute sampling mask
   write(mpl%info,'(a7,a)') '','Compute sampling mask'
   call mpl%flush

   ! Copy geometry mask
   samp%smask_c0a = geom%gmask_c0a
   if (allocated(geom%smask_c0a)) samp%smask_c0a = samp%smask_c0a.and.geom%smask_c0a

   ! Mask restriction
   if (nam%mask_type(1:3)=='lat') then
      ! Latitude band
      read(nam%mask_type(4:6),'(i3)') latmin
      read(nam%mask_type(7:9),'(i3)') latmax
      write(mpl%info,'(a10,a,i3,a,i3)') '','Latitude band between ',latmin,' and ',latmax
      call mpl%flush
      if (latmin>=latmax) call mpl%abort(subr,'latmin should be lower than latmax')
      do ic0a=1,geom%nc0a
         valid = (geom%lat_c0a(ic0a)>=real(latmin,kind_real)*deg2rad).and.(geom%lat_c0a(ic0a)<=real(latmax,kind_real)*deg2rad)
         do il0=1,geom%nl0
            samp%smask_c0a(ic0a,il0) = samp%smask_c0a(ic0a,il0).and.valid
         end do
      end do
   elseif (trim(nam%mask_type)=='ldwv') then
      ! Disk around vertical diagnostic points
      write(mpl%info,'(a10,a,e10.3,a)') '','Disk of ',1.1*nam%local_rad*reqkm,' km around vertical diagonstic points'
      call mpl%flush
      do ic0a=1,geom%nc0a
         valid = .false.
         do ildwv=1,nam%nldwv
            call sphere_dist(nam%lon_ldwv(ildwv),nam%lat_ldwv(ildwv),geom%lon_c0a(ic0a),geom%lat_c0a(ic0a),dist)
            valid = valid.or.(dist<1.1*nam%local_rad)
         end do
         do il0=1,geom%nl0
            samp%smask_c0a(ic0a,il0) = samp%smask_c0a(ic0a,il0).and.valid
         end do
      end do
   elseif (trim(nam%mask_type)=='stddev') then
      ! Standard-deviation threshold

      ! Allocation
      allocate(m2(geom%nc0a,geom%nl0,nam%nv))

      ! Compute variance and fourth-order moment
      call ens%compute_moments(mpl,nam,geom)

      ! Get variance on subset Sc0
      call ens%get_c0(mpl,nam,geom,'m2',0,m2)

      ! Check standard-deviation value
      do iv=1,nam%nv
         write(mpl%info,'(a10,a,e10.3,a)') '','Threshold ',nam%mask_th(iv),' used as a '//trim(nam%mask_lu(iv)) &
 & //' bound for standard-deviation'
         call mpl%flush
         if (trim(nam%mask_lu(iv))=='lower') then
            samp%smask_c0a = samp%smask_c0a.and.(m2(:,:,iv)>nam%mask_th(iv)**2)
         elseif (trim(nam%mask_lu(iv))=='upper') then
            samp%smask_c0a = samp%smask_c0a.and.(m2(:,:,iv)<nam%mask_th(iv)**2)
         end if
      end do

      ! Release memory
      deallocate(m2)
   else
      if (.not.allocated(geom%smask_c0a)) call mpl%abort(subr,'mask_type not recognized')
   end if

   ! Check vertically contiguous points
   if (nam%ncontig_th>0) then
      write(mpl%info,'(a10,a,i3,a)') '','Mask restricted with at least ',min(nam%ncontig_th,geom%nl0), &
 &  ' vertically contiguous points'
      call mpl%flush
      do ic0a=1,geom%nc0a
         ncontig = 0
         ncontigmax = 0
         do il0=1,geom%nl0
            if (samp%smask_c0a(ic0a,il0)) then
               ncontig = ncontig+1
            else
               ncontig = 0
            end if
            if (ncontig>ncontigmax) ncontigmax = ncontig
         end do
         samp%smask_c0a(ic0a,:) = samp%smask_c0a(ic0a,:).and.(ncontigmax>=min(nam%ncontig_th,geom%nl0))
      end do
   end if
else
   ! Copy geometry mask
   write(mpl%info,'(a7,a)') '','Copy geometry mask'
   call mpl%flush
   samp%smask_c0a = geom%gmask_c0a
end if

! Commnication
call geom%com_AU%ext(mpl,geom%nl0,samp%smask_c0a,samp%smask_c0u)

! Related masks
samp%smask_hor_c0a = any(samp%smask_c0a,dim=2)
samp%smask_hor_c0u = any(samp%smask_c0u,dim=2)
nc0_smask(0) = count(samp%smask_hor_c0a)
nc0_smask(1:geom%nl0) = count(samp%smask_c0a,dim=1)
call mpl%f_comm%allreduce(nc0_smask,samp%nc0_smask,fckit_mpi_sum())

! Check mask size
if (samp%nc0_smask(0)==0) call mpl%abort(subr,'no more points in the sampling mask')

! Print results
write(mpl%info,'(a7,a)') '','Sampling valid points (% of domain mask):'
call mpl%flush
do il0=1,geom%nl0
   write(mpl%info,'(a10,a,i3,a,f5.1,a)') '','Level ',nam%levs(il0),' ~> ',100.0*real(samp%nc0_smask(il0),kind_real) &
 & /real(geom%nc0_gmask(il0),kind_real),'%'
   call mpl%flush
end do

end subroutine samp_compute_mask

!----------------------------------------------------------------------
! Subroutine: samp_compute_c1
!> Compute sampling, subset Sc1
!----------------------------------------------------------------------
subroutine samp_compute_c1(samp,mpl,rng,nam,geom)

implicit none

! Passed variables
class(samp_type),intent(inout) :: samp !< Sampling
type(mpl_type),intent(inout) :: mpl    !< MPI data
type(rng_type),intent(inout) :: rng    !< Random number generator
type(nam_type),intent(inout) :: nam    !< Namelist
type(geom_type),intent(in) :: geom     !< Geometry

! Local variables
integer :: ic0,ic0a,ic0u,ic1,il0i,ildwv,ic1u,iproc
real(kind_real) :: rh_c0a(geom%nc0a)
logical :: smask_hor_c0a(geom%nc0a)
character(len=1024),parameter :: subr = 'samp_compute_c1'

! Select draw type
select case (trim(nam%draw_type))
case ('random_uniform')
   ! Random draw
    rh_c0a = 1.0
case ('random_coast')
   ! More points around coasts
   if (all(geom%gmask_c0a)) call mpl%abort(subr,'random_coast is not relevant if there is no coast')
   rh_c0a = 0.0
   do il0i=1,geom%nl0i
      do ic0a=1,geom%nc0a
         if (geom%gmask_c0a(ic0a,il0i)) then
            rh_c0a(ic0a) = rh_c0a(ic0a)+exp(-geom%mdist_c0a(ic0a,il0i)/nam%Lcoast)
         else
            rh_c0a(ic0a) = rh_c0a(ic0a)+1.0
         end if
      end do
   end do
   rh_c0a = nam%rcoast+(1.0-nam%rcoast)*(1.0-rh_c0a/real(geom%nl0i,kind_real))
end select

! Initialize sampling mask
smask_hor_c0a = samp%smask_hor_c0a

! Initialization
samp%c1_to_c0 = mpl%msv%vali

! Insert local diagnostic points and update sampling mask
do ildwv=1,nam%nldwv
   iproc = samp%ldwv_to_proc(ildwv)
   if (iproc==mpl%myproc) then
      ic0a = samp%ldwv_to_c0a(ildwv)
      ic0 = geom%c0a_to_c0(ic0a)
      samp%c1_to_c0(ildwv) = ic0
      smask_hor_c0a(ic0a) = .false.
   end if
   call mpl%f_comm%broadcast(samp%c1_to_c0(ildwv),iproc-1)
end do

! Initialize sampling
write(mpl%info,'(a7,a)') '','Compute horizontal subset C1: '
call mpl%flush(.false.)
call initialize_sampling(mpl,rng,maxval(geom%area),geom%nc0a,geom%lon_c0a,geom%lat_c0a,smask_hor_c0a,rh_c0a,geom%c0a_to_c0, &
 & nam%ntry,nam%nrep,nam%nc1-nam%nldwv,samp%c1_to_c0(nam%nldwv+1:nam%nc1),n_uni=geom%nc0u,uni_to_loc=geom%c0u_to_c0a, &
 & tree_uni=geom%tree_c0u)

! Count Sc1 point in universe
samp%nc1u = 0
do ic1=1,nam%nc1
   ic0 = samp%c1_to_c0(ic1)
   iproc = geom%c0_to_proc(ic0)
   samp%c1_to_proc(ic1) = iproc
   if (geom%myuniverse(iproc)) samp%nc1u = samp%nc1u+1
end do

! Allocation
allocate(samp%c1u_to_c1(samp%nc1u))
allocate(samp%c1u_to_c0u(samp%nc1u))
allocate(samp%lon_c1u(samp%nc1u))
allocate(samp%lat_c1u(samp%nc1u))
allocate(samp%smask_c1u(samp%nc1u,geom%nl0))
allocate(samp%smask_hor_c1u(samp%nc1u))

! Conversions
samp%c1_to_c1u = mpl%msv%vali
ic1u = 0
do ic1=1,nam%nc1
   ic0 = samp%c1_to_c0(ic1)
   iproc = geom%c0_to_proc(ic0)
   if (geom%myuniverse(iproc)) then
      ic1u = ic1u+1
      ic0u = geom%c0_to_c0u(ic0)
      samp%c1u_to_c1(ic1u) = ic1
      samp%c1_to_c1u(ic1) = ic1u
      samp%c1u_to_c0u(ic1u) = ic0u
      samp%lon_c1u(ic1u) = geom%lon_c0u(ic0u)
      samp%lat_c1u(ic1u) = geom%lat_c0u(ic0u)
      samp%smask_c1u(ic1u,:) = samp%smask_c0u(ic0u,:)
      samp%smask_hor_c1u(ic1u) = samp%smask_hor_c0u(ic0u)
   end if
end do

end subroutine samp_compute_c1

!----------------------------------------------------------------------
! Subroutine: samp_compute_mpi_c1a
!> Compute MPI distribution, halo A, subset Sc1
!----------------------------------------------------------------------
subroutine samp_compute_mpi_c1a(samp,mpl,nam,geom)

implicit none

! Passed variables
class(samp_type),intent(inout) :: samp !< Sampling
type(mpl_type),intent(inout) :: mpl    !< MPI data
type(nam_type),intent(in) :: nam       !< Namelist
type(geom_type),intent(in) :: geom     !< Geometry

! Local variables
integer :: ic0a,ic0u,ic1a,ic1u,ic1,iproc

! Define universe and halo A on subset Sc1
samp%nc1a = 0
do ic1=1,nam%nc1
   iproc = samp%c1_to_proc(ic1)
   if (iproc==mpl%myproc) samp%nc1a = samp%nc1a+1
end do

! Allocation
allocate(samp%c1a_to_c1(samp%nc1a))
allocate(samp%c1a_to_c1u(samp%nc1a))
allocate(samp%c1u_to_c1a(samp%nc1u))
allocate(samp%c1a_to_c0a(samp%nc1a))
allocate(samp%lon_c1a(samp%nc1a))
allocate(samp%lat_c1a(samp%nc1a))
allocate(samp%smask_c1a(samp%nc1a,geom%nl0))
allocate(samp%smask_hor_c1a(samp%nc1a))
allocate(samp%c1al0_check(samp%nc1a,geom%nl0))

! Conversions
samp%c1u_to_c1a = mpl%msv%vali
ic1a = 0
do ic1=1,nam%nc1
   iproc = samp%c1_to_proc(ic1)
   if (iproc==mpl%myproc) then
      ic1a = ic1a+1
      ic1u = samp%c1_to_c1u(ic1)
      ic0u = samp%c1u_to_c0u(ic1u)
      ic0a = geom%c0u_to_c0a(ic0u)
      samp%c1a_to_c1(ic1a) = ic1
      samp%c1a_to_c1u(ic1a) = ic1u
      samp%c1u_to_c1a(ic1u) = ic1a
      samp%c1a_to_c0a(ic1a) = ic0a
      samp%lon_c1a(ic1a) = geom%lon_c0a(ic0a)
      samp%lat_c1a(ic1a) = geom%lat_c0a(ic0a)
      samp%smask_c1a(ic1a,:) = samp%smask_c0a(ic0a,:)
      samp%smask_hor_c1a(ic1a) = samp%smask_hor_c0a(ic0a)
      samp%c1al0_check(ic1a,:) = (nam%mask_check.and.samp%smask_c0a(ic0a,:))
   end if
end do

! Print results
write(mpl%info,'(a10,a,i8)') '','nc1 = ',nam%nc1
call mpl%flush
write(mpl%info,'(a10,a,i8)') '','nc1a = ',samp%nc1a
call mpl%flush
write(mpl%info,'(a10,a,i8)') '','nc1u = ',samp%nc1u
call mpl%flush

end subroutine samp_compute_mpi_c1a

!----------------------------------------------------------------------
! Subroutine: samp_compute_c3
!> Compute sampling, subset Sc3
!----------------------------------------------------------------------
subroutine samp_compute_c3(samp,mpl,rng,nam,geom)

implicit none

! Passed variables
class(samp_type),intent(inout) :: samp !< Sampling
type(mpl_type),intent(inout) :: mpl    !< MPI data
type(rng_type),intent(inout) :: rng    !< Random number generator
type(nam_type),intent(in) :: nam       !< Namelist
type(geom_type),intent(in) :: geom     !< Geometry

! Local variables
integer :: jc3,ic1a,ir,irtmp,jc0a,jc0u,jc0,icinf,icsup,ictest,nn_index(nam%nc3),il0,iproc
real(kind_real) :: d,nn_dist(nam%nc3)
logical :: found,proc_to_done(mpl%nproc)
character(len=1024),parameter :: subr = 'samp_compute_c3'

! Allocation
allocate(samp%c1ac3_to_c0u(samp%nc1a,nam%nc3))
allocate(samp%smask_c1ac3(samp%nc1a,nam%nc3,geom%nl0))

! Initialization
samp%c1ac3_to_c0u = mpl%msv%vali

if (trim(samp%name)=='hdiag') then
   ! First class
   samp%c1ac3_to_c0u(:,1) = samp%c1u_to_c0u(samp%c1a_to_c1u)

   ! Resynchronize random number generator
   call rng%resync(mpl)

   if (nam%nc3>1) then
      ! Initialization
      write(mpl%info,'(a7,a)') '','Compute HDIAG pairs: '
      call mpl%flush(.false.)
      call mpl%prog_init(nam%nc3*samp%nc1a)
      do ic1a=1,samp%nc1a
         mpl%done((ic1a-1)*nam%nc3+1) = .true.
      end do
      call mpl%f_comm%allgather(all(mpl%done),proc_to_done)
      ir = 0

      ! Sample classes of positive separation
      do while ((.not.all(proc_to_done)).and.(ir<=nam%irmax))
         ! Define a random geographical point
         call geom%rand_point(mpl,rng,0,iproc,jc0a,irtmp)
         ir = ir+irtmp

         if (geom%myuniverse(iproc)) then
            ! Indices
            jc0 = geom%proc_to_c0_offset(iproc)+jc0a
            jc0u = geom%c0_to_c0u(jc0)

            ! Fill classes
            !$omp parallel do schedule(static) private(ic1a,d,jc3,icinf,icsup,found,ictest)
            do ic1a=1,samp%nc1a
               ! Compute the distance
               call sphere_dist(samp%lon_c1a(ic1a),samp%lat_c1a(ic1a),geom%lon_c0u(jc0u),geom%lat_c0u(jc0u),d)

               ! Find the class (dichotomy method)
               if ((d>0.0).and.(d<(real(nam%nc3,kind_real)-0.5)*nam%dc)) then
                  jc3 = 1
                  icinf = 1
                  icsup = nam%nc3
                  found = .false.
                  do while (.not.found)
                     ! New value
                     ictest = (icsup+icinf)/2

                     ! Update
                     if (d<(real(ictest-1,kind_real)-0.5)*nam%dc) icsup = ictest
                     if (d>(real(ictest-1,kind_real)-0.5)*nam%dc) icinf = ictest

                     ! Exit test
                     if (icsup==icinf+1) then
                        if (abs(real(icinf-1,kind_real)*nam%dc-d)<abs(real(icsup-1,kind_real)*nam%dc-d)) then
                           jc3 = icinf
                        else
                           jc3 = icsup
                        end if

                        ! Check class
                        if (d<max((real(jc3-1,kind_real)-0.5)*nam%dc,0.0_kind_real)) call mpl%abort(subr,'jc3 is too high')
                        if (d>(real(jc3,kind_real)-0.5)*nam%dc) call mpl%abort(subr,'jc3 is too low')
                        found = .true.
                     end if
                  end do

                  ! Find if this class has not been aready filled
                  if ((jc3/=1).and.(mpl%msv%is(samp%c1ac3_to_c0u(ic1a,jc3)))) then
                     samp%c1ac3_to_c0u(ic1a,jc3) = jc0u
                     mpl%done((ic1a-1)*nam%nc3+jc3) = .true.   
                  end if
                end if
            end do
            !$omp end parallel do

            ! Update
            call mpl%prog_print
         end if
         call mpl%f_comm%allgather(all(mpl%done),proc_to_done)
      end do
      call mpl%prog_final
   end if

   ! Desynchronize random number generator
   call rng%desync(mpl)
elseif (trim(samp%name)=='lct') then
   ! Initialization
   write(mpl%info,'(a7,a)') '','Compute LCT neighborhood: '
   call mpl%flush(.false.)
   call mpl%prog_init(samp%nc1a)

   do ic1a=1,samp%nc1a
      ! Find neighbors
      call geom%tree_c0u%find_nearest_neighbors(samp%lon_c1a(ic1a),samp%lat_c1a(ic1a),nam%nc3,nn_index,nn_dist)

      ! Copy neighbor index
      do jc3=1,nam%nc3
         samp%c1ac3_to_c0u(ic1a,jc3) = nn_index(jc3)
      end do

      ! Update
      call mpl%prog_print(ic1a)
   end do
   call mpl%prog_final

   ! Define whether this point should be checked for boundaries
   do il0=1,geom%nl0
      do ic1a=1,samp%nc1a
         if (samp%c1al0_check(ic1a,il0)) samp%c1al0_check(ic1a,il0) = any(.not.samp%smask_c0u(samp%c1ac3_to_c0u(ic1a,:),il0))
      end do
   end do
endif

end subroutine samp_compute_c3

!----------------------------------------------------------------------
! Subroutine: samp_check_mask
!> Check sampling mask
!----------------------------------------------------------------------
subroutine samp_check_mask(samp,mpl,nam,geom)

implicit none

! Passed variables
class(samp_type),intent(inout) :: samp !< Sampling
type(mpl_type),intent(inout) :: mpl    !< MPI data
type(nam_type),intent(in) :: nam       !< Namelist
type(geom_type),intent(in) :: geom     !< Geometry

! Local variables
integer :: il0,jc3,ic1a,jc0u
logical :: valid

! Check sampling mask
write(mpl%info,'(a7,a)') '','Check sampling mask: '
call mpl%flush(.false.)

! Second point
call mpl%prog_init(samp%nc1a)
do ic1a=1,samp%nc1a
   do il0=1,geom%nl0
      do jc3=1,nam%nc3
         ! Index
         jc0u = samp%c1ac3_to_c0u(ic1a,jc3)

         ! Check point index
         valid = mpl%msv%isnot(jc0u)

         ! Check sampling mask
         if (valid) valid = samp%smask_c1a(ic1a,il0).and.samp%smask_c0u(jc0u,il0)

         ! Check mask boundaries
         if (valid.and.nam%mask_check) call geom%check_arc(mpl,il0,samp%lon_c1a(ic1a),samp%lat_c1a(ic1a),geom%lon_c0u(jc0u), &
 & geom%lat_c0u(jc0u),valid)

         ! Copy validity
         samp%smask_c1ac3(ic1a,jc3,il0) = valid
      end do
   end do

   ! Update
   call mpl%prog_print(ic1a)
end do
call mpl%prog_final

end subroutine samp_check_mask

!----------------------------------------------------------------------
! Subroutine: samp_compute_c2
!> Compute sampling, subset Sc2
!----------------------------------------------------------------------
subroutine samp_compute_c2(samp,mpl,rng,nam,geom)

implicit none

! Passed variables
class(samp_type),intent(inout) :: samp !< Sampling
type(mpl_type),intent(inout) :: mpl    !< MPI data
type(rng_type),intent(inout) :: rng    !< Random number generator
type(nam_type),intent(inout) :: nam    !< Namelist
type(geom_type),intent(in) :: geom     !< Geometry

! Local variables
integer :: ic0u,ic1a,ic1u,ic1,ic2u,ic2,iproc,ildwv
real(kind_real) :: rh_c1a(samp%nc1a)
logical :: smask_hor_c1a(samp%nc1a)

! Initialization
smask_hor_c1a = samp%smask_hor_c1a
rh_c1a = 1.0

! Insert local diagnostic points
do ildwv=1,nam%nldwv
   ic1 = ildwv
   iproc = samp%c1_to_proc(ildwv)
   if (iproc==mpl%myproc) then
      ic1u = samp%c1_to_c1u(ic1)
      ic1a = samp%c1u_to_c1a(ic1u)
      smask_hor_c1a(ic1a) = .false.
   end if
   samp%c2_to_c1(ic1) = ic1
end do

! Initialize subsampling
write(mpl%info,'(a7,a)') '','Compute horizontal subset C2: '
call mpl%flush(.false.)
call initialize_sampling(mpl,rng,maxval(geom%area),samp%nc1a,samp%lon_c1a,samp%lat_c1a,smask_hor_c1a,rh_c1a,samp%c1a_to_c1, &
 & nam%ntry,nam%nrep,nam%nc2-nam%nldwv,samp%c2_to_c1(nam%nldwv+1:nam%nc2))

! Count Sc2 point in universe
samp%nc2u = 0
do ic2=1,nam%nc2
   ic1 = samp%c2_to_c1(ic2)
   iproc = samp%c1_to_proc(ic1)
   if (geom%myuniverse(iproc)) samp%nc2u = samp%nc2u+1
end do

! Allocation
allocate(samp%c2u_to_c2(samp%nc2u))
allocate(samp%c2u_to_c1u(samp%nc2u))
allocate(samp%c2u_to_c0u(samp%nc2u))
allocate(samp%lon_c2u(samp%nc2u))
allocate(samp%lat_c2u(samp%nc2u))
allocate(samp%smask_c2u(samp%nc2u,geom%nl0))
allocate(samp%smask_hor_c2u(samp%nc2u))

! Conversions
samp%c2_to_c2u = mpl%msv%vali
ic2u = 0
do ic2=1,nam%nc2
   ic1 = samp%c2_to_c1(ic2)
   iproc = samp%c1_to_proc(ic1)
   samp%c2_to_proc(ic2) = iproc
   if (geom%myuniverse(iproc)) then
      ic2u = ic2u+1
      ic1u = samp%c1_to_c1u(ic1)
      ic0u = samp%c1u_to_c0u(ic1u)
      samp%c2_to_c2u(ic2) = ic2u
      samp%c2u_to_c2(ic2u) = ic2
      samp%c2u_to_c1u(ic2u) = ic1u
      samp%c2u_to_c0u(ic2u) = ic0u
      samp%lon_c2u(ic2u) = geom%lon_c0u(ic0u)
      samp%lat_c2u(ic2u) = geom%lat_c0u(ic0u)
      samp%smask_c2u(ic2u,:) = samp%smask_c0u(ic0u,:)
      samp%smask_hor_c2u(ic2u) = samp%smask_hor_c0u(ic0u)
   end if
end do

end subroutine samp_compute_c2

!----------------------------------------------------------------------
! Subroutine: samp_compute_mpi_c2a
!> Compute sampling MPI distribution, halo A, subset Sc2
!----------------------------------------------------------------------
subroutine samp_compute_mpi_c2a(samp,mpl,nam,geom)

implicit none

! Passed variables
class(samp_type),intent(inout) :: samp !< Sampling
type(mpl_type),intent(inout) :: mpl    !< MPI data
type(nam_type),intent(in) :: nam       !< Namelist
type(geom_type),intent(in) :: geom     !< Geometry

! Local variables
integer :: ic0a,ic0u,ic1a,ic1u,ic2a,ic2u,ic2,iproc
type(tree_type) :: tree

! Allocation
allocate(samp%proc_to_nc2a(mpl%nproc))
allocate(samp%proc_to_c2_offset(mpl%nproc))

! Define universe and halo A on subset Sc1
samp%proc_to_nc2a = 0
do ic2=1,nam%nc2
   iproc = samp%c2_to_proc(ic2)
   samp%proc_to_nc2a(iproc) = samp%proc_to_nc2a(iproc)+1
end do
samp%nc2a = samp%proc_to_nc2a(mpl%myproc)

! Offset
samp%proc_to_c2_offset(1) = 0
do iproc=2,mpl%nproc
   samp%proc_to_c2_offset(iproc) = samp%proc_to_c2_offset(iproc-1)+samp%proc_to_nc2a(iproc-1)
end do

! Allocation
allocate(samp%c2a_to_c2(samp%nc2a))
allocate(samp%c2a_to_c2u(samp%nc2a))
allocate(samp%c2a_to_c1a(samp%nc2a))
allocate(samp%c2a_to_c0a(samp%nc2a))
allocate(samp%lon_c2a(samp%nc2a))
allocate(samp%lat_c2a(samp%nc2a))
allocate(samp%smask_c2a(samp%nc2a,geom%nl0))
allocate(samp%smask_hor_c2a(samp%nc2a))

! Conversions
ic2a = 0
do ic2=1,nam%nc2
   iproc = samp%c2_to_proc(ic2)
   if (iproc==mpl%myproc) then
      ic2a = ic2a+1
      ic2u = samp%c2_to_c2u(ic2)
      ic1u = samp%c2u_to_c1u(ic2u)
      ic0u = samp%c2u_to_c0u(ic2u)
      ic1a = samp%c1u_to_c1a(ic1u)
      ic0a = geom%c0u_to_c0a(ic0u)
      samp%c2a_to_c2(ic2a) = ic2
      samp%c2a_to_c2u(ic2a) = ic2u
      samp%c2a_to_c1a(ic2a) = ic1a
      samp%c2a_to_c0a(ic2a) = ic0a
      samp%lon_c2a(ic2a) = geom%lon_c0a(ic0a)
      samp%lat_c2a(ic2a) = geom%lat_c0a(ic0a)
      samp%smask_c2a(ic2a,:) = samp%smask_c0a(ic0a,:)
      samp%smask_hor_c2a(ic2a) = samp%smask_hor_c0a(ic0a)
   end if
end do

! Find nearest neighbors

! Allocation
allocate(samp%nn_c2a_index(samp%nc2u,samp%nc2a))
allocate(samp%nn_c2a_dist(samp%nc2u,samp%nc2a))
call tree%alloc(mpl,samp%nc2u)

! Initialization
call tree%init(samp%lon_c2u,samp%lat_c2u)

! Find nearest neighbors
do ic2a=1,samp%nc2a
   ic0a = samp%c2a_to_c0a(ic2a)
   call tree%find_nearest_neighbors(samp%lon_c2a(ic2a),samp%lat_c2a(ic2a),samp%nc2u,samp%nn_c2a_index(:,ic2a), &
 & samp%nn_c2a_dist(:,ic2a))
end do

! Release memory
call tree%dealloc

! Setup subset Sc2 communication, local to universe
call samp%com_AU%setup(mpl,'com_AU',samp%nc2a,samp%nc2u,nam%nc2,samp%c2a_to_c2,samp%c2u_to_c2)

! Print results
write(mpl%info,'(a10,a,i8)') '','nc2 = ',nam%nc2
call mpl%flush
write(mpl%info,'(a10,a,i8)') '','nc2a = ',samp%nc2a
call mpl%flush
write(mpl%info,'(a10,a,i8)') '','nc2u = ',samp%nc2u
call mpl%flush

end subroutine samp_compute_mpi_c2a

!----------------------------------------------------------------------
! Subroutine: samp_compute_mpi_c2b
!> Compute sampling MPI distribution, halo B
!----------------------------------------------------------------------
subroutine samp_compute_mpi_c2b(samp,mpl,rng,nam,geom)

implicit none

! Passed variables
class(samp_type),intent(inout) :: samp !< Sampling
type(mpl_type),intent(inout) :: mpl    !< MPI data
type(rng_type),intent(inout) :: rng    !< Random number generator
type(nam_type),intent(in) :: nam       !< Namelist
type(geom_type),intent(in) :: geom     !< Geometry

! Local variables
integer :: ic2b,ic2,ic2u,jc2u,i_s,il0i,iproc
integer,allocatable :: c2b_to_c2(:),c2u_to_c2b(:)
logical :: lcheck_c2b(samp%nc2u)

! Allocation
allocate(samp%h(geom%nl0i))

! Compute interpolation
do il0i=1,geom%nl0i
   write(samp%h(il0i)%prefix,'(a,i3.3)') 'h_',il0i
   call samp%h(il0i)%interp(mpl,rng,nam,geom,il0i,samp%nc2u,samp%lon_c2u,samp%lat_c2u,samp%smask_c2u(:,il0i),geom%nc0a, &
 & geom%lon_c0a,geom%lat_c0a,geom%gmask_c0a(:,il0i),7)
end do

! Define halo B
lcheck_c2b = .false.
do ic2u=1,samp%nc2u
   ic2 = samp%c2u_to_c2(ic2u)
   iproc = samp%c2_to_proc(ic2)
   if (iproc==mpl%myproc) lcheck_c2b(ic2u) = .true.
end do
do il0i=1,geom%nl0i
   do i_s=1,samp%h(il0i)%n_s
      jc2u = samp%h(il0i)%col(i_s)
      lcheck_c2b(jc2u) = .true.
   end do
end do
samp%nc2b = count(lcheck_c2b)

! Allocation
allocate(c2b_to_c2(samp%nc2b))
allocate(samp%c2b_to_c2u(samp%nc2b))
allocate(c2u_to_c2b(samp%nc2u))

! Global-local conversion for halo B
c2u_to_c2b = mpl%msv%vali
ic2b = 0
do ic2u=1,samp%nc2u
   if (lcheck_c2b(ic2u)) then
      ic2b = ic2b+1
      ic2 = samp%c2u_to_c2(ic2u)
      c2b_to_c2(ic2b) = ic2
      samp%c2b_to_c2u(ic2b) = ic2
      c2u_to_c2b(ic2u) = ic2b
   end if
end do

do il0i=1,geom%nl0i
   ! Local interpolation source
   samp%h(il0i)%n_src = samp%nc2b
   do i_s=1,samp%h(il0i)%n_s
      samp%h(il0i)%col(i_s) = c2u_to_c2b(samp%h(il0i)%col(i_s))
   end do
end do

! Setup communications
call samp%com_AB%setup(mpl,'com_AB',samp%nc2a,samp%nc2b,nam%nc2,samp%c2a_to_c2,c2b_to_c2)

! Release memory
deallocate(c2b_to_c2)

! Print results
write(mpl%info,'(a10,a,i8)') '','nc2b = ',samp%nc2b
do il0i=1,geom%nl0i
   write(mpl%info,'(a10,a,i3,a,i8)') '','h(',il0i,')%n_s = ',samp%h(il0i)%n_s
   call mpl%flush
end do

end subroutine samp_compute_mpi_c2b

!----------------------------------------------------------------------
! Subroutine: samp_compute_mesh_c2
!> Compute sampling mesh, subset Sc2
!----------------------------------------------------------------------
subroutine samp_compute_mesh_c2(samp,mpl,rng)

implicit none

! Passed variables
class(samp_type),intent(inout) :: samp !< Sampling
type(mpl_type),intent(inout) :: mpl    !< MPI data
type(rng_type),intent(inout) :: rng    !< Random number generator

! Alocation
call samp%mesh%alloc(samp%nc2u)

! Initialization
call samp%mesh%init(mpl,rng,samp%lon_c2u,samp%lat_c2u)

end subroutine samp_compute_mesh_c2

!----------------------------------------------------------------------
! Subroutine: samp_compute_mpi_c
!> Compute sampling MPI distribution, halo C
!----------------------------------------------------------------------
subroutine samp_compute_mpi_c(samp,mpl,nam,geom)

implicit none

! Passed variables
<<<<<<< HEAD
class(samp_type),intent(inout) :: samp ! Sampling
type(mpl_type),intent(inout) :: mpl    ! MPI data
type(nam_type),intent(in) :: nam       ! Namelist
type(geom_type),intent(in) :: geom     ! Geometry
=======
class(samp_type),intent(inout) :: samp !< Sampling
type(mpl_type),intent(inout) :: mpl    !< MPI data
type(nam_type),intent(in) :: nam       !< Namelist
type(geom_type),intent(in) :: geom     !< Geometry
>>>>>>> 1a68f5e3

! Local variables
integer :: jc3,ic0,ic0a,ic0c,ic0u,jc0u,jc0c,ic1a,iproc
integer :: c0u_to_c0c(geom%nc0u)
integer,allocatable :: c0c_to_c0(:)
logical :: lcheck_c0c(geom%nc0u)

! Define halo C
lcheck_c0c = .false.
do ic0u=1,geom%nc0u
   ic0 = geom%c0u_to_c0(ic0u)
   iproc = geom%c0_to_proc(ic0)
   if (iproc==mpl%myproc) lcheck_c0c(ic0u) = .true.
end do
do jc3=1,nam%nc3
   do ic1a=1,samp%nc1a
      if (any(samp%smask_c1ac3(ic1a,jc3,:))) then
         ic0u = samp%c1ac3_to_c0u(ic1a,jc3)
         lcheck_c0c(ic0u) = .true.
      end if
   end do
end do
samp%nc0c = count(lcheck_c0c)

! Allocation
allocate(c0c_to_c0(samp%nc0c))
allocate(samp%c1a_to_c0c(samp%nc1a))
allocate(samp%c1ac3_to_c0c(samp%nc1a,nam%nc3))

! Initialization
c0u_to_c0c = mpl%msv%vali
samp%c1ac3_to_c0c = mpl%msv%vali

! Conversions
ic0c = 0
do ic0u=1,geom%nc0u
   if (lcheck_c0c(ic0u)) then
      ic0c = ic0c+1
      ic0 = geom%c0u_to_c0(ic0u)
      c0c_to_c0(ic0c) = ic0
      c0u_to_c0c(ic0u) = ic0c
   end if
end do
do ic1a=1,samp%nc1a
   ic0a = samp%c1a_to_c0a(ic1a)
   ic0u = geom%c0a_to_c0u(ic0a)
   ic0c = c0u_to_c0c(ic0u)
   samp%c1a_to_c0c(ic1a) = ic0c
   do jc3=1,nam%nc3
      if (any(samp%smask_c1ac3(ic1a,jc3,:))) then
         jc0u = samp%c1ac3_to_c0u(ic1a,jc3)
         jc0c = c0u_to_c0c(jc0u)
         samp%c1ac3_to_c0c(ic1a,jc3) = jc0c
      end if
   end do
end do

! Setup communications
call samp%com_AC%setup(mpl,'com_AC',geom%nc0a,samp%nc0c,geom%nc0,geom%c0a_to_c0,c0c_to_c0)

! Release memory
deallocate(c0c_to_c0)

! Print results
write(mpl%info,'(a7,a,i6)') '','Parameters for processor #',mpl%myproc
call mpl%flush
write(mpl%info,'(a10,a,i8)') '','nc0c =      ',samp%nc0c
call mpl%flush

end subroutine samp_compute_mpi_c

!----------------------------------------------------------------------
! Subroutine: samp_compute_mpi_d
!> Compute sampling MPI distribution, halo D
!----------------------------------------------------------------------
subroutine samp_compute_mpi_d(samp,mpl,nam,geom)

implicit none

! Passed variables
class(samp_type),intent(inout) :: samp !< Sampling
type(mpl_type),intent(inout) :: mpl    !< MPI data
type(nam_type),intent(in) :: nam       !< Namelist
type(geom_type),intent(in) :: geom     !< Geometry

! Local variables
integer :: ic2a,nn,i,ic1d,ic1,ic1a,ic1u,jc1u,npack,ipack,il0,jc3
integer,allocatable :: nn_index(:),c1d_to_c1(:)
logical :: lcheck_c1d(samp%nc1u)
logical,allocatable :: sbuf(:,:),rbuf(:,:)
type(tree_type) :: tree

! Allocation
allocate(samp%local_mask(samp%nc1u,samp%nc2a))
call tree%alloc(mpl,samp%nc1u,mask=samp%smask_hor_c1u)

! Initialization
samp%local_mask = .false.
lcheck_c1d = .false.
do ic1a=1,samp%nc1a
   ic1u = samp%c1a_to_c1u(ic1a)
   lcheck_c1d(ic1u) = .true.
end do
call tree%init(samp%lon_c1u,samp%lat_c1u)

! Define masks
do ic2a=1,samp%nc2a
   ! Count nearest neighbors
   call tree%count_nearest_neighbors(samp%lon_c2a(ic2a),samp%lat_c2a(ic2a),nam%local_rad,nn)
   nn = max(nn,1)

   ! Allocation
   allocate(nn_index(nn))

   ! Find nearest neighbors
   call tree%find_nearest_neighbors(samp%lon_c2a(ic2a),samp%lat_c2a(ic2a),nn,nn_index)

   ! Update masks
   do i=1,nn
      jc1u = nn_index(i)
      samp%local_mask(jc1u,ic2a) = .true.
      lcheck_c1d(jc1u) = .true.
   end do

   ! Release memory
   deallocate(nn_index)
end do
samp%nc1d = count(lcheck_c1d)

! Release memory
call tree%dealloc

! Allocation
allocate(c1d_to_c1(samp%nc1d))
allocate(samp%c1d_to_c1u(samp%nc1d))

! Halo D
ic1d = 0
do ic1u=1,samp%nc1u
   if (lcheck_c1d(ic1u)) then
      ic1d = ic1d+1
      ic1 = samp%c1u_to_c1(ic1u)
      c1d_to_c1(ic1d) = ic1
      samp%c1d_to_c1u(ic1d) = ic1u
   end if
end do

! Setup communications
call samp%com_AD%setup(mpl,'com_AD',samp%nc1a,samp%nc1d,nam%nc1,samp%c1a_to_c1,c1d_to_c1)

! Allocation
npack = nam%nc3*geom%nl0
allocate(sbuf(samp%nc1a,npack))
allocate(rbuf(samp%nc1d,npack))
allocate(samp%smask_c1dc3(samp%nc1d,nam%nc3,geom%nl0))

! Pack
ipack = 0
do il0=1,geom%nl0
   do jc3=1,nam%nc3
      ipack = ipack+1
      sbuf(:,ipack) = samp%smask_c1ac3(:,jc3,il0)
   end do
end do

! Communication
call samp%com_AD%ext(mpl,npack,sbuf,rbuf)

! Unpack
ipack = 0
do il0=1,geom%nl0
   do jc3=1,nam%nc3
      ipack = ipack+1
      samp%smask_c1dc3(:,jc3,il0) = rbuf(:,ipack)
   end do
end do

! Release memory
deallocate(c1d_to_c1)
deallocate(sbuf)
deallocate(rbuf)

! Print results
write(mpl%info,'(a7,a,i6)') '','Parameters for processor #',mpl%myproc
call mpl%flush
write(mpl%info,'(a10,a,i8)') '','nc1d =      ',samp%nc1d
call mpl%flush

end subroutine samp_compute_mpi_d

!----------------------------------------------------------------------
! Subroutine: samp_compute_mpi_e
!> Compute sampling MPI distribution, halo E
!----------------------------------------------------------------------
subroutine samp_compute_mpi_e(samp,mpl,nam)

implicit none

! Passed variables
class(samp_type),intent(inout) :: samp !< Sampling
type(mpl_type),intent(inout) :: mpl    !< MPI data
type(nam_type),intent(in) :: nam       !< Namelist

! Local variables
integer :: ic2b,ic2u,nn,i,ic1,ic1e,ic1u,ic1a,jc1u
integer,allocatable :: nn_index(:),c1e_to_c1(:)
logical :: lcheck_c1e(samp%nc1u)
character(len=1024),parameter :: subr = 'samp_compute_mpi_e'
type(tree_type) :: tree

! Allocation
allocate(samp%vbal_mask(samp%nc1u,samp%nc2b))
call tree%alloc(mpl,samp%nc1u,mask=samp%smask_hor_c1u)

! Initialization
samp%vbal_mask = .false.
lcheck_c1e = .false.
do ic1a=1,samp%nc1a
   ic1u = samp%c1a_to_c1u(ic1a)
   lcheck_c1e(ic1u) = .true.
end do
call tree%init(samp%lon_c1u,samp%lat_c1u)

! Halo E
do ic2b=1,samp%nc2b
   ! Indices
   ic2u = samp%c2b_to_c2u(ic2b)
   ic1u = samp%c2u_to_c1u(ic2u)

   ! Origin point
   samp%vbal_mask(ic1u,ic2b) = .true.
   lcheck_c1e(ic1u) = .true.

   if (nam%vbal_rad>0.0) then
      ! Count nearest neighbors
      call tree%count_nearest_neighbors(samp%lon_c2u(ic2u),samp%lat_c2u(ic2u),nam%vbal_rad,nn)

      ! Allocation
      allocate(nn_index(nn))

      ! Find nearest neighbors
      call tree%find_nearest_neighbors(samp%lon_c2u(ic2u),samp%lat_c2u(ic2u),nn,nn_index)

      ! Update masks
      do i=1,nn
         jc1u = nn_index(i)
         samp%vbal_mask(jc1u,ic2b) = .true.
         lcheck_c1e(jc1u) = .true.
      end do

      ! Release memory
      deallocate(nn_index)
   elseif (nam%vbal_dlat>0.0) then
      ! Update masks
      do jc1u=1,samp%nc1u
         if (abs(samp%lat_c2u(ic2u)-samp%lat_c1u(jc1u))<nam%vbal_dlat) then
            samp%vbal_mask(jc1u,ic2b) = .true.
            lcheck_c1e(jc1u) = .true.
         end if
      end do
   else
      call mpl%abort(subr,'vbal_rad or vbal_dlat should be positive')
   end if
end do
samp%nc1e = count(lcheck_c1e)

! Release memory
call tree%dealloc

! Halo E
allocate(c1e_to_c1(samp%nc1e))
allocate(samp%c1e_to_c1u(samp%nc1e))
ic1e = 0
do ic1u=1,samp%nc1u
   if (lcheck_c1e(ic1u)) then
      ic1e = ic1e+1
      ic1 = samp%c1u_to_c1(ic1u)
      c1e_to_c1(ic1e) = ic1
      samp%c1e_to_c1u(ic1e) = ic1u
   end if
end do

! Setup communications
call samp%com_AE%setup(mpl,'com_AE',samp%nc1a,samp%nc1e,nam%nc1,samp%c1a_to_c1,c1e_to_c1)

! Release memory
deallocate(c1e_to_c1)

! Print results
write(mpl%info,'(a7,a,i6)') '','Parameters for processor #',mpl%myproc
call mpl%flush
write(mpl%info,'(a10,a,i8)') '','nc1e =      ',samp%nc1e
call mpl%flush

end subroutine samp_compute_mpi_e

!----------------------------------------------------------------------
! Subroutine: samp_diag_filter
!> Filter diagnostics
!----------------------------------------------------------------------
subroutine samp_diag_filter(samp,mpl,nam,filter_type,rflt,diag_c2a,val_c2a)

implicit none

! Passed variables
class(samp_type),intent(in) :: samp                       !< Sampling
type(mpl_type),intent(inout) :: mpl                       !< MPI data
type(nam_type),intent(in) :: nam                          !< Namelist
character(len=*),intent(in) :: filter_type                !< Filter type
real(kind_real),intent(in) :: rflt                        !< Filter support radius
real(kind_real),intent(inout) :: diag_c2a(samp%nc2a)      !< Filtered diagnostic
real(kind_real),intent(in),optional :: val_c2a(samp%nc2a) !< Useful value for filtering

! Local variables
integer :: ic2,ic2a,nc2f,ic2f,ic2u,jc2u,nc2eff,ic2eff,kc2u,kc2f
integer :: c2u_to_c2f(samp%nc2u)
integer,allocatable :: c2f_to_c2(:),order(:)
real(kind_real) :: distnorm,norm,wgt
real(kind_real),allocatable :: diag_c2f(:),diag_eff(:),diag_eff_dist(:)
real(kind_real),allocatable :: val_c2f(:),val_eff(:)
logical :: lcheck_c2f(samp%nc2u)
character(len=1024),parameter :: subr = 'samp_diag_filter'
type(com_type) :: com_AF

if (rflt>0.0) then
   ! Define halo F
   lcheck_c2f = .false.
   do ic2a=1,samp%nc2a
      ic2u = samp%c2a_to_c2u(ic2a)
      lcheck_c2f(ic2u) = .true.
      jc2u = 1
      do while (inf(samp%nn_c2a_dist(jc2u,ic2a),rflt))
         kc2u = samp%nn_c2a_index(jc2u,ic2a)
         lcheck_c2f(kc2u) = .true.
         jc2u = jc2u+1
         if (jc2u>samp%nc2u) exit
      end do
   end do
   nc2f = count(lcheck_c2f)

   ! Allocation
   allocate(c2f_to_c2(nc2f))

   ! Global-local conversion for halo F
   c2u_to_c2f = mpl%msv%vali
   ic2f = 0
   do ic2u=1,samp%nc2u
      if (lcheck_c2f(ic2u)) then
         ic2f = ic2f+1
         ic2 = samp%c2u_to_c2(ic2u)
         c2f_to_c2(ic2f) = ic2
         c2u_to_c2f(ic2u) = ic2f
      end if
   end do

   ! Setup communications
   call com_AF%setup(mpl,'com_AF',samp%nc2a,nc2f,nam%nc2,samp%c2a_to_c2,c2f_to_c2)

   ! Allocation
   allocate(diag_c2f(nc2f))
   if (present(val_c2a)) allocate(val_c2f(nc2f))

   ! Communication
   call com_AF%ext(mpl,diag_c2a,diag_c2f)
   if (present(val_c2a)) call com_AF%ext(mpl,val_c2a,val_c2f)

   !$omp parallel do schedule(static) private(ic2a,nc2eff,ic2eff,jc2u,kc2u,kc2f,distnorm,norm,wgt), &
   !$omp&                             firstprivate(diag_eff,diag_eff_dist,val_eff,order)
   do ic2a=1,samp%nc2a
      ! Count involved points
      nc2eff = 0
      jc2u = 1
      do while (inf(samp%nn_c2a_dist(jc2u,ic2a),rflt))
         ! Check the point validity
         kc2u = samp%nn_c2a_index(jc2u,ic2a)
         kc2f = c2u_to_c2f(kc2u)
         if (mpl%msv%isnot(diag_c2f(kc2f))) nc2eff = nc2eff+1
         jc2u = jc2u+1
         if (jc2u>samp%nc2u) exit
      end do

      ! Allocation
      allocate(diag_eff(nc2eff))
      allocate(diag_eff_dist(nc2eff))
      if (present(val_c2a)) allocate(val_eff(nc2eff))

      ! Build diag_eff of valid points
      ic2eff = 0
      jc2u = 1
      do while (inf(samp%nn_c2a_dist(jc2u,ic2a),rflt))
         ! Check the point validity
         kc2u = samp%nn_c2a_index(jc2u,ic2a)
         kc2f = c2u_to_c2f(kc2u)
         if (mpl%msv%isnot(diag_c2f(kc2f))) then
            ic2eff = ic2eff+1
            diag_eff(ic2eff) = diag_c2f(kc2f)
            diag_eff_dist(ic2eff) = samp%nn_c2a_dist(jc2u,ic2a)
            if (present(val_c2a)) val_eff(ic2eff) = val_c2f(kc2f)
         end if
         jc2u = jc2u+1
         if (jc2u>samp%nc2u) exit
      end do

      ! Apply filter
      if (nc2eff>0) then
         select case (trim(filter_type))
         case ('average')
            ! Compute average
            diag_c2a(ic2a) = sum(diag_eff)/real(nc2eff,kind_real)
         case ('gc99')
            ! Gaspari-Cohn (1999) kernel
            diag_c2a(ic2a) = 0.0
            norm = 0.0
            do ic2eff=1,nc2eff
               distnorm = diag_eff_dist(ic2eff)/rflt
               wgt = fit_func(mpl,distnorm)
               diag_c2a(ic2a) = diag_c2a(ic2a)+wgt*diag_eff(ic2eff)
               norm = norm+wgt
            end do
            if (norm>0.0) diag_c2a(ic2a) = diag_c2a(ic2a)/norm
         case ('median')
            ! Compute median
            allocate(order(nc2eff))
            if (present(val_c2a)) then
               ! Use external value
               call qsort(nc2eff,val_eff,order)
               diag_eff = diag_eff(order)
            else
               ! Use diagnostic value
               call qsort(nc2eff,diag_eff,order)
            end if
            if (mod(nc2eff,2)==0) then
               diag_c2a(ic2a) = 0.5*(diag_eff(nc2eff/2)+diag_eff(nc2eff/2+1))
            else
               diag_c2a(ic2a) = diag_eff((nc2eff+1)/2)
            end if
            deallocate(order)
         case default
            ! Wrong filter
            call mpl%abort(subr,'wrong filter type')
         end select
      else
         diag_c2a(ic2a) = mpl%msv%valr
      end if

      ! Release memory
      deallocate(diag_eff)
      deallocate(diag_eff_dist)
      if (present(val_c2a)) deallocate(val_eff)
   end do
   !$omp end parallel do

   ! Release memory
   deallocate(c2f_to_c2)
   call com_AF%dealloc
   deallocate(diag_c2f)
   if (present(val_c2a)) deallocate(val_c2f)
end if

end subroutine samp_diag_filter

!----------------------------------------------------------------------
! Subroutine: samp_diag_fill
!> Fill diagnostics missing values
!----------------------------------------------------------------------
subroutine samp_diag_fill(samp,mpl,diag_c2a)

implicit none

! Passed variables
class(samp_type),intent(in) :: samp                  !< Sampling
type(mpl_type),intent(inout) :: mpl                  !< MPI data
real(kind_real),intent(inout) :: diag_c2a(samp%nc2a) !< Filtered diagnostic

! Local variables
integer :: nmsr,nmsr_tot,ic2a,jc2u,kc2u
real(kind_real),allocatable :: diag_c2u(:)

! Count missing points
if (samp%nc2a>0) then
   nmsr = count(mpl%msv%is(diag_c2a))
else
   nmsr = 0
end if
call mpl%f_comm%allreduce(nmsr,nmsr_tot,fckit_mpi_sum())

if (nmsr_tot>0) then
   ! Allocation
   allocate(diag_c2u(samp%nc2u))

   ! Communication
   call samp%com_AU%ext(mpl,diag_c2a,diag_c2u)

   ! Fill points
   do ic2a=1,samp%nc2a
      jc2u = 1
      do while (mpl%msv%is(diag_c2a(ic2a)))
         kc2u = samp%nn_c2a_index(jc2u,ic2a)
         if (mpl%msv%isnot(diag_c2u(kc2u))) diag_c2a(ic2a) = diag_c2u(kc2u)
         jc2u = jc2u+1
         if (jc2u>samp%nc2u) exit
      end do
   end do

   ! Release memory
   deallocate(diag_c2u)
end if

end subroutine samp_diag_fill

end module type_samp<|MERGE_RESOLUTION|>--- conflicted
+++ resolved
@@ -184,13 +184,8 @@
 implicit none
 
 ! Passed variables
-<<<<<<< HEAD
-class(samp_type),intent(inout) :: samp ! Sampling
-type(nam_type),intent(in) :: nam       ! Namelist
-=======
 class(samp_type),intent(inout) :: samp !< Sampling
 type(nam_type),intent(in) :: nam       !< Namelist
->>>>>>> 1a68f5e3
 
 ! Initialization
 samp%sc2 = (trim(samp%name)=='vbal').or.(trim(samp%name)=='lct').or.((trim(samp%name)=='hdiag').and.nam%local_diag)
@@ -386,6 +381,7 @@
       else if (smask_c1uint(ic1u,il0)==1) then
          samp%smask_c1u(ic1u,il0) = .true.
       else
+         print*, samp%nc1u,smask_c1uint(ic1u,il0)
          call mpl%abort(subr,'wrong smask_c1u')
       end if
    end do
@@ -1774,17 +1770,10 @@
 implicit none
 
 ! Passed variables
-<<<<<<< HEAD
-class(samp_type),intent(inout) :: samp ! Sampling
-type(mpl_type),intent(inout) :: mpl    ! MPI data
-type(nam_type),intent(in) :: nam       ! Namelist
-type(geom_type),intent(in) :: geom     ! Geometry
-=======
 class(samp_type),intent(inout) :: samp !< Sampling
 type(mpl_type),intent(inout) :: mpl    !< MPI data
 type(nam_type),intent(in) :: nam       !< Namelist
 type(geom_type),intent(in) :: geom     !< Geometry
->>>>>>> 1a68f5e3
 
 ! Local variables
 integer :: jc3,ic0,ic0a,ic0c,ic0u,jc0u,jc0c,ic1a,iproc
