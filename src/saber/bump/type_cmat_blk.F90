!----------------------------------------------------------------------
! Module: type_cmat_blk
!> Correlation matrix derived type
! Author: Benjamin Menetrier
! Licensing: this code is distributed under the CeCILL-C license
! Copyright © 2015-... UCAR, CERFACS, METEO-FRANCE and IRIT
!----------------------------------------------------------------------
module type_cmat_blk

use tools_kinds, only: kind_real
use type_bpar, only: bpar_type
use type_geom, only: geom_type
use type_mpl, only: mpl_type
use type_nam, only: nam_type

implicit none

! C matrix block data derived type
type cmat_blk_type
   ! Block index and anisotropic flag
   integer :: ib                                     !< Block index
   logical :: anisotropic                            !< Anisoptropic tensor flag

   ! Read data
   real(kind_real),allocatable :: bump_coef_ens(:,:) !< BUMP ensemble coefficient
   real(kind_real),allocatable :: bump_coef_sta(:,:) !< BUMP static coefficient
   real(kind_real),allocatable :: bump_rh(:,:)       !< BUMP horizontal fit support radius
   real(kind_real),allocatable :: bump_rv(:,:)       !< BUMP vertical fit support radius
   real(kind_real),allocatable :: bump_D11(:,:)      !< BUMP Daley tensor component 11
   real(kind_real),allocatable :: bump_D22(:,:)      !< BUMP Daley tensor component 22
   real(kind_real),allocatable :: bump_D33(:,:)      !< BUMP Daley tensor component 33
   real(kind_real),allocatable :: bump_D12(:,:)      !< BUMP Daley tensor component 12
   real(kind_real),allocatable :: bump_Dcoef(:,:)    !< BUMP Daley tensor scales coefficients

   ! Data
   real(kind_real),allocatable :: coef_ens(:,:)      !< Ensemble coefficient
   real(kind_real),allocatable :: coef_sta(:,:)      !< Static coefficient
   real(kind_real),allocatable :: rh(:,:)            !< Horizontal fit support radius
   real(kind_real),allocatable :: rv(:,:)            !< Vertical fit support radius
   real(kind_real),allocatable :: rhs(:,:)           !< Fit support radius  for sampling
   real(kind_real),allocatable :: rvs(:,:)           !< Fit support radius, for sampling
   real(kind_real) :: wgt                            !< Block weight
   real(kind_real),allocatable :: H11(:,:)           !< LCT component 11
   real(kind_real),allocatable :: H22(:,:)           !< LCT component 22
   real(kind_real),allocatable :: H33(:,:)           !< LCT component 33
   real(kind_real),allocatable :: H12(:,:)           !< LCT component 12
   real(kind_real),allocatable :: Hcoef(:,:)         !< LCT scales coefficients
contains
   procedure :: alloc => cmat_blk_alloc
   procedure :: init => cmat_blk_init
   procedure :: partial_bump_dealloc => cmat_blk_partial_bump_dealloc
   procedure :: partial_dealloc => cmat_blk_partial_dealloc
   procedure :: dealloc => cmat_blk_dealloc
end type cmat_blk_type

private
public :: cmat_blk_type

contains

!----------------------------------------------------------------------
! Subroutine: cmat_blk_alloc
!> Allocation
!----------------------------------------------------------------------
subroutine cmat_blk_alloc(cmat_blk,geom,bpar)

implicit none

! Passed variables
<<<<<<< HEAD
class(cmat_blk_type),intent(inout) :: cmat_blk ! C matrix data block
type(geom_type),intent(in) :: geom             ! Geometry
type(bpar_type),intent(in) :: bpar             ! Block parameters
=======
class(cmat_blk_type),intent(inout) :: cmat_blk !< C matrix data block
type(geom_type),intent(in) :: geom             !< Geometry
type(bpar_type),intent(in) :: bpar             !< Block parameters
>>>>>>> 1a68f5e3

! Associate
associate(ib=>cmat_blk%ib)

if (bpar%diag_block(ib)) then
   ! Allocation
   allocate(cmat_blk%coef_ens(geom%nc0a,geom%nl0))
   allocate(cmat_blk%coef_sta(geom%nc0a,geom%nl0))
   allocate(cmat_blk%rh(geom%nc0a,geom%nl0))
   allocate(cmat_blk%rv(geom%nc0a,geom%nl0))
   allocate(cmat_blk%rhs(geom%nc0a,geom%nl0))
   allocate(cmat_blk%rvs(geom%nc0a,geom%nl0))
   if (cmat_blk%anisotropic) then
      allocate(cmat_blk%H11(geom%nc0a,geom%nl0))
      allocate(cmat_blk%H22(geom%nc0a,geom%nl0))
      allocate(cmat_blk%H33(geom%nc0a,geom%nl0))
      allocate(cmat_blk%H12(geom%nc0a,geom%nl0))
      allocate(cmat_blk%Hcoef(geom%nc0a,geom%nl0))
   end if
end if

! End associate
end associate

end subroutine cmat_blk_alloc

!----------------------------------------------------------------------
! Subroutine: cmat_blk_init
!> Initialization
!----------------------------------------------------------------------
subroutine cmat_blk_init(cmat_blk,mpl,bpar)

implicit none

! Passed variables
<<<<<<< HEAD
class(cmat_blk_type),intent(inout) :: cmat_blk ! C matrix data block
type(mpl_type),intent(in) :: mpl               ! MPI data
type(bpar_type),intent(in) :: bpar             ! Block parameters
=======
class(cmat_blk_type),intent(inout) :: cmat_blk !< C matrix data block
type(mpl_type),intent(in) :: mpl               !< MPI data
type(bpar_type),intent(in) :: bpar             !< Block parameters
>>>>>>> 1a68f5e3

! Associate
associate(ib=>cmat_blk%ib)

if (bpar%diag_block(ib)) then
   ! Initialization
   cmat_blk%coef_ens = mpl%msv%valr
   cmat_blk%coef_sta = mpl%msv%valr
   cmat_blk%rh = mpl%msv%valr
   cmat_blk%rv = mpl%msv%valr
   cmat_blk%rhs = mpl%msv%valr
   cmat_blk%rvs = mpl%msv%valr
   if (cmat_blk%anisotropic) then
      cmat_blk%H11 = mpl%msv%valr
      cmat_blk%H22 = mpl%msv%valr
      cmat_blk%H33 = mpl%msv%valr
      cmat_blk%H12 = mpl%msv%valr
      cmat_blk%Hcoef = mpl%msv%valr
   end if
end if

! End associate
end associate

end subroutine cmat_blk_init

!----------------------------------------------------------------------
! Subroutine: cmat_blk_partial_bump_dealloc
!> Release memory (partial)
!----------------------------------------------------------------------
subroutine cmat_blk_partial_bump_dealloc(cmat_blk)

implicit none

! Passed variables
class(cmat_blk_type),intent(inout) :: cmat_blk !< C matrix data block

! Release memory
if (allocated(cmat_blk%bump_coef_ens)) deallocate(cmat_blk%bump_coef_ens)
if (allocated(cmat_blk%bump_coef_sta)) deallocate(cmat_blk%bump_coef_sta)
if (allocated(cmat_blk%bump_rh)) deallocate(cmat_blk%bump_rh)
if (allocated(cmat_blk%bump_rv)) deallocate(cmat_blk%bump_rv)
if (allocated(cmat_blk%bump_D11)) deallocate(cmat_blk%bump_D11)
if (allocated(cmat_blk%bump_D22)) deallocate(cmat_blk%bump_D22)
if (allocated(cmat_blk%bump_D33)) deallocate(cmat_blk%bump_D33)
if (allocated(cmat_blk%bump_D12)) deallocate(cmat_blk%bump_D12)
if (allocated(cmat_blk%bump_Dcoef)) deallocate(cmat_blk%bump_Dcoef)

end subroutine cmat_blk_partial_bump_dealloc

!----------------------------------------------------------------------
! Subroutine: cmat_blk_partial_dealloc
!> Release memory (partial)
!----------------------------------------------------------------------
subroutine cmat_blk_partial_dealloc(cmat_blk)

implicit none

! Passed variables
class(cmat_blk_type),intent(inout) :: cmat_blk !< C matrix data block

! Release memory
if (allocated(cmat_blk%rhs)) deallocate(cmat_blk%rhs)
if (allocated(cmat_blk%rvs)) deallocate(cmat_blk%rvs)
if (allocated(cmat_blk%H11)) deallocate(cmat_blk%H11)
if (allocated(cmat_blk%H22)) deallocate(cmat_blk%H22)
if (allocated(cmat_blk%H33)) deallocate(cmat_blk%H33)
if (allocated(cmat_blk%H12)) deallocate(cmat_blk%H12)
if (allocated(cmat_blk%Hcoef)) deallocate(cmat_blk%Hcoef)

end subroutine cmat_blk_partial_dealloc

!----------------------------------------------------------------------
! Subroutine: cmat_blk_dealloc
!> Release memory
!----------------------------------------------------------------------
subroutine cmat_blk_dealloc(cmat_blk)

implicit none

! Passed variables
class(cmat_blk_type),intent(inout) :: cmat_blk !< C matrix data block

! Release memory
call cmat_blk%partial_bump_dealloc
call cmat_blk%partial_dealloc
if (allocated(cmat_blk%coef_ens)) deallocate(cmat_blk%coef_ens)
if (allocated(cmat_blk%coef_sta)) deallocate(cmat_blk%coef_sta)
if (allocated(cmat_blk%rh)) deallocate(cmat_blk%rh)
if (allocated(cmat_blk%rv)) deallocate(cmat_blk%rv)

end subroutine cmat_blk_dealloc

end module type_cmat_blk<|MERGE_RESOLUTION|>--- conflicted
+++ resolved
@@ -67,15 +67,9 @@
 implicit none
 
 ! Passed variables
-<<<<<<< HEAD
-class(cmat_blk_type),intent(inout) :: cmat_blk ! C matrix data block
-type(geom_type),intent(in) :: geom             ! Geometry
-type(bpar_type),intent(in) :: bpar             ! Block parameters
-=======
 class(cmat_blk_type),intent(inout) :: cmat_blk !< C matrix data block
 type(geom_type),intent(in) :: geom             !< Geometry
 type(bpar_type),intent(in) :: bpar             !< Block parameters
->>>>>>> 1a68f5e3
 
 ! Associate
 associate(ib=>cmat_blk%ib)
@@ -111,15 +105,9 @@
 implicit none
 
 ! Passed variables
-<<<<<<< HEAD
-class(cmat_blk_type),intent(inout) :: cmat_blk ! C matrix data block
-type(mpl_type),intent(in) :: mpl               ! MPI data
-type(bpar_type),intent(in) :: bpar             ! Block parameters
-=======
 class(cmat_blk_type),intent(inout) :: cmat_blk !< C matrix data block
 type(mpl_type),intent(in) :: mpl               !< MPI data
 type(bpar_type),intent(in) :: bpar             !< Block parameters
->>>>>>> 1a68f5e3
 
 ! Associate
 associate(ib=>cmat_blk%ib)
