#:include '../instrumentation.fypp'
!----------------------------------------------------------------------
! Module: type_diag
!> Diagnostic derived type
! Author: Benjamin Menetrier
! Licensing: this code is distributed under the CeCILL-C license
! Copyright 2015-... UCAR, CERFACS, METEO-FRANCE and IRIT
!----------------------------------------------------------------------
module type_diag

use fckit_mpi_module, only: fckit_mpi_sum
use tools_const, only: zero,half,one,two,five,reqkm,rad2deg,pi
use tools_fit, only: diag_iso_full,diag_tensor_full,tensor_d2h,tensor_d2r,ver_smooth
use tools_func, only: lonlatmod,sphere_dist
use tools_gc99, only: fit_func
use tools_kinds, only: kind_real,huge_real
use type_avg, only: avg_type
use type_bpar, only: bpar_type
use type_diag_blk, only: diag_blk_type
use type_geom, only: geom_type
use type_mpl, only: mpl_type
use type_nam, only: nam_type
@:use_probe()
use type_samp, only: samp_type

implicit none

real(kind_real),parameter :: bound = five !< Restriction bound applied on local diagnostics with respect to the global diagnostic

! Diagnostic derived type
type diag_type
   character(len=1024) :: prefix               !< Prefix
   integer :: nc2a                             !< Number of local points
   type(diag_blk_type),allocatable :: blk(:,:) !< Diagnostic blocks
   real(kind_real),allocatable :: dirac(:,:,:) !< Dirac field
contains
   procedure :: alloc => diag_alloc
   procedure :: partial_dealloc => diag_partial_dealloc
   procedure :: dealloc => diag_dealloc
   procedure :: filter_fit => diag_filter_fit
   procedure :: build_fit => diag_build_fit
   procedure :: interp_fit => diag_interp_fit
   procedure :: test_dirac => diag_test_dirac
   procedure :: covariance => diag_covariance
   procedure :: correlation => diag_correlation
   procedure :: localization => diag_localization
   procedure :: hybridization => diag_hybridization
   procedure :: dualens => diag_dualens
end type diag_type

private
public :: diag_type

contains

!----------------------------------------------------------------------
! Subroutine: diag_alloc
!> Allocation
!----------------------------------------------------------------------
subroutine diag_alloc(diag,mpl,nam,geom,bpar,samp,prefix)

implicit none

! Passed variables
class(diag_type),intent(inout) :: diag !< Diagnostic
type(mpl_type),intent(inout) :: mpl    !< MPI data
type(nam_type),intent(in) :: nam       !< Namelist
type(geom_type),intent(in) :: geom     !< Geometry
type(bpar_type),intent(in) :: bpar     !< Block parameters
type(samp_type),intent(in) :: samp     !< Sampling
character(len=*),intent(in) :: prefix  !< Block prefix

! Local variables
integer :: ib,ic2a

! Set name
@:set_name(diag_alloc)

! Probe in
@:probe_in()

! Number of local points
if (nam%local_diag) then
   diag%nc2a = samp%nc2a
else
   diag%nc2a = 0
end if

! Prefix
diag%prefix = prefix

! Allocation
allocate(diag%blk(0:diag%nc2a,bpar%nbe))
do ib=1,bpar%nbe
   if (bpar%diag_block(ib)) then
      do ic2a=0,diag%nc2a
         call diag%blk(ic2a,ib)%alloc(mpl,nam,geom,bpar,samp,ic2a,ib,prefix)
      end do
   end if
end do
if (nam%check_dirac) allocate(diag%dirac(geom%nc0a,geom%nl0,nam%nv))

! Probe out
@:probe_out()

end subroutine diag_alloc

!----------------------------------------------------------------------
! Subroutine: diag_partial_dealloc
!> Release memory (partial)
!----------------------------------------------------------------------
subroutine diag_partial_dealloc(diag)

implicit none

! Passed variables
class(diag_type),intent(inout) :: diag !< Diagnostic

! Local variables
integer :: ib,ic2a

! Set name
@:set_name(diag_partial_dealloc)

! Probe in
@:probe_in()

! Release memory
if (allocated(diag%blk)) then
   do ib=1,size(diag%blk,2)
     do ic2a=0,size(diag%blk,1)-1
       call diag%blk(ic2a,ib)%partial_dealloc
     end do
   end do
end if

! Probe out
@:probe_out()

end subroutine diag_partial_dealloc

!----------------------------------------------------------------------
! Subroutine: diag_dealloc
!> Release memory
!----------------------------------------------------------------------
subroutine diag_dealloc(diag)

implicit none

! Passed variables
class(diag_type),intent(inout) :: diag !< Diagnostic

! Local variables
integer :: ib,ic2a

! Set name
@:set_name(diag_dealloc)

! Probe in
@:probe_in()

! Release memory
call diag%partial_dealloc
if (allocated(diag%blk)) then
   do ib=1,size(diag%blk,2)
     do ic2a=0,size(diag%blk,1)-1
       call diag%blk(ic2a,ib)%dealloc
     end do
   end do
   deallocate(diag%blk)
end if
if (allocated(diag%dirac)) deallocate(diag%dirac)

! Probe out
@:probe_out()

end subroutine diag_dealloc

!----------------------------------------------------------------------
! Subroutine: diag_filter_fit
!> Filter fit diagnostics
!----------------------------------------------------------------------
subroutine diag_filter_fit(diag,mpl,nam,geom,bpar,samp)

implicit none

! Passed variables
class(diag_type),intent(inout) :: diag !< Diagnostic
type(mpl_type),intent(inout) :: mpl    !< MPI data
type(nam_type),intent(in) :: nam       !< Namelist
type(geom_type),intent(in) :: geom     !< Geometry
type(bpar_type),intent(in) :: bpar     !< Block parameters
type(samp_type),intent(in) :: samp     !< Sampling

! Local variables
integer :: ib,il0,ic2a,icmp
real(kind_real) :: coef_ens_c2a(samp%nc2a,geom%nl0)
real(kind_real),allocatable :: a_c2a(:,:,:),rh_c2a(:,:,:),D11_c2a(:,:,:),D22_c2a(:,:,:),D12_c2a(:,:,:),rv_c2a(:,:,:)

! Set name
@:set_name(diag_filter_fit)

! Probe in
@:probe_in()

if (nam%local_diag) then
   ! Horizontal filtering
   write(mpl%info,'(a10,a)') '','Horizontal filtering:'
   call mpl%flush

   do ib=1,bpar%nbe
      if (bpar%diag_block(ib)) then
         write(mpl%info,'(a13,a,a)') '','Block ',trim(bpar%blockname(ib))
         call mpl%flush

         ! Allocation
         if (bpar%fit_block(ib)) then
            allocate(a_c2a(samp%nc2a,geom%nl0,diag%blk(0,ib)%ncmp))
            if (bpar%nc4(ib)==1) then
               allocate(rh_c2a(samp%nc2a,geom%nl0,diag%blk(0,ib)%ncmp))
            else
               allocate(D11_c2a(samp%nc2a,geom%nl0,diag%blk(0,ib)%ncmp))
               allocate(D22_c2a(samp%nc2a,geom%nl0,diag%blk(0,ib)%ncmp))
               allocate(D12_c2a(samp%nc2a,geom%nl0,diag%blk(0,ib)%ncmp))
            end if
            allocate(rv_c2a(samp%nc2a,geom%nl0,diag%blk(0,ib)%ncmp))
         end if

         do il0=1,geom%nl0
            do ic2a=1,samp%nc2a
               ! Copy data
               coef_ens_c2a(ic2a,il0) = diag%blk(ic2a,ib)%coef_ens_l0(il0)
               if (bpar%fit_block(ib)) then
                  do icmp=1,diag%blk(0,ib)%ncmp
                     a_c2a(ic2a,il0,icmp) = diag%blk(ic2a,ib)%a_l0(il0,icmp)
                     if (bpar%nc4(ib)==1) then
                        rh_c2a(ic2a,il0,icmp) = diag%blk(ic2a,ib)%rh_l0(il0,icmp)
                     else
                        D11_c2a(ic2a,il0,icmp) = diag%blk(ic2a,ib)%D11_l0(il0,icmp)
                        D22_c2a(ic2a,il0,icmp) = diag%blk(ic2a,ib)%D22_l0(il0,icmp)
                        D12_c2a(ic2a,il0,icmp) = diag%blk(ic2a,ib)%D12_l0(il0,icmp)
                     end if
                     rv_c2a(ic2a,il0,icmp) = diag%blk(ic2a,ib)%rv_l0(il0,icmp)
                  end do
               end if
   
               ! Apply bounds relatively to the global value
               if (mpl%msv%isnot(coef_ens_c2a(ic2a,il0)).and.mpl%msv%isnot(diag%blk(0,ib)%coef_ens_l0(il0))) then
                  if ((coef_ens_c2a(ic2a,il0)<diag%blk(0,ib)%coef_ens_l0(il0)/bound) &
 & .or.(coef_ens_c2a(ic2a,il0)>diag%blk(0,ib)%coef_ens_l0(il0)*bound)) coef_ens_c2a(ic2a,il0) = mpl%msv%valr
               end if
               if (bpar%fit_block(ib)) then
                  do icmp=1,diag%blk(0,ib)%ncmp
                     if (mpl%msv%isnot(a_c2a(ic2a,il0,icmp)).and.mpl%msv%isnot(diag%blk(0,ib)%a_l0(il0,icmp))) then
                        if ((a_c2a(ic2a,il0,icmp)<diag%blk(0,ib)%a_l0(il0,icmp)/bound) &
 & .or.(a_c2a(ic2a,il0,icmp)>diag%blk(0,ib)%a_l0(il0,icmp)*bound)) a_c2a(ic2a,il0,icmp) = mpl%msv%valr
                     end if
                     if (bpar%nc4(ib)==1) then
                        if (mpl%msv%isnot(rh_c2a(ic2a,il0,icmp)).and.mpl%msv%isnot(diag%blk(0,ib)%rh_l0(il0,icmp))) then
                           if ((rh_c2a(ic2a,il0,icmp)<diag%blk(0,ib)%rh_l0(il0,icmp)/bound) &
 & .or.(rh_c2a(ic2a,il0,icmp)>diag%blk(0,ib)%rh_l0(il0,icmp)*bound)) rh_c2a(ic2a,il0,icmp) = mpl%msv%valr
                        end if
                     else
                        if (mpl%msv%isnot(D11_c2a(ic2a,il0,icmp)).and.mpl%msv%isnot(diag%blk(0,ib)%D11_l0(il0,icmp))) then
                           if ((D11_c2a(ic2a,il0,icmp)<diag%blk(0,ib)%D11_l0(il0,icmp)/bound) &
 & .or.(D11_c2a(ic2a,il0,icmp)>diag%blk(0,ib)%D11_l0(il0,icmp)*bound)) D11_c2a(ic2a,il0,icmp) = mpl%msv%valr
                        end if
                        if (mpl%msv%isnot(D22_c2a(ic2a,il0,icmp)).and.mpl%msv%isnot(diag%blk(0,ib)%D22_l0(il0,icmp))) then
                           if ((D22_c2a(ic2a,il0,icmp)<diag%blk(0,ib)%D22_l0(il0,icmp)/bound) &
 & .or.(D22_c2a(ic2a,il0,icmp)>diag%blk(0,ib)%D22_l0(il0,icmp)*bound)) D22_c2a(ic2a,il0,icmp) = mpl%msv%valr
                        end if
                        if (mpl%msv%isnot(D12_c2a(ic2a,il0,icmp)).and.mpl%msv%isnot(diag%blk(0,ib)%D12_l0(il0,icmp))) then
                           if ((D12_c2a(ic2a,il0,icmp)<diag%blk(0,ib)%D12_l0(il0,icmp)/bound) &
 & .or.(D12_c2a(ic2a,il0,icmp)>diag%blk(0,ib)%D12_l0(il0,icmp)*bound)) D12_c2a(ic2a,il0,icmp) = mpl%msv%valr
                        end if
                     end if
                     if (mpl%msv%isnot(rv_c2a(ic2a,il0,icmp)).and.mpl%msv%isnot(diag%blk(0,ib)%rv_l0(il0,icmp))) then
                        if ((rv_c2a(ic2a,il0,icmp)<diag%blk(0,ib)%rv_l0(il0,icmp)/bound) &
 & .or.(rv_c2a(ic2a,il0,icmp)>diag%blk(0,ib)%rv_l0(il0,icmp)*bound)) rv_c2a(ic2a,il0,icmp) = mpl%msv%valr
                     end if
                  end do
               end if
            end do

            if (nam%diag_rhflt>zero) then
               ! Median filter to remove extreme values, average filter to smooth data
               call samp%diag_filter(mpl,'median',nam%diag_rhflt,coef_ens_c2a(:,il0))
               call samp%diag_filter(mpl,'average',nam%diag_rhflt,coef_ens_c2a(:,il0))
               do icmp=1,diag%blk(0,ib)%ncmp
                  if (bpar%fit_block(ib)) then
                     call samp%diag_filter(mpl,'median',nam%diag_rhflt,a_c2a(:,il0,icmp))
                     call samp%diag_filter(mpl,'average',nam%diag_rhflt,a_c2a(:,il0,icmp))
                     if (bpar%nc4(ib)==1) then
                        call samp%diag_filter(mpl,'median',nam%diag_rhflt,rh_c2a(:,il0,icmp))
                        call samp%diag_filter(mpl,'average',nam%diag_rhflt,rh_c2a(:,il0,icmp))
                     else
                        call samp%diag_filter(mpl,'median',nam%diag_rhflt,D11_c2a(:,il0,icmp))
                        call samp%diag_filter(mpl,'average',nam%diag_rhflt,D11_c2a(:,il0,icmp))
                        call samp%diag_filter(mpl,'median',nam%diag_rhflt,D22_c2a(:,il0,icmp))
                        call samp%diag_filter(mpl,'average',nam%diag_rhflt,D22_c2a(:,il0,icmp))
                        call samp%diag_filter(mpl,'median',nam%diag_rhflt,D12_c2a(:,il0,icmp))
                        call samp%diag_filter(mpl,'average',nam%diag_rhflt,D12_c2a(:,il0,icmp))
                     end if
                     call samp%diag_filter(mpl,'median',nam%diag_rhflt,rv_c2a(:,il0,icmp))
                     call samp%diag_filter(mpl,'average',nam%diag_rhflt,rv_c2a(:,il0,icmp))
                  end if
               end do
            end if
   
            ! Fill missing values
            call samp%diag_fill(mpl,coef_ens_c2a(:,il0))
            if (bpar%fit_block(ib)) then
               do icmp=1,diag%blk(0,ib)%ncmp
                  call samp%diag_fill(mpl,a_c2a(:,il0,icmp))
                  if (bpar%nc4(ib)==1) then
                     call samp%diag_fill(mpl,rh_c2a(:,il0,icmp))
                  else
                     call samp%diag_fill(mpl,D11_c2a(:,il0,icmp))
                     call samp%diag_fill(mpl,D22_c2a(:,il0,icmp))
                     call samp%diag_fill(mpl,D12_c2a(:,il0,icmp))
                  end if
                  call samp%diag_fill(mpl,rv_c2a(:,il0,icmp))
               end do
            end if
   
            ! Copy data
            do ic2a=1,samp%nc2a
               diag%blk(ic2a,ib)%coef_ens_l0(il0) = coef_ens_c2a(ic2a,il0)
               if (bpar%fit_block(ib)) then
                  do icmp=1,diag%blk(0,ib)%ncmp
                     diag%blk(ic2a,ib)%a_l0(il0,icmp) = a_c2a(ic2a,il0,icmp)
                     if (bpar%nc4(ib)==1) then
                        diag%blk(ic2a,ib)%rh_l0(il0,icmp) = rh_c2a(ic2a,il0,icmp)
                     else
                        diag%blk(ic2a,ib)%D11_l0(il0,icmp) = D11_c2a(ic2a,il0,icmp)
                        diag%blk(ic2a,ib)%D22_l0(il0,icmp) = D22_c2a(ic2a,il0,icmp)
                        diag%blk(ic2a,ib)%D12_l0(il0,icmp) = D12_c2a(ic2a,il0,icmp)
                        call tensor_d2r(mpl,diag%blk(ic2a,ib)%D11_l0(il0,icmp),diag%blk(ic2a,ib)%D22_l0(il0,icmp), &
    & diag%blk(ic2a,ib)%D12_l0(il0,icmp),diag%blk(ic2a,ib)%rh_l0(il0,icmp))
                     end if
                     diag%blk(ic2a,ib)%rv_l0(il0,icmp) = rv_c2a(ic2a,il0,icmp)
                  end do
               end if
            end do
         end do

         ! Release memory
         if (bpar%fit_block(ib)) then
            deallocate(a_c2a)
            if (bpar%nc4(ib)==1) then
               deallocate(rh_c2a)
            else
               deallocate(D11_c2a)
               deallocate(D22_c2a)
               deallocate(D12_c2a)
            end if
            deallocate(rv_c2a)
         end if
      end if
   end do
end if

if (nam%diag_rvflt>zero) then
   ! Vertical filtering
   write(mpl%info,'(a10,a)') '','Vertical filtering'
   call mpl%flush

   do ib=1,bpar%nbe
      if (bpar%diag_block(ib)) then
         ! Vertical filtering
         do ic2a=0,diag%nc2a
            call ver_smooth(mpl,geom%nl0,geom%vunitavg,nam%diag_rvflt,diag%blk(ic2a,ib)%coef_ens_l0)
            if (bpar%fit_block(ib)) then
               do icmp=1,diag%blk(0,ib)%ncmp
                  call ver_smooth(mpl,geom%nl0,geom%vunitavg,nam%diag_rvflt,diag%blk(ic2a,ib)%a_l0(:,icmp))
                  call ver_smooth(mpl,geom%nl0,geom%vunitavg,nam%diag_rvflt,diag%blk(ic2a,ib)%rh_l0(:,icmp))
                  if (bpar%nc4(ib)>1) then
                     call ver_smooth(mpl,geom%nl0,geom%vunitavg,nam%diag_rvflt,diag%blk(ic2a,ib)%D11_l0(:,icmp))
                     call ver_smooth(mpl,geom%nl0,geom%vunitavg,nam%diag_rvflt,diag%blk(ic2a,ib)%D22_l0(:,icmp))
                     call ver_smooth(mpl,geom%nl0,geom%vunitavg,nam%diag_rvflt,diag%blk(ic2a,ib)%D12_l0(:,icmp))
                  end if
                  call ver_smooth(mpl,geom%nl0,geom%vunitavg,nam%diag_rvflt,diag%blk(ic2a,ib)%rv_l0(:,icmp))
               end do
            end if
         end do
      end if
   end do
end if

! Probe out
@:probe_out()

end subroutine diag_filter_fit

!----------------------------------------------------------------------
! Subroutine: diag_build_fit
!> Build fit function
!----------------------------------------------------------------------
subroutine diag_build_fit(diag,mpl,nam,geom,bpar)

implicit none

! Passed variables
class(diag_type),intent(inout) :: diag !< Diagnostic
type(mpl_type),intent(inout) :: mpl    !< MPI data
type(nam_type),intent(in) :: nam       !< Namelist
type(geom_type),intent(in) :: geom     !< Geometry
type(bpar_type),intent(in) :: bpar     !< Block parameters

! Local variables
integer :: ib,ic2a,icmp
real(kind_real) :: rmse,norm

! Set name
@:set_name(diag_build_fit)

! Probe in
@:probe_in()

write(mpl%info,'(a10,a)') '','Fit RMSE:'
call mpl%flush

do ib=1,bpar%nbe
   if (bpar%diag_block(ib).and.bpar%fit_block(ib)) then
      ! Build fit
      do ic2a=0,diag%nc2a
         ! Compute full fit
         if (bpar%nc4(ib)==1) then
            call diag_iso_full(mpl,bpar%nc3(ib),bpar%nl0r(ib),geom%nl0,bpar%l0rl0b_to_l0(:,:,ib),geom%disth, &
 & diag%blk(ic2a,ib)%vunit,diag%blk(ic2a,ib)%ncmp,diag%blk(ic2a,ib)%a_l0,diag%blk(ic2a,ib)%rh_l0,diag%blk(ic2a,ib)%rv_l0, &
 & diag%blk(ic2a,ib)%fit(:,1,:,:))
         else
            call diag_tensor_full(mpl,bpar%nc3(ib),bpar%nc4(ib),bpar%nl0r(ib),geom%nl0,bpar%l0rl0b_to_l0(:,:,ib),geom%disth, &
 & geom%as,diag%blk(ic2a,ib)%vunit,diag%blk(ic2a,ib)%ncmp,diag%blk(ic2a,ib)%a_l0,diag%blk(ic2a,ib)%D11_l0, &
 & diag%blk(ic2a,ib)%D22_l0,diag%blk(ic2a,ib)%D12_l0,diag%blk(ic2a,ib)%rv_l0,diag%blk(ic2a,ib)%fit)
         end if
      end do

      ! Compute RMSE
      rmse = sum(abs(diag%blk(0,ib)%fit-diag%blk(0,ib)%raw),mask=mpl%msv%isnot(diag%blk(0,ib)%raw))/real(mpl%nproc,kind_real)
      norm = real(count(mpl%msv%isnot(diag%blk(0,ib)%raw)),kind_real)/real(mpl%nproc,kind_real)
      do ic2a=1,diag%nc2a
         rmse = rmse+sum(abs(diag%blk(ic2a,ib)%fit-diag%blk(ic2a,ib)%raw),mask=mpl%msv%isnot(diag%blk(ic2a,ib)%raw))
         norm = norm+real(count(mpl%msv%isnot(diag%blk(ic2a,ib)%raw)),kind_real)
      end do
      call mpl%f_comm%allreduce(rmse,fckit_mpi_sum())
      call mpl%f_comm%allreduce(norm,fckit_mpi_sum())
      if (norm>zero) rmse = sqrt(rmse/norm)
      write(mpl%info,'(a13,a,a,a,e15.8,a,i8,a)') '','Block ',trim(bpar%blockname(ib)),': ',rmse, &
 & ' for ',int(norm),' diagnostic points'
      call mpl%flush

      ! Detail for multi-component case
      if (nam%write_hdiag_detail) then
         do ic2a=0,diag%nc2a
            ! Allocation
            allocate(diag%blk(ic2a,ib)%fit_detail(bpar%nc3(ib),bpar%nc4(ib),bpar%nl0r(ib),geom%nl0,diag%blk(ic2a,ib)%ncmp))

            do icmp=1,diag%blk(ic2a,ib)%ncmp
               ! Compute full fit
               if (bpar%nc4(ib)==1) then
                  call diag_iso_full(mpl,bpar%nc3(ib),bpar%nl0r(ib),geom%nl0,bpar%l0rl0b_to_l0(:,:,ib),geom%disth, &
 & diag%blk(ic2a,ib)%vunit,icmp,diag%blk(ic2a,ib)%a_l0(:,1:icmp),diag%blk(ic2a,ib)%rh_l0(:,1:icmp), &
 & diag%blk(ic2a,ib)%rv_l0(:,1:icmp),diag%blk(ic2a,ib)%fit_detail(:,1,:,:,icmp))
               else
                  call diag_tensor_full(mpl,bpar%nc3(ib),bpar%nc4(ib),bpar%nl0r(ib),geom%nl0,bpar%l0rl0b_to_l0(:,:,ib), &
 & geom%disth,geom%as,diag%blk(ic2a,ib)%vunit,icmp,diag%blk(ic2a,ib)%a_l0(:,1:icmp),diag%blk(ic2a,ib)%D11_l0(:,1:icmp), &
 & diag%blk(ic2a,ib)%D22_l0(:,1:icmp),diag%blk(ic2a,ib)%D12_l0(:,1:icmp),diag%blk(ic2a,ib)%rv_l0(:,1:icmp), &
 & diag%blk(ic2a,ib)%fit_detail(:,:,:,:,icmp))
               end if
            end do
         end do
      end if
   end if
end do

! Probe out
@:probe_out()

end subroutine diag_build_fit

!----------------------------------------------------------------------
! Subroutine: diag_interp_fit
!> Interpolate fit diagnostics
!----------------------------------------------------------------------
subroutine diag_interp_fit(diag,mpl,nam,geom,bpar,samp)

implicit none

! Passed variables
class(diag_type),intent(inout) :: diag !< Diagnostic
type(mpl_type),intent(inout) :: mpl    !< MPI data
type(nam_type),intent(in) :: nam       !< Namelist
type(geom_type),intent(in) :: geom     !< Geometry
type(bpar_type),intent(in) :: bpar     !< Block parameters
type(samp_type),intent(in) :: samp     !< Sampling

! Local variables
integer :: ib,n,i,il0,il0i,ic2amin,ic2amax,ic2a,ic0a,icmp
real(kind_real),allocatable :: profile(:,:),fld_c2a(:,:,:),fld_c2b(:,:,:),fld_c0a(:,:,:)

! Set name
@:set_name(diag_interp_fit)

! Probe in
@:probe_in()

write(mpl%info,'(a10,a)') '','Interpolate fit diagnostics:'
call mpl%flush

do ib=1,bpar%nbe
   if (bpar%B_block(ib)) then
<<<<<<< HEAD
=======
      write(mpl%info,'(a13,a,a)') '','Block ',trim(bpar%blockname(ib))
      call mpl%flush

>>>>>>> d84c542e
      ! Allocation
      n = 2
      if (bpar%fit_block(ib)) then
         n = n+3*diag%blk(0,ib)%ncmp
         if (bpar%nc4(ib)>1) n = n+3*diag%blk(0,ib)%ncmp
      end if
      allocate(profile(geom%nl0,n))
      if (nam%local_diag) then
         allocate(fld_c2a(samp%nc2a,geom%nl0,n))
         allocate(fld_c2b(samp%nc2b,geom%nl0,n))
      end if
      allocate(fld_c0a(geom%nc0a,geom%nl0,n))
      allocate(diag%blk(0,ib)%coef_ens_c0a(geom%nc0a,geom%nl0))
      allocate(diag%blk(0,ib)%coef_sta_c0a(geom%nc0a,geom%nl0))
      if (bpar%fit_block(ib)) then
         allocate(diag%blk(0,ib)%a_c0a(geom%nc0a,geom%nl0,diag%blk(0,ib)%ncmp))
         allocate(diag%blk(0,ib)%rh_c0a(geom%nc0a,geom%nl0,diag%blk(0,ib)%ncmp))
         if (bpar%nc4(ib)>1) then
            allocate(diag%blk(0,ib)%D11_c0a(geom%nc0a,geom%nl0,diag%blk(0,ib)%ncmp))
            allocate(diag%blk(0,ib)%D22_c0a(geom%nc0a,geom%nl0,diag%blk(0,ib)%ncmp))
            allocate(diag%blk(0,ib)%D12_c0a(geom%nc0a,geom%nl0,diag%blk(0,ib)%ncmp))
         end if
         allocate(diag%blk(0,ib)%rv_c0a(geom%nc0a,geom%nl0,diag%blk(0,ib)%ncmp))
      end if

      ! Initialization
      if (nam%local_diag) then
         ic2amin = 1
         ic2amax = samp%nc2a
      else
         ic2amin = 0
         ic2amax = 0
      end if

      do ic2a=ic2amin,ic2amax
         ! Select profile
         i = 1
         profile(:,i) = diag%blk(ic2a,ib)%coef_ens_l0
         i = i+1
         profile(:,i) = diag%blk(ic2a,ib)%coef_sta
         if (bpar%fit_block(ib)) then
            do icmp=1,diag%blk(0,ib)%ncmp
               i = i+1
               profile(:,i) = diag%blk(ic2a,ib)%a_l0(:,icmp)
               i = i+1
               profile(:,i) = diag%blk(ic2a,ib)%rh_l0(:,icmp)
               if (bpar%nc4(ib)>1) then
                  i = i+1
                  profile(:,i) = diag%blk(ic2a,ib)%D11_l0(:,icmp)
                  i = i+1
                  profile(:,i) = diag%blk(ic2a,ib)%D22_l0(:,icmp)
                  i = i+1
                  profile(:,i) = diag%blk(ic2a,ib)%D12_l0(:,icmp)
               end if
               i = i+1
               profile(:,i) = diag%blk(ic2a,ib)%rv_l0(:,icmp)
            end do
         end if

         ! Copy profiles
         do i=1,n
            do il0=1,geom%nl0
               if (nam%local_diag) then
                  fld_c2a(ic2a,il0,i) = profile(il0,i)
               else
                  do ic0a=1,geom%nc0a
                     if (geom%gmask_c0a(ic0a,il0)) fld_c0a(ic0a,il0,i) = profile(il0,i)
                  end do
               end if
            end do
         end do
      end do
 
      if (nam%local_diag) then
         ! Fill missing values
         do i=1,n
            do il0=1,geom%nl0
               call samp%diag_fill(mpl,fld_c2a(:,il0,i))
            end do
         end do

         ! Halo extension
         call samp%com_c2_AB%ext(mpl,fld_c2a,fld_c2b)

         ! Interpolation
         do i=1,n
            do il0=1,geom%nl0
               il0i = min(il0,geom%nl0i)
               call samp%interp_c2b_to_c0a(il0i)%apply(mpl,fld_c2b(:,il0,i),fld_c0a(:,il0,i))
            end do
         end do
      end if

      ! Copy field
      i = 1
      diag%blk(0,ib)%coef_ens_c0a = fld_c0a(:,:,i)
      i = i+1
      diag%blk(0,ib)%coef_sta_c0a = fld_c0a(:,:,i)
      if (bpar%fit_block(ib)) then
         do icmp=1,diag%blk(0,ib)%ncmp
            i = i+1
            diag%blk(0,ib)%a_c0a(:,:,icmp) = fld_c0a(:,:,i)
            i = i+1
            diag%blk(0,ib)%rh_c0a(:,:,icmp) = fld_c0a(:,:,i)
            if (bpar%nc4(ib)>1) then
               i = i+1
               diag%blk(0,ib)%D11_c0a(:,:,icmp) = fld_c0a(:,:,i)
               i = i+1
               diag%blk(0,ib)%D22_c0a(:,:,icmp) = fld_c0a(:,:,i)
               i = i+1
               diag%blk(0,ib)%D12_c0a(:,:,icmp) = fld_c0a(:,:,i)
            end if
            i = i+1
            diag%blk(0,ib)%rv_c0a(:,:,icmp) = fld_c0a(:,:,i)
         end do
      end if

      ! Release memory
      deallocate(profile)
      if (nam%local_diag) then
         deallocate(fld_c2a)
         deallocate(fld_c2b)
      end if
      deallocate(fld_c0a)

      ! Compute global weight
      diag%blk(0,ib)%wgt = sum(diag%blk(0,ib)%coef_ens_l0)/real(geom%nl0,kind_real)
   end if
end do

! Probe out
@:probe_out()

end subroutine diag_interp_fit

!----------------------------------------------------------------------
! Subroutine: diag_test_dirac
!> Compute diagnostics dirac test
!----------------------------------------------------------------------
subroutine diag_test_dirac(diag,mpl,nam,geom,bpar)

implicit none

! Passed variables
class(diag_type),intent(inout) :: diag !< Diagnostic
type(mpl_type),intent(inout) :: mpl    !< MPI data
type(nam_type),intent(in) :: nam       !< Namelist
type(geom_type),intent(in) :: geom     !< Geometry
type(bpar_type),intent(in) :: bpar     !< Block parameters

! Local variables
integer :: idir,ib,jc0a,jl0,icmp,ncmpmax
real(kind_real) :: D11,D22,D12,disth,dx,dy,hnd,hor_dir,distv,vnd
real(kind_real),allocatable :: a_dir(:,:),rh_dir(:,:),H11_dir(:,:),H22_dir(:,:),H12_dir(:,:),rv_dir(:,:)

! Set name
@:set_name(diag_test_dirac)

! Probe in
@:probe_in()

if (nam%check_dirac) then
   write(mpl%info,'(a10,a)') '','Compute diagnostics dirac test'
   call mpl%flush

   ! Maximum number of components
   ncmpmax = 0
   do ib=1,bpar%nbe
      if (bpar%fit_block(ib)) ncmpmax = max(diag%blk(0,ib)%ncmp,ncmpmax)
   end do

   ! Allocation
   allocate(a_dir(geom%ndir,ncmpmax))
   allocate(rh_dir(geom%ndir,ncmpmax))
   if (nam%nc4>1) then
      allocate(H11_dir(geom%ndir,ncmpmax))
      allocate(H22_dir(geom%ndir,ncmpmax))
      allocate(H12_dir(geom%ndir,ncmpmax))
   end if
   allocate(rv_dir(geom%ndir,ncmpmax))

   ! Initialization
   a_dir = zero
   rh_dir = zero
   if (nam%nc4>1) then
      H11_dir = zero
      H22_dir = zero
      H12_dir = zero
   end if
   rv_dir = zero

   ! Set dirac value locally
   do idir=1,geom%ndir
      if (geom%iprocdir(idir)==mpl%myproc) then
         select case (trim(nam%strategy))
         case ('common','common_weighted')
            ib = bpar%nbe
         case default
            ib = bpar%v_to_b(geom%ivdir(idir))
         end select
         do icmp=1,diag%blk(0,ib)%ncmp
            a_dir(idir,icmp) = diag%blk(0,ib)%a_c0a(geom%ic0adir(idir),geom%il0dir(idir),icmp)
            rh_dir(idir,icmp) = diag%blk(0,ib)%rh_c0a(geom%ic0adir(idir),geom%il0dir(idir),icmp)
            if (nam%nc4>1) then
               D11 = diag%blk(0,ib)%D11_c0a(geom%ic0adir(idir),geom%il0dir(idir),icmp)
               D22 = diag%blk(0,ib)%D22_c0a(geom%ic0adir(idir),geom%il0dir(idir),icmp)
               D12 = diag%blk(0,ib)%D12_c0a(geom%ic0adir(idir),geom%il0dir(idir),icmp)
               call tensor_d2h(mpl,D11,D22,D12,H11_dir(idir,icmp),H22_dir(idir,icmp),H12_dir(idir,icmp))
            end if
            rv_dir(idir,icmp) = diag%blk(0,ib)%rv_c0a(geom%ic0adir(idir),geom%il0dir(idir),icmp)
         end do
      end if
   end do

   ! Communication
   call mpl%f_comm%allreduce(a_dir,fckit_mpi_sum())
   call mpl%f_comm%allreduce(rh_dir,fckit_mpi_sum())
   if (nam%nc4>1) then
      call mpl%f_comm%allreduce(H11_dir,fckit_mpi_sum())
      call mpl%f_comm%allreduce(H22_dir,fckit_mpi_sum())
      call mpl%f_comm%allreduce(H12_dir,fckit_mpi_sum())
   end if
   call mpl%f_comm%allreduce(rv_dir,fckit_mpi_sum())

   ! Dirac field initialization
   do jl0=1,geom%nl0
      do jc0a=1,geom%nc0a
         if (geom%gmask_c0a(jc0a,jl0)) then
            diag%dirac(jc0a,jl0,:) = zero
         else
            diag%dirac(jc0a,jl0,:) = mpl%msv%valr
         end if
      end do
   end do

   ! Loop over grid-points
   do jc0a=1,geom%nc0a
      idir = geom%dirac_index(jc0a)
      select case (trim(nam%strategy))
      case ('common','common_weighted')
         ib = bpar%nbe
      case default
         ib = bpar%v_to_b(geom%ivdir(idir))
      end select
      if (geom%gmask_hor_c0a(jc0a)) then
         do icmp=1,diag%blk(0,ib)%ncmp
            ! Horizontal component
            if (nam%nc4>1) then
               dx = geom%lon_c0a(jc0a)-geom%londir(idir)
               dy = geom%lat_c0a(jc0a)-geom%latdir(idir)
               call lonlatmod(dx,dy)
               dx = dx*cos(half*(geom%lat_c0a(jc0a)+geom%latdir(idir)))
               hnd = sqrt(H11_dir(idir,icmp)*dx**2+H22_dir(idir,icmp)*dy**2+two*H12_dir(idir,icmp)*dx*dy)
            else
               call sphere_dist(geom%lon_c0a(jc0a),geom%lat_c0a(jc0a),geom%londir(idir),geom%latdir(idir),disth)
               if (rh_dir(idir,icmp)>zero) then
                  hnd = disth/rh_dir(idir,icmp)
               elseif (disth>zero) then
                  hnd = half*huge_real
               else
                  hnd = zero
               end if
            end if
            hor_dir = fit_func(mpl,'hor',hnd)

            do jl0=1,geom%nl0
               if (geom%gmask_c0a(jc0a,jl0)) then
                  ! Vertical component
                  distv = abs(geom%vunitavg(jl0)-geom%vunitavg(geom%il0dir(idir)))
                  if (rv_dir(idir,icmp)>zero) then
                     vnd = distv/rv_dir(idir,icmp)
                  elseif (distv>zero) then
                     vnd = huge_real
                  else
                     vnd = zero
                  end if
                  diag%dirac(jc0a,jl0,geom%ivdir(idir)) = diag%dirac(jc0a,jl0,geom%ivdir(idir)) &
 & +hor_dir*fit_func(mpl,'ver',vnd)
               end if
            end do
         end do
      end if
   end do

   ! Release memory
   deallocate(rh_dir)
   if (nam%nc4>1) then
      deallocate(H11_dir)
      deallocate(H22_dir)
      deallocate(H12_dir)
   end if
   deallocate(rv_dir)
end if

! Probe out
@:probe_out()

end subroutine diag_test_dirac

!----------------------------------------------------------------------
! Subroutine: diag_covariance
!> Compute covariance
!----------------------------------------------------------------------
subroutine diag_covariance(diag,mpl,nam,geom,bpar,samp,avg,prefix)

implicit none

! Passed variables
class(diag_type),intent(inout) :: diag !< Diagnostic
type(mpl_type),intent(inout) :: mpl    !< MPI data
type(nam_type),intent(in) :: nam       !< Namelist
type(geom_type),intent(in) :: geom     !< Geometry
type(bpar_type),intent(in) :: bpar     !< Block parameters
type(samp_type),intent(in) :: samp     !< Sampling
type(avg_type),intent(in) :: avg       !< Averaged statistics
character(len=*),intent(in) :: prefix  !< Diagnostic prefix

! Local variables
integer :: ib,ic2a,il0

! Set name
@:set_name(diag_covariance)

! Probe in
@:probe_in()

! Allocation
call diag%alloc(mpl,nam,geom,bpar,samp,prefix)

write(mpl%info,'(a10,a)') '','Copy covariance:'
call mpl%flush
do ib=1,bpar%nb
   if (bpar%diag_block(ib)) then
      write(mpl%info,'(a13,a,a,a)') '','Block ',trim(bpar%blockname(ib))
      call mpl%flush

      ! Copy covariance
      do ic2a=0,diag%nc2a
         diag%blk(ic2a,ib)%coef_ens_l0 = mpl%msv%valr
         diag%blk(ic2a,ib)%raw = avg%blk(ic2a,ib)%m11
         diag%blk(ic2a,ib)%valid = avg%blk(ic2a,ib)%nc1a
      end do
   end if
end do

! Print results
write(mpl%info,'(a10,a)') '','Results:'
call mpl%flush
do ib=1,bpar%nb
   if (bpar%diag_block(ib)) then
      write(mpl%info,'(a13,a,a,a)') '','Block ',trim(bpar%blockname(ib))
      call mpl%flush
      do il0=1,geom%nl0
         if (mpl%msv%isnot(diag%blk(0,ib)%raw(1,1,bpar%il0rz(il0,ib),il0))) then
            write(mpl%info,'(a16,a,i3,a,a,e9.2,a)') '','Level: ',nam%levs(il0),' ~> cov. at class zero: ',trim(mpl%peach), &
 & diag%blk(0,ib)%raw(1,1,bpar%il0rz(il0,ib),il0),trim(mpl%black)
            call mpl%flush
         end if
      end do
   end if
end do

! Probe out
@:probe_out()

end subroutine diag_covariance

!----------------------------------------------------------------------
! Subroutine: diag_correlation
!> Compute correlation
!----------------------------------------------------------------------
subroutine diag_correlation(diag,mpl,nam,geom,bpar,samp,avg,prefix)

implicit none

! Passed variables
class(diag_type),intent(inout) :: diag !< Diagnostic
type(mpl_type),intent(inout) :: mpl    !< MPI data
type(nam_type),intent(in) :: nam       !< Namelist
type(geom_type),intent(in) :: geom     !< Geometry
type(bpar_type),intent(in) :: bpar     !< Block parameters
type(samp_type),intent(in) :: samp     !< Sampling
type(avg_type),intent(in) :: avg       !< Averaged statistics
character(len=*),intent(in) :: prefix  !< Diagnostic prefix

! Local variables
integer :: ib,iv,ic2a,icmp,il0

! Set name
@:set_name(diag_correlation)

! Probe in
@:probe_in()

! Allocation
call diag%alloc(mpl,nam,geom,bpar,samp,prefix)

write(mpl%info,'(a10,a)') '','Copy and fit correlation:'
call mpl%flush
do ib=1,bpar%nbe
   if (bpar%diag_block(ib)) then
      write(mpl%info,'(a13,a,a,a)') '','Block ',trim(bpar%blockname(ib)),':'
      call mpl%flush(.false.)

      ! Initialization
      call mpl%prog_init(diag%nc2a+1)
      iv = bpar%b_to_v1(ib)

      do ic2a=0,diag%nc2a
         ! Copy correlation
         diag%blk(ic2a,ib)%raw = avg%blk(ic2a,ib)%cor
         diag%blk(ic2a,ib)%valid = avg%blk(ic2a,ib)%nc1a_cor

         ! Set diagonal coefficient
         do il0=1,geom%nl0
            diag%blk(ic2a,ib)%coef_ens_l0(il0) = diag%blk(ic2a,ib)%raw(1,1,bpar%il0rz(il0,ib),il0)
         end do

         if (bpar%fit_block(ib)) then
            if (ic2a==0) then
               ! Optimize number of components
               call diag%blk(ic2a,ib)%fitting(mpl,nam,geom,bpar,nam%fit_ncmpmax(iv))
            else
               ! Specific number of components
               call diag%blk(ic2a,ib)%fitting(mpl,nam,geom,bpar,diag%blk(0,ib)%ncmp)
            end if
         end if

         ! Update
         call mpl%prog_print(ic2a+1)
      end do
      call mpl%prog_final
<<<<<<< HEAD

      ! Print results
      do il0=1,geom%nl0
          if (mpl%msv%isnot(diag%blk(0,ib)%coef_ens_l0(il0))) then
              write(mpl%info,'(a10,a,i3,a,a,f10.2,a)') '','Level: ',nam%levs(il0),' ~> cor. at class zero:  ', &
 & trim(mpl%peach),diag%blk(0,ib)%coef_ens_l0(il0),trim(mpl%black)
              call mpl%flush
          end if
      end do
      if (bpar%fit_block(ib)) then
         if (mpl%msv%isnot(diag%blk(0,ib)%ncmp)) then
            write(mpl%info,'(a10,a,a,i1,a)') '','Number of components: ',trim(mpl%aqua),diag%blk(0,ib)%ncmp,trim(mpl%black)
            call mpl%flush
            do icmp=1,diag%blk(0,ib)%ncmp
               write(mpl%info,'(a10,a,i1)') '','Component : ',icmp
               call mpl%flush
               do il0=1,geom%nl0
                  if (mpl%msv%isnot(diag%blk(0,ib)%a_l0(il0,icmp))) then
                     write(mpl%info,'(a13,a,i3,a,a,f10.2,a)') '','Level: ',nam%levs(il0),' ~> amplitude:  ', &
 & trim(mpl%peach),diag%blk(0,ib)%a_l0(il0,icmp),trim(mpl%black)
                     call mpl%flush
                     if (mpl%msv%isnot(diag%blk(0,ib)%rh_l0(il0,icmp))) then
                        write(mpl%info,'(a27,a,a,f10.2,a)') '','cor. hor. support:   ',trim(mpl%aqua), &
 & diag%blk(0,ib)%rh_l0(il0,icmp)*reqkm,trim(mpl%black)//' km'
                        call mpl%flush
                     end if
                     if (mpl%msv%isnot(diag%blk(0,ib)%rv_l0(il0,icmp))) then
                        write(mpl%info,'(a27,a,a,f10.2,a)') '','cor. ver. support:   ',trim(mpl%aqua), &
 & diag%blk(0,ib)%rv_l0(il0,icmp),trim(mpl%black)//' vertical units'
                        call mpl%flush
                     end if
                  end if
               end do
            end do
         end if
      end if
=======
>>>>>>> d84c542e
   end if
end do

! Filter fit
call diag%filter_fit(mpl,nam,geom,bpar,samp)

! Build fit
call diag%build_fit(mpl,nam,geom,bpar)

! Interpolate fit values
call diag%interp_fit(mpl,nam,geom,bpar,samp)

! Dirac test
call diag%test_dirac(mpl,nam,geom,bpar)

! Print results
write(mpl%info,'(a10,a)') '','Results:'
call mpl%flush
do ib=1,bpar%nbe
   if (bpar%diag_block(ib)) then
      write(mpl%info,'(a13,a,a,a)') '','Block ',trim(bpar%blockname(ib)),':'
      call mpl%flush

      do il0=1,geom%nl0
          if (mpl%msv%isnot(diag%blk(0,ib)%coef_ens_l0(il0))) then
              write(mpl%info,'(a16,a,i3,a,a,f10.2,a)') '','Level: ',nam%levs(il0),' ~> cor. at class zero:  ', &
 & trim(mpl%peach),diag%blk(0,ib)%coef_ens_l0(il0),trim(mpl%black)
              call mpl%flush
          end if
      end do
      if (bpar%fit_block(ib)) then
         if (mpl%msv%isnot(diag%blk(0,ib)%ncmp)) then
            write(mpl%info,'(a16,a,a,i1,a)') '','Number of components: ',trim(mpl%aqua),diag%blk(0,ib)%ncmp,trim(mpl%black)
            call mpl%flush
            do icmp=1,diag%blk(0,ib)%ncmp
               write(mpl%info,'(a16,a,i1)') '','Component : ',icmp
               call mpl%flush
               do il0=1,geom%nl0
                  if (mpl%msv%isnot(diag%blk(0,ib)%a_l0(il0,icmp))) then
                     write(mpl%info,'(a19,a,i3,a,a,f10.2,a)') '','Level: ',nam%levs(il0),' ~> amplitude:  ', &
 & trim(mpl%peach),diag%blk(0,ib)%a_l0(il0,icmp),trim(mpl%black)
                     call mpl%flush
                     if (mpl%msv%isnot(diag%blk(0,ib)%rh_l0(il0,icmp))) then
                        write(mpl%info,'(a33,a,a,f10.2,a)') '','cor. hor. support:   ',trim(mpl%aqua), &
 & diag%blk(0,ib)%rh_l0(il0,icmp)*reqkm,trim(mpl%black)//' km'
                        call mpl%flush
                     end if
                     if (mpl%msv%isnot(diag%blk(0,ib)%rv_l0(il0,icmp))) then
                        write(mpl%info,'(a33,a,a,f10.2,a)') '','cor. ver. support:   ',trim(mpl%aqua), &
 & diag%blk(0,ib)%rv_l0(il0,icmp),trim(mpl%black)//' vertical units'
                        call mpl%flush
                     end if
                  end if
               end do
            end do
         end if
      end if
   end if
end do

! Probe out
@:probe_out()

end subroutine diag_correlation

!----------------------------------------------------------------------
! Subroutine: diag_localization
!> Compute diagnostic localization
!----------------------------------------------------------------------
subroutine diag_localization(diag,mpl,nam,geom,bpar,samp,avg,prefix)

implicit none

! Passed variables
class(diag_type),intent(inout) :: diag !< Diagnostic
type(mpl_type),intent(inout) :: mpl    !< MPI data
type(nam_type),intent(in) :: nam       !< Namelist
type(geom_type),intent(in) :: geom     !< Geometry
type(bpar_type),intent(in) :: bpar     !< Block parameters
type(samp_type),intent(in) :: samp     !< Sampling
type(avg_type),intent(in) :: avg       !< Averaged statistics
character(len=*),intent(in) :: prefix  !< Block prefix

! Local variables
integer :: ib,iv,ic2a,icmp,il0

! Set name
@:set_name(diag_localization)

! Probe in
@:probe_in()

! Allocation
call diag%alloc(mpl,nam,geom,bpar,samp,prefix)

write(mpl%info,'(a10,a)') '','Compute and fit localization:'
call mpl%flush
do ib=1,bpar%nbe
   if (bpar%diag_block(ib)) then
      write(mpl%info,'(a13,a,a,a)') '','Block ',trim(bpar%blockname(ib)),':'
      call mpl%flush(.false.)

      ! Initialization
      call mpl%prog_init(diag%nc2a+1)
      iv = bpar%b_to_v1(ib)

      do ic2a=0,diag%nc2a
         ! Compute localization
         call diag%blk(ic2a,ib)%localization(mpl,geom,bpar,avg%blk(ic2a,ib))

         ! Normalization
         call diag%blk(ic2a,ib)%normalization(geom,bpar)

         if (bpar%fit_block(ib)) then
            if (ic2a==0) then
               ! Optimize number of components
               call diag%blk(ic2a,ib)%fitting(mpl,nam,geom,bpar,nam%fit_ncmpmax(iv))
            else
               ! Specific number of components
               call diag%blk(ic2a,ib)%fitting(mpl,nam,geom,bpar,diag%blk(0,ib)%ncmp)
            end if
         end if

         ! Update
         call mpl%prog_print(ic2a+1)
      end do
      call mpl%prog_final
<<<<<<< HEAD

      ! Print results
      do il0=1,geom%nl0
         if (mpl%msv%isnot(diag%blk(0,ib)%coef_ens_l0(il0))) then
            write(mpl%info,'(a10,a,i3,a,a,f10.2,a)') '','Level: ',nam%levs(il0),' ~> loc. at class zero: ', &
 & trim(mpl%peach),diag%blk(0,ib)%coef_ens_l0(il0),trim(mpl%black)
            call mpl%flush
         end if
      end do
      if (bpar%fit_block(ib)) then
         if (mpl%msv%isnot(diag%blk(0,ib)%ncmp)) then
            write(mpl%info,'(a10,a,a,i1,a)') '','Number of components: ',trim(mpl%aqua),diag%blk(0,ib)%ncmp,trim(mpl%black)
            call mpl%flush
            do icmp=1,diag%blk(0,ib)%ncmp
               write(mpl%info,'(a10,a,i1)') '','Component : ',icmp
               call mpl%flush
               do il0=1,geom%nl0
                  if (mpl%msv%isnot(diag%blk(0,ib)%a_l0(il0,icmp))) then
                     write(mpl%info,'(a13,a,i3,a,a,f10.2,a)') '','Level: ',nam%levs(il0),' ~> amplitude:  ', &
 & trim(mpl%peach),diag%blk(0,ib)%a_l0(il0,icmp),trim(mpl%black)
                     call mpl%flush
                     if (mpl%msv%isnot(diag%blk(0,ib)%rh_l0(il0,icmp))) then
                        write(mpl%info,'(a27,a,a,f10.2,a)') '','loc. hor. support:   ',trim(mpl%aqua), &
 & diag%blk(0,ib)%rh_l0(il0,icmp)*reqkm,trim(mpl%black)//' km'
                        call mpl%flush
                     end if
                     if (mpl%msv%isnot(diag%blk(0,ib)%rv_l0(il0,icmp))) then
                        write(mpl%info,'(a27,a,a,f10.2,a)') '','loc. ver. support:   ',trim(mpl%aqua), &
 & diag%blk(0,ib)%rv_l0(il0,icmp),trim(mpl%black)//' vertical units'
                        call mpl%flush
                     end if
                  end if
               end do
            end do
         end if
      end if
=======
>>>>>>> d84c542e
   end if
end do

! Filter fit
call diag%filter_fit(mpl,nam,geom,bpar,samp)

! Build fit
call diag%build_fit(mpl,nam,geom,bpar)

! Interpolate fit values
call diag%interp_fit(mpl,nam,geom,bpar,samp)

! Dirac test
call diag%test_dirac(mpl,nam,geom,bpar)

! Print results
write(mpl%info,'(a10,a)') '','Results:'
call mpl%flush
do ib=1,bpar%nbe
   if (bpar%diag_block(ib)) then
      write(mpl%info,'(a13,a,a,a)') '','Block ',trim(bpar%blockname(ib)),':'
      call mpl%flush

      do il0=1,geom%nl0
         if (mpl%msv%isnot(diag%blk(0,ib)%coef_ens_l0(il0))) then
            write(mpl%info,'(a16,a,i3,a,a,f10.2,a)') '','Level: ',nam%levs(il0),' ~> loc. at class zero: ', &
 & trim(mpl%peach),diag%blk(0,ib)%coef_ens_l0(il0),trim(mpl%black)
            call mpl%flush
         end if
      end do
      if (bpar%fit_block(ib)) then
         if (mpl%msv%isnot(diag%blk(0,ib)%ncmp)) then
            write(mpl%info,'(a16,a,a,i1,a)') '','Number of components: ',trim(mpl%aqua),diag%blk(0,ib)%ncmp,trim(mpl%black)
            call mpl%flush
            do icmp=1,diag%blk(0,ib)%ncmp
               write(mpl%info,'(a16,a,i1)') '','Component : ',icmp
               call mpl%flush
               do il0=1,geom%nl0
                  if (mpl%msv%isnot(diag%blk(0,ib)%a_l0(il0,icmp))) then
                     write(mpl%info,'(a19,a,i3,a,a,f10.2,a)') '','Level: ',nam%levs(il0),' ~> amplitude:  ', &
 & trim(mpl%peach),diag%blk(0,ib)%a_l0(il0,icmp),trim(mpl%black)
                     call mpl%flush
                     if (mpl%msv%isnot(diag%blk(0,ib)%rh_l0(il0,icmp))) then
                        write(mpl%info,'(a33,a,a,f10.2,a)') '','loc. hor. support:   ',trim(mpl%aqua), &
 & diag%blk(0,ib)%rh_l0(il0,icmp)*reqkm,trim(mpl%black)//' km'
                        call mpl%flush
                     end if
                     if (mpl%msv%isnot(diag%blk(0,ib)%rv_l0(il0,icmp))) then
                        write(mpl%info,'(a33,a,a,f10.2,a)') '','loc. ver. support:   ',trim(mpl%aqua), &
 & diag%blk(0,ib)%rv_l0(il0,icmp),trim(mpl%black)//' vertical units'
                        call mpl%flush
                     end if
                  end if
               end do
            end do
         end if
      end if
   end if
end do

! Probe out
@:probe_out()

end subroutine diag_localization

!----------------------------------------------------------------------
! Subroutine: diag_hybridization
!> Compute diagnostic hybridization
!----------------------------------------------------------------------
subroutine diag_hybridization(diag,mpl,nam,geom,bpar,samp,avg,prefix)

implicit none

! Passed variables
class(diag_type),intent(inout) :: diag !< Diagnostic (localization)
type(mpl_type),intent(inout) :: mpl    !< MPI data
type(nam_type),intent(in) :: nam       !< Namelist
type(geom_type),intent(in) :: geom     !< Geometry
type(bpar_type),intent(in) :: bpar     !< Block parameters
type(samp_type),intent(in) :: samp     !< Sampling
type(avg_type),intent(in) :: avg       !< Averaged statistics
character(len=*),intent(in) :: prefix  !< Diagnostic prefix

! Local variables
integer :: ib,iv,ic2a,icmp,il0

! Set name
@:set_name(diag_hybridization)

! Probe in
@:probe_in()

! Allocation
call diag%alloc(mpl,nam,geom,bpar,samp,prefix)

write(mpl%info,'(a10,a)') '','Compute and fit hybridization:'
call mpl%flush
do ib=1,bpar%nbe
   if (bpar%diag_block(ib)) then
      write(mpl%info,'(a13,a,a,a)') '','Block ',trim(bpar%blockname(ib)),':'
      call mpl%flush(.false.)

      ! Initialization
      call mpl%prog_init(diag%nc2a+1)
      iv = bpar%b_to_v1(ib)

      do ic2a=0,diag%nc2a
         ! Compute hybridization
         call diag%blk(ic2a,ib)%hybridization(mpl,nam,geom,bpar,avg%blk(ic2a,ib))

         if (nam%forced_radii) then
            ! No normalization/fitting, use forced radii
            diag%blk(ic2a,ib)%ncmp = 1

            ! Allocation
            allocate(diag%blk(ic2a,ib)%a_l0(geom%nl0,1))
            allocate(diag%blk(ic2a,ib)%rh_l0(geom%nl0,1))
            allocate(diag%blk(ic2a,ib)%rv_l0(geom%nl0,1))

            ! Initialization
            diag%blk(ic2a,ib)%a_l0 = one
            diag%blk(ic2a,ib)%rh_l0(:,1) = nam%rh(1:geom%nl0,iv)
            diag%blk(ic2a,ib)%rv_l0(:,1) = nam%rv(1:geom%nl0,iv)
         else
            ! Normalization
            call diag%blk(ic2a,ib)%normalization(geom,bpar)

            if (bpar%fit_block(ib)) then
               if (ic2a==0) then
                   ! Optimize number of components
                  call diag%blk(ic2a,ib)%fitting(mpl,nam,geom,bpar,nam%fit_ncmpmax(iv))
               else
                  ! Specific number of components
                  call diag%blk(ic2a,ib)%fitting(mpl,nam,geom,bpar,diag%blk(0,ib)%ncmp)
               end if
            end if
         end if

         ! Update
         call mpl%prog_print(ic2a+1)
      end do
      call mpl%prog_final
<<<<<<< HEAD

      ! Print results
      do il0=1,geom%nl0
         if (mpl%msv%isnot(diag%blk(0,ib)%coef_ens_l0(il0))) then
            write(mpl%info,'(a10,a,i3,a,a,f10.2,a)') '','Level: ',nam%levs(il0),' ~> loc. at class zero: ', &
 & trim(mpl%peach),diag%blk(0,ib)%coef_ens_l0(il0),trim(mpl%black)
            call mpl%flush
         end if
      end do
      if (bpar%fit_block(ib)) then
         if (mpl%msv%isnot(diag%blk(0,ib)%ncmp)) then
            write(mpl%info,'(a10,a,a,i1,a)') '','Number of components: ',trim(mpl%aqua),diag%blk(0,ib)%ncmp,trim(mpl%black)
            call mpl%flush
            do icmp=1,diag%blk(0,ib)%ncmp
               write(mpl%info,'(a10,a,i1)') '','Component : ',icmp
               call mpl%flush
               do il0=1,geom%nl0
                  if (mpl%msv%isnot(diag%blk(0,ib)%a_l0(il0,icmp))) then
                     write(mpl%info,'(a13,a,i3,a,a,f10.2,a)') '','Level: ',nam%levs(il0),' ~> amplitude:  ', &
 & trim(mpl%peach),diag%blk(0,ib)%a_l0(il0,icmp),trim(mpl%black)
                     call mpl%flush
                     if (mpl%msv%isnot(diag%blk(0,ib)%rh_l0(il0,icmp))) then
                        write(mpl%info,'(a27,a,a,f10.2,a)') '','loc. hor. support:   ',trim(mpl%aqua), &
 & diag%blk(0,ib)%rh_l0(il0,icmp)*reqkm,trim(mpl%black)//' km'
                        call mpl%flush
                     end if
                     if (mpl%msv%isnot(diag%blk(0,ib)%rv_l0(il0,icmp))) then
                        write(mpl%info,'(a27,a,a,f10.2,a)') '','loc. ver. support:   ',trim(mpl%aqua), &
 & diag%blk(0,ib)%rv_l0(il0,icmp),trim(mpl%black)//' vertical units'
                        call mpl%flush
                     end if
                  end if
               end do
            end do
         end if
      end if
      if (mpl%msv%isnot(diag%blk(0,ib)%coef_sta)) write(mpl%info,'(a13,a,a,f4.2,a)') '', &
 & 'Static coeff.:                          ',trim(mpl%purple),diag%blk(0,ib)%coef_sta,trim(mpl%black)
      call mpl%flush
=======
>>>>>>> d84c542e
   end if
end do

! Filter fit
call diag%filter_fit(mpl,nam,geom,bpar,samp)

! Build fit
call diag%build_fit(mpl,nam,geom,bpar)

! Interpolate fit values
call diag%interp_fit(mpl,nam,geom,bpar,samp)

! Dirac test
call diag%test_dirac(mpl,nam,geom,bpar)

! Print results
write(mpl%info,'(a10,a)') '','Results:'
call mpl%flush
do ib=1,bpar%nbe
   if (bpar%diag_block(ib)) then
      write(mpl%info,'(a13,a,a,a)') '','Block ',trim(bpar%blockname(ib)),':'
      call mpl%flush

      do il0=1,geom%nl0
         if (mpl%msv%isnot(diag%blk(0,ib)%coef_ens_l0(il0))) then
            write(mpl%info,'(a16,a,i3,a,a,f10.2,a)') '','Level: ',nam%levs(il0),' ~> loc. at class zero: ', &
 & trim(mpl%peach),diag%blk(0,ib)%coef_ens_l0(il0),trim(mpl%black)
            call mpl%flush
         end if
      end do
      if (bpar%fit_block(ib)) then
         if (mpl%msv%isnot(diag%blk(0,ib)%ncmp)) then
            write(mpl%info,'(a16,a,a,i1,a)') '','Number of components: ',trim(mpl%aqua),diag%blk(0,ib)%ncmp,trim(mpl%black)
            call mpl%flush
            do icmp=1,diag%blk(0,ib)%ncmp
               write(mpl%info,'(a16,a,i1)') '','Component : ',icmp
               call mpl%flush
               do il0=1,geom%nl0
                  if (mpl%msv%isnot(diag%blk(0,ib)%a_l0(il0,icmp))) then
                     write(mpl%info,'(a19,a,i3,a,a,f10.2,a)') '','Level: ',nam%levs(il0),' ~> amplitude:  ', &
 & trim(mpl%peach),diag%blk(0,ib)%a_l0(il0,icmp),trim(mpl%black)
                     call mpl%flush
                     if (mpl%msv%isnot(diag%blk(0,ib)%rh_l0(il0,icmp))) then
                        write(mpl%info,'(a33,a,a,f10.2,a)') '','loc. hor. support:   ',trim(mpl%aqua), &
 & diag%blk(0,ib)%rh_l0(il0,icmp)*reqkm,trim(mpl%black)//' km'
                        call mpl%flush
                     end if
                     if (mpl%msv%isnot(diag%blk(0,ib)%rv_l0(il0,icmp))) then
                        write(mpl%info,'(a33,a,a,f10.2,a)') '','loc. ver. support:   ',trim(mpl%aqua), &
 & diag%blk(0,ib)%rv_l0(il0,icmp),trim(mpl%black)//' vertical units'
                        call mpl%flush
                     end if
                  end if
               end do
            end do
         end if
      end if
      if (mpl%msv%isnot(diag%blk(0,ib)%coef_sta)) write(mpl%info,'(a13,a,a,f4.2,a)') '', &
 & 'Static coeff.:                          ',trim(mpl%purple),diag%blk(0,ib)%coef_sta,trim(mpl%black)
      call mpl%flush
   end if
end do

! Probe out
@:probe_out()

end subroutine diag_hybridization

!----------------------------------------------------------------------
! Subroutine: diag_dualens
!> Compute diagnostic dualens
!----------------------------------------------------------------------
subroutine diag_dualens(diag,mpl,nam,geom,bpar,samp,avg,avg_lr,diag_lr,prefix,prefix_lr)

implicit none

! Passed variables
class(diag_type),intent(inout) :: diag   !< Diagnostic (localization)
type(mpl_type),intent(inout) :: mpl      !< MPI data
type(nam_type),intent(in) :: nam         !< Namelist
type(geom_type),intent(in) :: geom       !< Geometry
type(bpar_type),intent(in) :: bpar       !< Block parameters
type(samp_type),intent(in) :: samp       !< Sampling
type(avg_type),intent(in) :: avg         !< Averaged statistics
type(avg_type),intent(in) :: avg_lr      !< LR averaged statistics
type(diag_type),intent(inout) :: diag_lr !< Diagnostic (LR localization)
character(len=*),intent(in) :: prefix    !< Diagnostic prefix
character(len=*),intent(in) :: prefix_lr !< LR diagnostic prefix

! Local variables
integer :: ib,iv,ic2a,icmp,il0

! Set name
@:set_name(diag_dualens)

! Probe in
@:probe_in()

! Allocation
call diag%alloc(mpl,nam,geom,bpar,samp,prefix)
call diag_lr%alloc(mpl,nam,geom,bpar,samp,prefix_lr)

write(mpl%info,'(a10,a)') '','Compute and fit dual-ensemble hybridization:'
call mpl%flush
do ib=1,bpar%nbe
   if (bpar%diag_block(ib)) then
      write(mpl%info,'(a13,a,a,a)') '','Block ',trim(bpar%blockname(ib)),':'
      call mpl%flush(.false.)

      ! Initialization
      call mpl%prog_init(diag%nc2a+1)
      iv = bpar%b_to_v1(ib)

      do ic2a=0,diag%nc2a
         ! Compute dualens
         call diag%blk(ic2a,ib)%dualens(mpl,geom,bpar,avg%blk(ic2a,ib),avg_lr%blk(ic2a,ib),diag_lr%blk(ic2a,ib))

         ! Normalization
         call diag%blk(ic2a,ib)%normalization(geom,bpar)
         call diag_lr%blk(ic2a,ib)%normalization(geom,bpar)

         if (bpar%fit_block(ib)) then
            if (ic2a==0) then
               ! Optimize number of components
               call diag%blk(ic2a,ib)%fitting(mpl,nam,geom,bpar,nam%fit_ncmpmax(iv))
               call diag_lr%blk(ic2a,ib)%fitting(mpl,nam,geom,bpar,nam%fit_ncmpmax(iv))
            else
               ! Specific number of components
               call diag%blk(ic2a,ib)%fitting(mpl,nam,geom,bpar,diag%blk(0,ib)%ncmp)
               call diag_lr%blk(ic2a,ib)%fitting(mpl,nam,geom,bpar,diag%blk(0,ib)%ncmp)
            end if
         end if

         ! Update
         call mpl%prog_print(ic2a+1)
      end do
      call mpl%prog_final
<<<<<<< HEAD

      ! Print results
      do il0=1,geom%nl0
         if (mpl%msv%isnot(diag%blk(0,ib)%coef_ens_l0(il0))) then
            write(mpl%info,'(a10,a,i3,a,a,f10.2,a)') '','Level: ',nam%levs(il0),' ~> loc. at class zero (HR): ', &
 & trim(mpl%peach),diag%blk(0,ib)%coef_ens_l0(il0),trim(mpl%black)
            call mpl%flush
         end if
      end do
      if (bpar%fit_block(ib)) then
         if (mpl%msv%isnot(diag%blk(0,ib)%ncmp)) then
            write(mpl%info,'(a10,a,a,i1,a)') '','Number of components: ',trim(mpl%aqua),diag%blk(0,ib)%ncmp,trim(mpl%black)
            call mpl%flush
            do icmp=1,diag%blk(0,ib)%ncmp
               write(mpl%info,'(a10,a,i1)') '','Component : ',icmp
               call mpl%flush
               do il0=1,geom%nl0
                  if (mpl%msv%isnot(diag%blk(0,ib)%a_l0(il0,icmp))) then
                     write(mpl%info,'(a13,a,i3,a,a,f10.2,a)') '','Level: ',nam%levs(il0),' ~> amplitude (HR):  ', &
 & trim(mpl%peach),diag%blk(0,ib)%a_l0(il0,icmp),trim(mpl%black)
                     call mpl%flush
                     if (mpl%msv%isnot(diag%blk(0,ib)%rh_l0(il0,icmp))) then
                        write(mpl%info,'(a27,a,a,f10.2,a)') '','loc. hor. support (HR):   ',trim(mpl%aqua), &
 & diag%blk(0,ib)%rh_l0(il0,icmp)*reqkm,trim(mpl%black)//' km'
                        call mpl%flush
                     end if
                     if (mpl%msv%isnot(diag%blk(0,ib)%rv_l0(il0,icmp))) then
                        write(mpl%info,'(a27,a,a,f10.2,a)') '','loc. ver. support (HR):   ',trim(mpl%aqua), &
 & diag%blk(0,ib)%rv_l0(il0,icmp),trim(mpl%black)//' vertical units'
                        call mpl%flush
                     end if
                  end if
               end do
            end do
         end if
      end if
      do il0=1,geom%nl0
         if (mpl%msv%isnot(diag_lr%blk(0,ib)%coef_ens_l0(il0))) then
            write(mpl%info,'(a10,a,i3,a,a,f10.2,a)') '','Level: ',nam%levs(il0),' ~> loc. at class zero (LR): ', &
 & trim(mpl%peach),diag_lr%blk(0,ib)%coef_ens_l0(il0),trim(mpl%black)
            call mpl%flush
         end if
      end do
      if (bpar%fit_block(ib)) then
         if (mpl%msv%isnot(diag_lr%blk(0,ib)%ncmp)) then
            write(mpl%info,'(a10,a,a,i1,a)') '','Number of components: ',trim(mpl%aqua),diag_lr%blk(0,ib)%ncmp,trim(mpl%black)
            call mpl%flush
            do icmp=1,diag_lr%blk(0,ib)%ncmp
               write(mpl%info,'(a10,a,i1)') '','Component : ',icmp
               call mpl%flush
               do il0=1,geom%nl0
                  if (mpl%msv%isnot(diag_lr%blk(0,ib)%a_l0(il0,icmp))) then
                     write(mpl%info,'(a13,a,i3,a,a,f10.2,a)') '','Level: ',nam%levs(il0),' ~> amplitude (LR):  ', &
 & trim(mpl%peach),diag_lr%blk(0,ib)%a_l0(il0,icmp),trim(mpl%black)
                     call mpl%flush
                     if (mpl%msv%isnot(diag_lr%blk(0,ib)%rh_l0(il0,icmp))) then
                        write(mpl%info,'(a27,a,a,f10.2,a)') '','loc. hor. support (LR):   ',trim(mpl%aqua), &
 & diag_lr%blk(0,ib)%rh_l0(il0,icmp)*reqkm,trim(mpl%black)//' km'
                        call mpl%flush
                     end if
                     if (mpl%msv%isnot(diag_lr%blk(0,ib)%rv_l0(il0,icmp))) then
                        write(mpl%info,'(a27,a,a,f10.2,a)') '','loc. ver. support (LR):   ',trim(mpl%aqua), &
 & diag_lr%blk(0,ib)%rv_l0(il0,icmp),trim(mpl%black)//' vertical units'
                        call mpl%flush
                     end if
                  end if
               end do
            end do
         end if
      end if
=======
>>>>>>> d84c542e
   end if
end do

! Filter fit
call diag%filter_fit(mpl,nam,geom,bpar,samp)
call diag_lr%filter_fit(mpl,nam,geom,bpar,samp)

! Build fit
call diag%build_fit(mpl,nam,geom,bpar)
call diag_lr%build_fit(mpl,nam,geom,bpar)

! Interpolate fit values
call diag%interp_fit(mpl,nam,geom,bpar,samp)
call diag_lr%interp_fit(mpl,nam,geom,bpar,samp)

! Dirac test
call diag%test_dirac(mpl,nam,geom,bpar)
call diag_lr%test_dirac(mpl,nam,geom,bpar)

! Print results
write(mpl%info,'(a10,a)') '','Results:'
call mpl%flush
do ib=1,bpar%nbe
   if (bpar%diag_block(ib)) then
      write(mpl%info,'(a13,a,a,a)') '','Block ',trim(bpar%blockname(ib)),':'
      call mpl%flush

      do il0=1,geom%nl0
         if (mpl%msv%isnot(diag%blk(0,ib)%coef_ens_l0(il0))) then
            write(mpl%info,'(a16,a,i3,a,a,f10.2,a)') '','Level: ',nam%levs(il0),' ~> loc. at class zero (HR): ', &
 & trim(mpl%peach),diag%blk(0,ib)%coef_ens_l0(il0),trim(mpl%black)
            call mpl%flush
         end if
      end do
      if (bpar%fit_block(ib)) then
         if (mpl%msv%isnot(diag%blk(0,ib)%ncmp)) then
            write(mpl%info,'(a16,a,a,i1,a)') '','Number of components: ',trim(mpl%aqua),diag%blk(0,ib)%ncmp,trim(mpl%black)
            call mpl%flush
            do icmp=1,diag%blk(0,ib)%ncmp
               write(mpl%info,'(a16,a,i1)') '','Component : ',icmp
               call mpl%flush
               do il0=1,geom%nl0
                  if (mpl%msv%isnot(diag%blk(0,ib)%a_l0(il0,icmp))) then
                     write(mpl%info,'(a19,a,i3,a,a,f10.2,a)') '','Level: ',nam%levs(il0),' ~> amplitude (HR):  ', &
 & trim(mpl%peach),diag%blk(0,ib)%a_l0(il0,icmp),trim(mpl%black)
                     call mpl%flush
                     if (mpl%msv%isnot(diag%blk(0,ib)%rh_l0(il0,icmp))) then
                        write(mpl%info,'(a33,a,a,f10.2,a)') '','loc. hor. support (HR):   ',trim(mpl%aqua), &
 & diag%blk(0,ib)%rh_l0(il0,icmp)*reqkm,trim(mpl%black)//' km'
                        call mpl%flush
                     end if
                     if (mpl%msv%isnot(diag%blk(0,ib)%rv_l0(il0,icmp))) then
                        write(mpl%info,'(a33,a,a,f10.2,a)') '','loc. ver. support (HR):   ',trim(mpl%aqua), &
 & diag%blk(0,ib)%rv_l0(il0,icmp),trim(mpl%black)//' vertical units'
                        call mpl%flush
                     end if
                  end if
               end do
            end do
         end if
      end if
      do il0=1,geom%nl0
         if (mpl%msv%isnot(diag_lr%blk(0,ib)%coef_ens_l0(il0))) then
            write(mpl%info,'(a10,a,i3,a,a,f10.2,a)') '','Level: ',nam%levs(il0),' ~> loc. at class zero (LR): ', &
 & trim(mpl%peach),diag_lr%blk(0,ib)%coef_ens_l0(il0),trim(mpl%black)
            call mpl%flush
         end if
      end do
      if (bpar%fit_block(ib)) then
         if (mpl%msv%isnot(diag_lr%blk(0,ib)%ncmp)) then
            write(mpl%info,'(a10,a,a,i1,a)') '','Number of components: ',trim(mpl%aqua),diag_lr%blk(0,ib)%ncmp,trim(mpl%black)
            call mpl%flush
            do icmp=1,diag_lr%blk(0,ib)%ncmp
               write(mpl%info,'(a10,a,i1)') '','Component : ',icmp
               call mpl%flush
               do il0=1,geom%nl0
                  if (mpl%msv%isnot(diag_lr%blk(0,ib)%a_l0(il0,icmp))) then
                     write(mpl%info,'(a13,a,i3,a,a,f10.2,a)') '','Level: ',nam%levs(il0),' ~> amplitude (LR):  ', &
 & trim(mpl%peach),diag_lr%blk(0,ib)%a_l0(il0,icmp),trim(mpl%black)
                     call mpl%flush
                     if (mpl%msv%isnot(diag_lr%blk(0,ib)%rh_l0(il0,icmp))) then
                        write(mpl%info,'(a33,a,a,f10.2,a)') '','loc. hor. support (LR):   ',trim(mpl%aqua), &
 & diag_lr%blk(0,ib)%rh_l0(il0,icmp)*reqkm,trim(mpl%black)//' km'
                        call mpl%flush
                     end if
                     if (mpl%msv%isnot(diag_lr%blk(0,ib)%rv_l0(il0,icmp))) then
                        write(mpl%info,'(a33,a,a,f10.2,a)') '','loc. ver. support (LR):   ',trim(mpl%aqua), &
 & diag_lr%blk(0,ib)%rv_l0(il0,icmp),trim(mpl%black)//' vertical units'
                        call mpl%flush
                     end if
                  end if
               end do
            end do
         end if
      end if
   end if
end do

! Probe out
@:probe_out()

end subroutine diag_dualens

end module type_diag<|MERGE_RESOLUTION|>--- conflicted
+++ resolved
@@ -510,12 +510,9 @@
 
 do ib=1,bpar%nbe
    if (bpar%B_block(ib)) then
-<<<<<<< HEAD
-=======
       write(mpl%info,'(a13,a,a)') '','Block ',trim(bpar%blockname(ib))
       call mpl%flush
 
->>>>>>> d84c542e
       ! Allocation
       n = 2
       if (bpar%fit_block(ib)) then
@@ -934,59 +931,13 @@
             diag%blk(ic2a,ib)%coef_ens_l0(il0) = diag%blk(ic2a,ib)%raw(1,1,bpar%il0rz(il0,ib),il0)
          end do
 
-         if (bpar%fit_block(ib)) then
-            if (ic2a==0) then
-               ! Optimize number of components
-               call diag%blk(ic2a,ib)%fitting(mpl,nam,geom,bpar,nam%fit_ncmpmax(iv))
-            else
-               ! Specific number of components
-               call diag%blk(ic2a,ib)%fitting(mpl,nam,geom,bpar,diag%blk(0,ib)%ncmp)
-            end if
-         end if
+         ! Fitting
+         if (bpar%fit_block(ib)) call diag%blk(ic2a,ib)%fitting(mpl,nam,geom,bpar)
 
          ! Update
          call mpl%prog_print(ic2a+1)
       end do
       call mpl%prog_final
-<<<<<<< HEAD
-
-      ! Print results
-      do il0=1,geom%nl0
-          if (mpl%msv%isnot(diag%blk(0,ib)%coef_ens_l0(il0))) then
-              write(mpl%info,'(a10,a,i3,a,a,f10.2,a)') '','Level: ',nam%levs(il0),' ~> cor. at class zero:  ', &
- & trim(mpl%peach),diag%blk(0,ib)%coef_ens_l0(il0),trim(mpl%black)
-              call mpl%flush
-          end if
-      end do
-      if (bpar%fit_block(ib)) then
-         if (mpl%msv%isnot(diag%blk(0,ib)%ncmp)) then
-            write(mpl%info,'(a10,a,a,i1,a)') '','Number of components: ',trim(mpl%aqua),diag%blk(0,ib)%ncmp,trim(mpl%black)
-            call mpl%flush
-            do icmp=1,diag%blk(0,ib)%ncmp
-               write(mpl%info,'(a10,a,i1)') '','Component : ',icmp
-               call mpl%flush
-               do il0=1,geom%nl0
-                  if (mpl%msv%isnot(diag%blk(0,ib)%a_l0(il0,icmp))) then
-                     write(mpl%info,'(a13,a,i3,a,a,f10.2,a)') '','Level: ',nam%levs(il0),' ~> amplitude:  ', &
- & trim(mpl%peach),diag%blk(0,ib)%a_l0(il0,icmp),trim(mpl%black)
-                     call mpl%flush
-                     if (mpl%msv%isnot(diag%blk(0,ib)%rh_l0(il0,icmp))) then
-                        write(mpl%info,'(a27,a,a,f10.2,a)') '','cor. hor. support:   ',trim(mpl%aqua), &
- & diag%blk(0,ib)%rh_l0(il0,icmp)*reqkm,trim(mpl%black)//' km'
-                        call mpl%flush
-                     end if
-                     if (mpl%msv%isnot(diag%blk(0,ib)%rv_l0(il0,icmp))) then
-                        write(mpl%info,'(a27,a,a,f10.2,a)') '','cor. ver. support:   ',trim(mpl%aqua), &
- & diag%blk(0,ib)%rv_l0(il0,icmp),trim(mpl%black)//' vertical units'
-                        call mpl%flush
-                     end if
-                  end if
-               end do
-            end do
-         end if
-      end if
-=======
->>>>>>> d84c542e
    end if
 end do
 
@@ -1100,59 +1051,13 @@
          ! Normalization
          call diag%blk(ic2a,ib)%normalization(geom,bpar)
 
-         if (bpar%fit_block(ib)) then
-            if (ic2a==0) then
-               ! Optimize number of components
-               call diag%blk(ic2a,ib)%fitting(mpl,nam,geom,bpar,nam%fit_ncmpmax(iv))
-            else
-               ! Specific number of components
-               call diag%blk(ic2a,ib)%fitting(mpl,nam,geom,bpar,diag%blk(0,ib)%ncmp)
-            end if
-         end if
+         ! Fitting
+         if (bpar%fit_block(ib)) call diag%blk(ic2a,ib)%fitting(mpl,nam,geom,bpar)
 
          ! Update
          call mpl%prog_print(ic2a+1)
       end do
       call mpl%prog_final
-<<<<<<< HEAD
-
-      ! Print results
-      do il0=1,geom%nl0
-         if (mpl%msv%isnot(diag%blk(0,ib)%coef_ens_l0(il0))) then
-            write(mpl%info,'(a10,a,i3,a,a,f10.2,a)') '','Level: ',nam%levs(il0),' ~> loc. at class zero: ', &
- & trim(mpl%peach),diag%blk(0,ib)%coef_ens_l0(il0),trim(mpl%black)
-            call mpl%flush
-         end if
-      end do
-      if (bpar%fit_block(ib)) then
-         if (mpl%msv%isnot(diag%blk(0,ib)%ncmp)) then
-            write(mpl%info,'(a10,a,a,i1,a)') '','Number of components: ',trim(mpl%aqua),diag%blk(0,ib)%ncmp,trim(mpl%black)
-            call mpl%flush
-            do icmp=1,diag%blk(0,ib)%ncmp
-               write(mpl%info,'(a10,a,i1)') '','Component : ',icmp
-               call mpl%flush
-               do il0=1,geom%nl0
-                  if (mpl%msv%isnot(diag%blk(0,ib)%a_l0(il0,icmp))) then
-                     write(mpl%info,'(a13,a,i3,a,a,f10.2,a)') '','Level: ',nam%levs(il0),' ~> amplitude:  ', &
- & trim(mpl%peach),diag%blk(0,ib)%a_l0(il0,icmp),trim(mpl%black)
-                     call mpl%flush
-                     if (mpl%msv%isnot(diag%blk(0,ib)%rh_l0(il0,icmp))) then
-                        write(mpl%info,'(a27,a,a,f10.2,a)') '','loc. hor. support:   ',trim(mpl%aqua), &
- & diag%blk(0,ib)%rh_l0(il0,icmp)*reqkm,trim(mpl%black)//' km'
-                        call mpl%flush
-                     end if
-                     if (mpl%msv%isnot(diag%blk(0,ib)%rv_l0(il0,icmp))) then
-                        write(mpl%info,'(a27,a,a,f10.2,a)') '','loc. ver. support:   ',trim(mpl%aqua), &
- & diag%blk(0,ib)%rv_l0(il0,icmp),trim(mpl%black)//' vertical units'
-                        call mpl%flush
-                     end if
-                  end if
-               end do
-            end do
-         end if
-      end if
-=======
->>>>>>> d84c542e
    end if
 end do
 
@@ -1280,63 +1185,14 @@
             ! Normalization
             call diag%blk(ic2a,ib)%normalization(geom,bpar)
 
-            if (bpar%fit_block(ib)) then
-               if (ic2a==0) then
-                   ! Optimize number of components
-                  call diag%blk(ic2a,ib)%fitting(mpl,nam,geom,bpar,nam%fit_ncmpmax(iv))
-               else
-                  ! Specific number of components
-                  call diag%blk(ic2a,ib)%fitting(mpl,nam,geom,bpar,diag%blk(0,ib)%ncmp)
-               end if
-            end if
+            ! Fitting
+            if (bpar%fit_block(ib)) call diag%blk(ic2a,ib)%fitting(mpl,nam,geom,bpar)
          end if
 
          ! Update
          call mpl%prog_print(ic2a+1)
       end do
       call mpl%prog_final
-<<<<<<< HEAD
-
-      ! Print results
-      do il0=1,geom%nl0
-         if (mpl%msv%isnot(diag%blk(0,ib)%coef_ens_l0(il0))) then
-            write(mpl%info,'(a10,a,i3,a,a,f10.2,a)') '','Level: ',nam%levs(il0),' ~> loc. at class zero: ', &
- & trim(mpl%peach),diag%blk(0,ib)%coef_ens_l0(il0),trim(mpl%black)
-            call mpl%flush
-         end if
-      end do
-      if (bpar%fit_block(ib)) then
-         if (mpl%msv%isnot(diag%blk(0,ib)%ncmp)) then
-            write(mpl%info,'(a10,a,a,i1,a)') '','Number of components: ',trim(mpl%aqua),diag%blk(0,ib)%ncmp,trim(mpl%black)
-            call mpl%flush
-            do icmp=1,diag%blk(0,ib)%ncmp
-               write(mpl%info,'(a10,a,i1)') '','Component : ',icmp
-               call mpl%flush
-               do il0=1,geom%nl0
-                  if (mpl%msv%isnot(diag%blk(0,ib)%a_l0(il0,icmp))) then
-                     write(mpl%info,'(a13,a,i3,a,a,f10.2,a)') '','Level: ',nam%levs(il0),' ~> amplitude:  ', &
- & trim(mpl%peach),diag%blk(0,ib)%a_l0(il0,icmp),trim(mpl%black)
-                     call mpl%flush
-                     if (mpl%msv%isnot(diag%blk(0,ib)%rh_l0(il0,icmp))) then
-                        write(mpl%info,'(a27,a,a,f10.2,a)') '','loc. hor. support:   ',trim(mpl%aqua), &
- & diag%blk(0,ib)%rh_l0(il0,icmp)*reqkm,trim(mpl%black)//' km'
-                        call mpl%flush
-                     end if
-                     if (mpl%msv%isnot(diag%blk(0,ib)%rv_l0(il0,icmp))) then
-                        write(mpl%info,'(a27,a,a,f10.2,a)') '','loc. ver. support:   ',trim(mpl%aqua), &
- & diag%blk(0,ib)%rv_l0(il0,icmp),trim(mpl%black)//' vertical units'
-                        call mpl%flush
-                     end if
-                  end if
-               end do
-            end do
-         end if
-      end if
-      if (mpl%msv%isnot(diag%blk(0,ib)%coef_sta)) write(mpl%info,'(a13,a,a,f4.2,a)') '', &
- & 'Static coeff.:                          ',trim(mpl%purple),diag%blk(0,ib)%coef_sta,trim(mpl%black)
-      call mpl%flush
-=======
->>>>>>> d84c542e
    end if
 end do
 
@@ -1458,95 +1314,16 @@
          call diag%blk(ic2a,ib)%normalization(geom,bpar)
          call diag_lr%blk(ic2a,ib)%normalization(geom,bpar)
 
+         ! Fitting
          if (bpar%fit_block(ib)) then
-            if (ic2a==0) then
-               ! Optimize number of components
-               call diag%blk(ic2a,ib)%fitting(mpl,nam,geom,bpar,nam%fit_ncmpmax(iv))
-               call diag_lr%blk(ic2a,ib)%fitting(mpl,nam,geom,bpar,nam%fit_ncmpmax(iv))
-            else
-               ! Specific number of components
-               call diag%blk(ic2a,ib)%fitting(mpl,nam,geom,bpar,diag%blk(0,ib)%ncmp)
-               call diag_lr%blk(ic2a,ib)%fitting(mpl,nam,geom,bpar,diag%blk(0,ib)%ncmp)
-            end if
+            call diag%blk(ic2a,ib)%fitting(mpl,nam,geom,bpar)
+            call diag_lr%blk(ic2a,ib)%fitting(mpl,nam,geom,bpar)
          end if
 
          ! Update
          call mpl%prog_print(ic2a+1)
       end do
       call mpl%prog_final
-<<<<<<< HEAD
-
-      ! Print results
-      do il0=1,geom%nl0
-         if (mpl%msv%isnot(diag%blk(0,ib)%coef_ens_l0(il0))) then
-            write(mpl%info,'(a10,a,i3,a,a,f10.2,a)') '','Level: ',nam%levs(il0),' ~> loc. at class zero (HR): ', &
- & trim(mpl%peach),diag%blk(0,ib)%coef_ens_l0(il0),trim(mpl%black)
-            call mpl%flush
-         end if
-      end do
-      if (bpar%fit_block(ib)) then
-         if (mpl%msv%isnot(diag%blk(0,ib)%ncmp)) then
-            write(mpl%info,'(a10,a,a,i1,a)') '','Number of components: ',trim(mpl%aqua),diag%blk(0,ib)%ncmp,trim(mpl%black)
-            call mpl%flush
-            do icmp=1,diag%blk(0,ib)%ncmp
-               write(mpl%info,'(a10,a,i1)') '','Component : ',icmp
-               call mpl%flush
-               do il0=1,geom%nl0
-                  if (mpl%msv%isnot(diag%blk(0,ib)%a_l0(il0,icmp))) then
-                     write(mpl%info,'(a13,a,i3,a,a,f10.2,a)') '','Level: ',nam%levs(il0),' ~> amplitude (HR):  ', &
- & trim(mpl%peach),diag%blk(0,ib)%a_l0(il0,icmp),trim(mpl%black)
-                     call mpl%flush
-                     if (mpl%msv%isnot(diag%blk(0,ib)%rh_l0(il0,icmp))) then
-                        write(mpl%info,'(a27,a,a,f10.2,a)') '','loc. hor. support (HR):   ',trim(mpl%aqua), &
- & diag%blk(0,ib)%rh_l0(il0,icmp)*reqkm,trim(mpl%black)//' km'
-                        call mpl%flush
-                     end if
-                     if (mpl%msv%isnot(diag%blk(0,ib)%rv_l0(il0,icmp))) then
-                        write(mpl%info,'(a27,a,a,f10.2,a)') '','loc. ver. support (HR):   ',trim(mpl%aqua), &
- & diag%blk(0,ib)%rv_l0(il0,icmp),trim(mpl%black)//' vertical units'
-                        call mpl%flush
-                     end if
-                  end if
-               end do
-            end do
-         end if
-      end if
-      do il0=1,geom%nl0
-         if (mpl%msv%isnot(diag_lr%blk(0,ib)%coef_ens_l0(il0))) then
-            write(mpl%info,'(a10,a,i3,a,a,f10.2,a)') '','Level: ',nam%levs(il0),' ~> loc. at class zero (LR): ', &
- & trim(mpl%peach),diag_lr%blk(0,ib)%coef_ens_l0(il0),trim(mpl%black)
-            call mpl%flush
-         end if
-      end do
-      if (bpar%fit_block(ib)) then
-         if (mpl%msv%isnot(diag_lr%blk(0,ib)%ncmp)) then
-            write(mpl%info,'(a10,a,a,i1,a)') '','Number of components: ',trim(mpl%aqua),diag_lr%blk(0,ib)%ncmp,trim(mpl%black)
-            call mpl%flush
-            do icmp=1,diag_lr%blk(0,ib)%ncmp
-               write(mpl%info,'(a10,a,i1)') '','Component : ',icmp
-               call mpl%flush
-               do il0=1,geom%nl0
-                  if (mpl%msv%isnot(diag_lr%blk(0,ib)%a_l0(il0,icmp))) then
-                     write(mpl%info,'(a13,a,i3,a,a,f10.2,a)') '','Level: ',nam%levs(il0),' ~> amplitude (LR):  ', &
- & trim(mpl%peach),diag_lr%blk(0,ib)%a_l0(il0,icmp),trim(mpl%black)
-                     call mpl%flush
-                     if (mpl%msv%isnot(diag_lr%blk(0,ib)%rh_l0(il0,icmp))) then
-                        write(mpl%info,'(a27,a,a,f10.2,a)') '','loc. hor. support (LR):   ',trim(mpl%aqua), &
- & diag_lr%blk(0,ib)%rh_l0(il0,icmp)*reqkm,trim(mpl%black)//' km'
-                        call mpl%flush
-                     end if
-                     if (mpl%msv%isnot(diag_lr%blk(0,ib)%rv_l0(il0,icmp))) then
-                        write(mpl%info,'(a27,a,a,f10.2,a)') '','loc. ver. support (LR):   ',trim(mpl%aqua), &
- & diag_lr%blk(0,ib)%rv_l0(il0,icmp),trim(mpl%black)//' vertical units'
-                        call mpl%flush
-                     end if
-                  end if
-               end do
-            end do
-         end if
-      end if
-=======
->>>>>>> d84c542e
    end if
 end do
 
