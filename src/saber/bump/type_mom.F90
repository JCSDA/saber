!----------------------------------------------------------------------
! Module: type_mom
! Purpose: moments derived type
! Author: Benjamin Menetrier
! Licensing: this code is distributed under the CeCILL-C license
! Copyright © 2015-... UCAR, CERFACS, METEO-FRANCE and IRIT
!----------------------------------------------------------------------
module type_mom

!$ use omp_lib
use netcdf
use tools_kinds, only: kind_real,nc_kind_real
use type_bpar, only: bpar_type
use type_com, only: com_type
use type_ens, only: ens_type
use type_geom, only: geom_type
use type_linop, only: linop_type
use type_mom_blk, only: mom_blk_type
use type_mpl, only: mpl_type
use type_nam, only: nam_type
use type_samp, only: samp_type

implicit none

! Moments derived type
type mom_type
   integer :: ne                            ! Ensemble size
   integer :: nsub                          ! Number of sub-ensembles
   character(len=1024) :: prefix            ! Prefix
   type(mom_blk_type),allocatable :: blk(:) ! Moments blocks
contains
   procedure :: alloc => mom_alloc
   procedure :: init => mom_init
   procedure :: dealloc => mom_dealloc
   procedure :: read => mom_read
   procedure :: write => mom_write
   procedure :: compute => mom_compute
end type mom_type

private
public :: mom_type

contains

!----------------------------------------------------------------------
! Subroutine: mom_alloc
! Purpose: allocation
!----------------------------------------------------------------------
subroutine mom_alloc(mom,geom,bpar,samp,ne,nsub,prefix)

implicit none

! Passed variables
class(mom_type),intent(inout) :: mom  ! Moments
type(geom_type),intent(in) :: geom    ! Geometry
type(bpar_type),intent(in) :: bpar    ! Block parameters
type(samp_type),intent(in) :: samp    ! Sampling
integer,intent(in) :: ne              ! Ensemble size
integer,intent(in) :: nsub            ! Number of sub-ensembles
character(len=*),intent(in) :: prefix ! Prefix

! Local variables
integer :: ib

! Set attributes
mom%ne = ne
mom%nsub = nsub
mom%prefix = trim(prefix)

! Allocation
allocate(mom%blk(bpar%nb))
do ib=1,bpar%nb
   mom%blk(ib)%ib = ib
   if (bpar%diag_block(ib)) call mom%blk(ib)%alloc(samp%nc1a,geom,bpar,ne,nsub)
end do

end subroutine mom_alloc

!----------------------------------------------------------------------
! Subroutine: mom_init
! Purpose: initialization
!----------------------------------------------------------------------
subroutine mom_init(mom,bpar)

implicit none

! Passed variables
class(mom_type),intent(inout) :: mom ! Moments
type(bpar_type),intent(in) :: bpar   ! Block parameters

! Local variables
integer :: ib

! Initialization
do ib=1,bpar%nb
   if (bpar%diag_block(ib)) then
      mom%blk(ib)%m2_1 = 0.0
      mom%blk(ib)%m2_2 = 0.0
      mom%blk(ib)%m11 = 0.0
      mom%blk(ib)%m22 = 0.0
   end if
end do

end subroutine mom_init

!----------------------------------------------------------------------
! Subroutine: mom_dealloc
! Purpose: release memory
!----------------------------------------------------------------------
subroutine mom_dealloc(mom)

implicit none

! Passed variables
class(mom_type),intent(inout) :: mom ! Moments

! Local variables
integer :: ib

! Release memory
if (allocated(mom%blk)) then
   do ib=1,size(mom%blk)
      call mom%blk(ib)%dealloc
   end do
   deallocate(mom%blk)
end if

end subroutine mom_dealloc

!----------------------------------------------------------------------
! Subroutine: mom_read
! Purpose: read
!----------------------------------------------------------------------
subroutine mom_read(mom,mpl,nam,geom,bpar,samp,ens,prefix)

implicit none

! Passed variables
class(mom_type),intent(inout) :: mom  ! Moments
type(mpl_type),intent(inout) :: mpl   ! MPI data
type(nam_type),intent(in) :: nam      ! Namelist
type(geom_type),intent(in) :: geom    ! Geometry
type(bpar_type),intent(in) :: bpar    ! Block parameters
type(samp_type),intent(in) :: samp    ! Sampling
type(ens_type), intent(in) :: ens     ! Ensemble
character(len=*),intent(in) :: prefix ! Prefix

! Local variables
integer :: ib,isub
integer :: ncid,nc1a_id,nc3_id,nl0r_id,nl0_id,m2_1_id,m2_2_id,m11_id,m22_id
character(len=1024) :: filename
character(len=1024),parameter :: subr = 'mom_read'

! Allocation
call mom%alloc(geom,bpar,samp,ens%ne,ens%nsub,prefix)

! Initialization
call mom%init(bpar)

do ib=1,bpar%nb
   if (bpar%diag_block(ib)) then
      do isub=1,mom%blk(ib)%nsub
         ! Create file
         write(filename,'(a,a,i4.4,a,i4.4,a,i4.4,a,a)') trim(nam%prefix),'_mom-',isub,'_',mpl%nproc,'-',mpl%myproc,'_', &
       & trim(bpar%blockname(ib))
         call mpl%ncerr(subr,nf90_open(trim(nam%datadir)//'/'//trim(filename)//'.nc',nf90_nowrite,ncid))

         ! Get dimensions
         nc1a_id = mpl%ncdimcheck(subr,ncid,'nc1a',samp%nc1a,.false.)
         nc3_id = mpl%ncdimcheck(subr,ncid,'nc3',bpar%nc3(ib),.false.)
         nl0r_id = mpl%ncdimcheck(subr,ncid,'nl0r',bpar%nl0r(ib),.false.)
         nl0_id = mpl%ncdimcheck(subr,ncid,'nl0',geom%nl0,.false.)

         ! Define variables
         call mpl%ncerr(subr,nf90_inq_varid(ncid,'m2_1',m2_1_id))
         call mpl%ncerr(subr,nf90_inq_varid(ncid,'m2_2',m2_2_id))
         call mpl%ncerr(subr,nf90_inq_varid(ncid,'m11',m11_id))
         call mpl%ncerr(subr,nf90_inq_varid(ncid,'m22',m22_id))

         ! Read data
         call mpl%ncerr(subr,nf90_get_var(ncid,m2_1_id,mom%blk(ib)%m2_1(:,:,isub)))
         call mpl%ncerr(subr,nf90_get_var(ncid,m2_2_id,mom%blk(ib)%m2_2(:,:,:,isub)))
         call mpl%ncerr(subr,nf90_get_var(ncid,m11_id,mom%blk(ib)%m11(:,:,:,:,isub)))
         call mpl%ncerr(subr,nf90_get_var(ncid,m22_id,mom%blk(ib)%m22(:,:,:,:,isub)))

         ! Close file
         call mpl%ncerr(subr,nf90_close(ncid))
      end do
   end if
end do

end subroutine mom_read

!----------------------------------------------------------------------
! Subroutine: mom_write
! Purpose: write
!----------------------------------------------------------------------
subroutine mom_write(mom,mpl,nam,geom,bpar,samp)

implicit none

! Passed variables
class(mom_type),intent(in) :: mom   ! Moments
type(mpl_type),intent(inout) :: mpl ! MPI data
type(nam_type),intent(in) :: nam    ! Namelist
type(geom_type),intent(in) :: geom  ! Geometry
type(bpar_type),intent(in) :: bpar  ! Block parameters
type(samp_type),intent(in) :: samp  ! Sampling

! Local variables
integer :: ib,isub
integer :: ncid,nc1a_id,nc3_id,nl0r_id,nl0_id,m2_1_id,m2_2_id,m11_id,m22_id
character(len=1024) :: filename
character(len=1024),parameter :: subr = 'mom_write'

do ib=1,bpar%nb
   if (bpar%diag_block(ib)) then
      do isub=1,mom%blk(ib)%nsub
         ! Create file
         write(filename,'(a,a,i4.4,a,i4.4,a,i4.4,a,a)') trim(nam%prefix),'_mom-',isub,'_',mpl%nproc,'-',mpl%myproc,'_', &
       & trim(bpar%blockname(ib))
         call mpl%ncerr(subr,nf90_create(trim(nam%datadir)//'/'//trim(filename)//'.nc',or(nf90_clobber,nf90_64bit_offset),ncid))

         ! Write namelist parameters
         call nam%write(mpl,ncid)

         ! Define dimensions
         call mpl%ncerr(subr,nf90_def_dim(ncid,'nc1a',samp%nc1a,nc1a_id))
         call mpl%ncerr(subr,nf90_def_dim(ncid,'nc3',bpar%nc3(ib),nc3_id))
         call mpl%ncerr(subr,nf90_def_dim(ncid,'nl0r',bpar%nl0r(ib),nl0r_id))
         call mpl%ncerr(subr,nf90_def_dim(ncid,'nl0',geom%nl0,nl0_id))

         ! Define variables
         call mpl%ncerr(subr,nf90_def_var(ncid,'m2_1',nc_kind_real,(/nc1a_id,nl0_id/),m2_1_id))
         call mpl%ncerr(subr,nf90_put_att(ncid,m2_1_id,'_FillValue',mpl%msv%valr))
         call mpl%ncerr(subr,nf90_def_var(ncid,'m2_2',nc_kind_real,(/nc1a_id,nc3_id,nl0_id/),m2_2_id))
         call mpl%ncerr(subr,nf90_put_att(ncid,m2_2_id,'_FillValue',mpl%msv%valr))
         call mpl%ncerr(subr,nf90_def_var(ncid,'m11',nc_kind_real,(/nc1a_id,nc3_id,nl0r_id,nl0_id/),m11_id))
         call mpl%ncerr(subr,nf90_put_att(ncid,m11_id,'_FillValue',mpl%msv%valr))
         call mpl%ncerr(subr,nf90_def_var(ncid,'m22',nc_kind_real,(/nc1a_id,nc3_id,nl0r_id,nl0_id/),m22_id))
         call mpl%ncerr(subr,nf90_put_att(ncid,m22_id,'_FillValue',mpl%msv%valr))

         ! End definition mode
         call mpl%ncerr(subr,nf90_enddef(ncid))

         ! Write variables
         call mpl%ncerr(subr,nf90_put_var(ncid,m2_1_id,mom%blk(ib)%m2_1(:,:,isub)))
         call mpl%ncerr(subr,nf90_put_var(ncid,m2_2_id,mom%blk(ib)%m2_2(:,:,:,isub)))
         call mpl%ncerr(subr,nf90_put_var(ncid,m11_id,mom%blk(ib)%m11(:,:,:,:,isub)))
         call mpl%ncerr(subr,nf90_put_var(ncid,m22_id,mom%blk(ib)%m22(:,:,:,:,isub)))

         ! Close file
         call mpl%ncerr(subr,nf90_close(ncid))
      end do
   end if
end do

end subroutine mom_write

!----------------------------------------------------------------------
! Subroutine: mom_compute
! Purpose: compute centered moments (iterative formulae)
!----------------------------------------------------------------------
subroutine mom_compute(mom,mpl,nam,geom,bpar,samp,ens,prefix)

implicit none

! Passed variables
class(mom_type),intent(inout) :: mom  ! Moments
type(mpl_type),intent(inout) :: mpl   ! MPI data
type(nam_type),intent(in) :: nam      ! Namelist
type(geom_type),intent(in) :: geom    ! Geometry
type(bpar_type),intent(in) :: bpar    ! Block parameters
type(samp_type),intent(in) :: samp    ! Sampling
type(ens_type), intent(in) :: ens     ! Ensemble
character(len=*),intent(in) :: prefix ! Prefix

! Local variables
integer :: ie,ie_sub,jc0,ic0c,jc0c,ic0,jl0r,jl0,il0,isub,jc3,ic1,ic1a,ib,jv,iv,jts,its
real(kind_real),allocatable :: fld_ext(:,:,:,:),fld_1(:,:),fld_2(:,:,:)
logical,allocatable :: mask_unpack(:,:)

! Allocation
call mom%alloc(geom,bpar,samp,ens%ne,ens%nsub,prefix)

! Initialization
call mom%init(bpar)

! Loop on sub-ensembles
do isub=1,ens%nsub
   if (ens%nsub==1) then
      write(mpl%info,'(a10,a)') '','Full ensemble, member:'
      call mpl%flush(.false.)
   else
      write(mpl%info,'(a10,a,i4,a)') '','Sub-ensemble ',isub,', member:'
      call mpl%flush(.false.)
   end if

   ! Compute centered moments
   do ie_sub=1,ens%ne/ens%nsub
      write(mpl%info,'(i4)') ie_sub
      call mpl%flush(.false.)

      ! Full ensemble index
      ie = ie_sub+(isub-1)*ens%ne/ens%nsub

      ! Allocation
      allocate(fld_ext(samp%nc0c,geom%nl0,nam%nv,nam%nts))
      allocate(mask_unpack(samp%nc0c,geom%nl0))
      mask_unpack = .true.

      do ib=1,bpar%nb
         ! Indices
         iv = bpar%b_to_v1(ib)
         jv = bpar%b_to_v2(ib)
         its = bpar%b_to_ts1(ib)
         jts = bpar%b_to_ts2(ib)

         ! Halo extension
         if ((iv==jv).and.(its==jts)) call samp%com_AC%ext(mpl,geom%nl0,ens%mem(ie)%fld(:,:,iv,its),fld_ext(:,:,iv,its))
      end do

      do ib=1,bpar%nb
         if (bpar%diag_block(ib)) then
            ! Allocation
            allocate(fld_1(samp%nc1a,geom%nl0))
            allocate(fld_2(samp%nc1a,bpar%nc3(ib),geom%nl0))

            ! Initialization
            iv = bpar%b_to_v1(ib)
            jv = bpar%b_to_v2(ib)
            its = bpar%b_to_ts1(ib)
            jts = bpar%b_to_ts2(ib)

            ! Copy valid field points
            fld_1 = mpl%msv%valr
            fld_2 = mpl%msv%valr
            if ((iv/=jv).and.(its/=jts).and.nam%adv_diag) then
               ! Interpolate zero separation points
               !$omp parallel do schedule(static) private(il0)
               do il0=1,geom%nl0
                  call samp%d(il0,its)%apply(mpl,fld_ext(:,il0,iv,its),fld_1(:,il0))
                  call samp%d(il0,jts)%apply(mpl,fld_ext(:,il0,jv,jts),fld_2(:,1,il0))
               end do
               !$omp end parallel do
            else
               ! Copy all separations points
               !$omp parallel do schedule(static) private(il0,jc3,ic1a,ic1,ic0,jc0,ic0c,jc0c)
               do il0=1,geom%nl0
                  do ic1a=1,samp%nc1a
                     ! Indices
                     ic1 = samp%c1a_to_c1(ic1a)

                     if (samp%c1l0_log(ic1,il0)) then
                        ! Indices
                        ic0 = samp%c1_to_c0(ic1)
                        ic0c = samp%c0_to_c0c(ic0)

                        ! Copy field 1
                        fld_1(ic1a,il0) = fld_ext(ic0c,il0,iv,its)

<<<<<<< HEAD
                           if (samp%c1ac3l0_log(ic1a,jc3,il0)) then
=======
                        do jc3=1,bpar%nc3(ib)
                           if (samp%c1c3l0_log(ic1,jc3,il0)) then
>>>>>>> 3e4c5a87
                              ! Indices
                              jc0 = samp%c1ac3_to_c0(ic1a,jc3)
                              jc0c = samp%c0_to_c0c(jc0)

                              ! Copy field 2
                              fld_2(ic1a,jc3,il0) = fld_ext(jc0c,il0,jv,jts)
                           end if
                        end do
                     end if
                  end do
               end do
               !$omp end parallel do
            end if

            !$omp parallel do schedule(static) private(il0,jl0r,jl0,jc3)
            do il0=1,geom%nl0
               do jl0r=1,bpar%nl0r(ib)
                  jl0 = bpar%l0rl0b_to_l0(jl0r,il0,ib)

                  do jc3=1,bpar%nc3(ib)
                     ! Fourth-order moment
                     mom%blk(ib)%m22(:,jc3,jl0r,il0,isub) = mom%blk(ib)%m22(:,jc3,jl0r,il0,isub)+(fld_1(:,il0)*fld_2(:,jc3,jl0))**2

                     ! Covariance
                     mom%blk(ib)%m11(:,jc3,jl0r,il0,isub) = mom%blk(ib)%m11(:,jc3,jl0r,il0,isub)+fld_1(:,il0)*fld_2(:,jc3,jl0)
                  end do
               end do
            end do
            !$omp end parallel do

            ! Variances
            mom%blk(ib)%m2_1(:,:,isub) = mom%blk(ib)%m2_1(:,:,isub)+fld_1**2
            mom%blk(ib)%m2_2(:,:,:,isub) = mom%blk(ib)%m2_2(:,:,:,isub)+fld_2**2

            ! Release memory
            deallocate(fld_1)
            deallocate(fld_2)
         end if
      end do

      ! Release memory
      deallocate(fld_ext)
      deallocate(mask_unpack)
   end do
   write(mpl%info,'(a)') ''
   call mpl%flush
end do

! Normalize moments or set missing values
do ib=1,bpar%nb
   if (bpar%diag_block(ib)) then
      !$omp parallel do schedule(static) private(il0,jc3,ic1a,ic1,jl0r,jl0)
      do il0=1,geom%nl0
         do ic1a=1,samp%nc1a
            ic1 = samp%c1a_to_c1(ic1a)
            if (samp%c1l0_log(ic1,il0)) then
               mom%blk(ib)%m2_1(ic1a,il0,:) = mom%blk(ib)%m2_1(ic1a,il0,:)/real(mom%ne/mom%nsub-1,kind_real)
            else
               mom%blk(ib)%m2_1(ic1a,il0,:) = mpl%msv%valr
            end if
         end do
         do jc3=1,bpar%nc3(ib)
            do ic1a=1,samp%nc1a
               ic1 = samp%c1a_to_c1(ic1a)
               if (samp%c1ac3l0_log(ic1a,jc3,il0)) then
                  mom%blk(ib)%m2_2(ic1a,jc3,il0,:) = mom%blk(ib)%m2_2(ic1a,jc3,il0,:)/real(mom%ne/mom%nsub-1,kind_real)
               else
                  mom%blk(ib)%m2_2(ic1a,jc3,il0,:) = mpl%msv%valr
               end if
               do jl0r=1,bpar%nl0r(ib)
                  jl0 = bpar%l0rl0b_to_l0(jl0r,il0,ib)
                  if (samp%c1l0_log(ic1,il0).and.samp%c1ac3l0_log(ic1a,jc3,jl0)) then
                     mom%blk(ib)%m11(ic1a,jc3,jl0r,il0,:) = mom%blk(ib)%m11(ic1a,jc3,jl0r,il0,:) &
                                                          & /real(mom%ne/mom%nsub-1,kind_real)
                     mom%blk(ib)%m22(ic1a,jc3,jl0r,il0,:) = mom%blk(ib)%m22(ic1a,jc3,jl0r,il0,:) &
                                                          & /real(mom%ne/mom%nsub,kind_real)
                  else
                     mom%blk(ib)%m11(ic1a,jc3,jl0r,il0,:) = mpl%msv%valr
                     mom%blk(ib)%m22(ic1a,jc3,jl0r,il0,:) = mpl%msv%valr
                  end if
               end do
            end do
         end do
      end do
      !$omp end parallel do
   end if
end do

! Write sample sample moments
if (nam%write_mom) then
   write(mpl%info,'(a10,a)') '','Write sample moments'
   call mpl%flush
   call mom%write(mpl,nam,geom,bpar,samp)
end if

end subroutine mom_compute

end module type_mom<|MERGE_RESOLUTION|>--- conflicted
+++ resolved
@@ -359,12 +359,8 @@
                         ! Copy field 1
                         fld_1(ic1a,il0) = fld_ext(ic0c,il0,iv,its)
 
-<<<<<<< HEAD
+                        do jc3=1,bpar%nc3(ib)
                            if (samp%c1ac3l0_log(ic1a,jc3,il0)) then
-=======
-                        do jc3=1,bpar%nc3(ib)
-                           if (samp%c1c3l0_log(ic1,jc3,il0)) then
->>>>>>> 3e4c5a87
                               ! Indices
                               jc0 = samp%c1ac3_to_c0(ic1a,jc3)
                               jc0c = samp%c0_to_c0c(jc0)
