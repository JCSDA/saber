--- conflicted
+++ resolved
@@ -157,6 +157,9 @@
       call cmat%blk(ib)%partial_dealloc
    end do
 end if
+
+! Update allocation flag
+cmat%allocated = .false.
 
 end subroutine cmat_partial_dealloc
 
@@ -642,20 +645,10 @@
    ! Allocation
    call cmat%alloc(bpar,'cmat')
 
-<<<<<<< HEAD
-! Copy attributes
-do ib=1,bpar%nbe
-   if (bpar%B_block(ib).and.bpar%nicas_block(ib)) cmat%blk(ib)%anisotropic = .false.
-end do
-=======
    ! Set attributes
    do ib=1,bpar%nbe
-      if (bpar%B_block(ib).and.bpar%nicas_block(ib)) then
-         cmat%blk(ib)%double_fit = .false.
-         cmat%blk(ib)%anisotropic = .false.
-      end if
+      if (bpar%B_block(ib).and.bpar%nicas_block(ib)) cmat%blk(ib)%anisotropic = .false.
    end do
->>>>>>> e40d4552
 
    ! Allocation
    call cmat%alloc(nam,geom,bpar)
@@ -674,7 +667,7 @@
       jts = bpar%b_to_ts2(ib)
       if ((iv/=jv).or.(its/=jts)) call mpl%abort(subr,'only diagonal blocks for cmat_from_nam')
 
-      ! Copy support radii and peakness
+      ! Copy support radii
       cmat%blk(ib)%rh = nam%rh
       cmat%blk(ib)%rv = nam%rv
 
@@ -712,14 +705,7 @@
 
    ! Set attributes
    do ib=1,bpar%nbe
-<<<<<<< HEAD
-      cmat%blk(ib)%anisotropic = .false.
-=======
-      if (bpar%B_block(ib).and.bpar%nicas_block(ib)) then
-         cmat%blk(ib)%double_fit = .false.
-         cmat%blk(ib)%anisotropic = .false.
-      end if
->>>>>>> e40d4552
+      if (bpar%B_block(ib).and.bpar%nicas_block(ib)) cmat%blk(ib)%anisotropic = .false.
    end do
 
    ! Allocation
@@ -751,39 +737,7 @@
 
 do ib=1,bpar%nbe
    if (bpar%B_block(ib).and.bpar%nicas_block(ib)) then
-<<<<<<< HEAD
-      ! Copy values
-      if (import_standard(ib)) then
-         write(mpl%info,'(a7,a,a)') '','Standard import from BUMP for block ',trim(bpar%blockname(ib))
-         cmat%blk(ib)%coef_ens = cmat%blk(ib)%bump_coef_ens
-         call mpl%f_comm%allreduce(sum(cmat%blk(ib)%coef_ens,mask=geom%mask_c0a),cmat%blk(ib)%wgt,fckit_mpi_sum())
-         cmat%blk(ib)%wgt = cmat%blk(ib)%wgt/real(sum(geom%nc0_mask(1:geom%nl0)),kind_real)
-         cmat%blk(ib)%rh = cmat%blk(ib)%bump_rh
-         cmat%blk(ib)%rv = cmat%blk(ib)%bump_rv
-      end if
-      if (import_static(ib)) then
-         write(mpl%info,'(a7,a,a)') '','Static import from BUMP for block ',trim(bpar%blockname(ib))
-         cmat%blk(ib)%coef_sta = cmat%blk(ib)%bump_coef_sta
-      end if
-      if (import_anisotropic(ib)) then
-         write(mpl%info,'(a7,a,a)') '','Anisotropic import from BUMP for block ',trim(bpar%blockname(ib))
-         do il0=1,geom%nl0
-            do ic0a=1,geom%nc0a
-               if (geom%mask_c0a(ic0a,il0)) then
-                  ! Copy LCT
-                  call lct_d2h(mpl,cmat%blk(ib)%bump_D11(ic0a,il0),cmat%blk(ib)%bump_D22(ic0a,il0), &
-                & cmat%blk(ib)%bump_D33(ic0a,il0),cmat%blk(ib)%bump_D12(ic0a,il0),cmat%blk(ib)%H11(ic0a,il0), &
-                & cmat%blk(ib)%H22(ic0a,il0),cmat%blk(ib)%H33(ic0a,il0),cmat%blk(ib)%H12(ic0a,il0))
-
-                  ! Copy scale coefficient
-                  cmat%blk(ib)%Hcoef(ic0a,il0) = cmat%blk(ib)%bump_Dcoef(ic0a,il0)
-
-                  ! Copy support radii
-                 call lct_h2r(mpl,cmat%blk(ib)%H11(ic0a,il0),cmat%blk(ib)%H22(ic0a,il0),cmat%blk(ib)%H33(ic0a,il0), &
-                & cmat%blk(ib)%H12(ic0a,il0),cmat%blk(ib)%rh(ic0a,il0),cmat%blk(ib)%rv(ic0a,il0))
-               end if
-=======
-      if (import_standard(ib).or.import_static(ib).or.import_double_fit(ib).or.import_anisotropic(ib)) then
+      if (import_standard(ib).or.import_static(ib).or.import_anisotropic(ib)) then
          write(mpl%info,'(a7,a,a)') '','Block ',trim(bpar%blockname(ib))
          call mpl%flush
 
@@ -802,12 +756,6 @@
             call mpl%flush
             cmat%blk(ib)%coef_sta = cmat%blk(ib)%bump_coef_sta
          end if
-         if (import_double_fit(ib)) then
-            write(mpl%info,'(a10,a)') '','Double-fit import'
-            call mpl%flush
-            cmat%blk(ib)%rv_rfac = cmat%blk(ib)%bump_rv_rfac
-            cmat%blk(ib)%rv_coef = cmat%blk(ib)%bump_rv_coef
-         end if
          if (import_anisotropic(ib)) then
             write(mpl%info,'(a10,a)') '','Anisotropic import'
             call mpl%flush
@@ -827,7 +775,6 @@
                    & cmat%blk(ib)%H12(ic0a,il0),cmat%blk(ib)%rh(ic0a,il0),cmat%blk(ib)%rv(ic0a,il0))
                   end if
                end do
->>>>>>> e40d4552
             end do
 
             ! Set coefficients
