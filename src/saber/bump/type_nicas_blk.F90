--- conflicted
+++ resolved
@@ -475,19 +475,11 @@
 implicit none
 
 ! Passed variables
-<<<<<<< HEAD
-class(nicas_blk_type),intent(inout) :: nicas_blk ! NICAS data
-type(mpl_type),intent(inout) :: mpl              ! MPI data
-type(geom_type),intent(in) :: geom               ! Geometry
-type(bpar_type),intent(in) :: bpar               ! Block parameters
-integer,intent(in) :: ncid                       ! NetCDF file
-=======
 class(nicas_blk_type),intent(inout) :: nicas_blk !< NICAS data
 type(mpl_type),intent(inout) :: mpl              !< MPI data
 type(geom_type),intent(in) :: geom               !< Geometry
 type(bpar_type),intent(in) :: bpar               !< Block parameters
 integer,intent(in) :: ncid                       !< NetCDF file
->>>>>>> 1a68f5e3
 
 ! Local variables
 integer :: il0i,il1,il0
@@ -618,19 +610,11 @@
 implicit none
 
 ! Passed variables
-<<<<<<< HEAD
-class(nicas_blk_type),intent(in) :: nicas_blk ! NICAS data block
-type(mpl_type),intent(inout) :: mpl           ! MPI data
-type(geom_type),intent(in) :: geom            ! Geometry
-type(bpar_type),intent(in) :: bpar            ! Block parameters
-integer,intent(in) :: ncid                    ! NetCDF file
-=======
 class(nicas_blk_type),intent(in) :: nicas_blk !< NICAS data block
 type(mpl_type),intent(inout) :: mpl           !< MPI data
 type(geom_type),intent(in) :: geom            !< Geometry
 type(bpar_type),intent(in) :: bpar            !< Block parameters
 integer,intent(in) :: ncid                    !< NetCDF file
->>>>>>> 1a68f5e3
 
 ! Local variables
 integer :: il0i,il1,il0
