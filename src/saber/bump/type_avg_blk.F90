--- conflicted
+++ resolved
@@ -28,7 +28,6 @@
    character(len=1024) :: name                           ! Name
    integer :: ne                                         ! Ensemble size
    integer :: nsub                                       ! Sub-ensembles number
-   real(kind_real),allocatable :: m2flt(:,:)             ! Filtered variance
    real(kind_real),allocatable :: nc1a(:,:,:)            ! Number of points in subset Sc1 on halo A
    real(kind_real),allocatable :: m11(:,:,:)             ! Covariance average
    real(kind_real),allocatable :: m11m11(:,:,:,:,:)      ! Product of covariances average
@@ -783,43 +782,6 @@
       do jc3=1,bpar%nc3(ib)
          ! Initialization
          list_m11 = mpl%msv%valr
-<<<<<<< HEAD
-         do isub=1,avg_blk%nsub
-            do jsub=1,avg_blk%nsub
-               list_m11m11(:,jsub,isub) = mpl%msv%valr
-               list_m2m2(:,jsub,isub) = mpl%msv%valr
-            end do
-            if (.not.nam%gau_approx) list_m22(:,isub) = mpl%msv%valr
-         end do
-         list_cor = mpl%msv%valr
-
-         ! Fill lists
-         i = 0
-         do ic1d=1,samp%nc1d
-            ! Index
-            ic1 = samp%c1d_to_c1(ic1d)
-
-            if (samp%local_mask(ic1,ic2a)) then
-               ! Update
-               i = i+1
-
-               ! Check validity
-               valid = samp%c1l0_log(ic1,il0).and.samp%c1c3l0_log(ic1,jc3,jl0)
-               if (trim(nam%mask_type)=='stddev') then
-                  m2_1 = sum(mom_blk%m2_1(ic1d,il0,:))/real(avg_blk%nsub,kind_real)
-                  m2_2 = sum(mom_blk%m2_2(ic1d,jc3,jl0,:))/real(avg_blk%nsub,kind_real)
-                  if (trim(nam%mask_lu(iv))=='lower') then
-                     valid = valid.and.(m2_1>nam%mask_th(iv)**2)
-                  elseif (trim(nam%mask_lu(iv))=='upper') then
-                     valid = valid.and.(m2_1<nam%mask_th(iv)**2)
-                  end if
-                  if (trim(nam%mask_lu(jv))=='lower') then
-                     valid = valid.and.(m2_2>nam%mask_th(jv)**2)
-                  elseif (trim(nam%mask_lu(jv))=='upper') then
-                     valid = valid.and.(m2_2<nam%mask_th(jv)**2)
-                  end if
-               end if
-=======
          list_m11m11 = mpl%msv%valr
          list_m2m2 = mpl%msv%valr
          list_m22 = mpl%msv%valr
@@ -827,14 +789,14 @@
          i = 0
 
          ! Fill lists
-         do ic1=1,nam%nc1
+         do ic1d=1,samp%nc1d
+            ! Index
+            ic1 = samp%c1d_to_c1(ic1d)
+
             ! Check mask validity
             valid = samp%local_mask(ic1,ic2a).and.samp%c1l0_log(ic1,il0).and.samp%c1c3l0_log(ic1,jc3,jl0)
 
             if (valid) then
-               ! Index
-               ic1d = samp%c1_to_c1d(ic1)
-
                ! Check generalized kurtosis
                do isub=1,avg_blk%nsub
                   gen_kurt = 3.0*mom_blk%m22(ic1d,jc3,jl0r,il0,isub)/(2.0*mom_blk%m11(ic1d,jc3,jl0r,il0,isub)**2 &
@@ -842,7 +804,6 @@
                   if (gen_kurt>nam%gen_kurt_th) valid = .false.
                end do
             end if
->>>>>>> fcd3dfdf
 
             if (valid) then
                ! Update
@@ -858,24 +819,12 @@
                   list_m22(i,isub) = mom_blk%m22(ic1d,jc3,jl0r,il0,isub)
                end do
 
-<<<<<<< HEAD
-                  ! Correlation
-                  m2_1 = sum(mom_blk%m2_1(ic1d,il0,:))/real(avg_blk%nsub,kind_real)
-                  m2_2 = sum(mom_blk%m2_2(ic1d,jc3,jl0,:))/real(avg_blk%nsub,kind_real)
-                  if ((m2_1>0.0).and.(m2_2>0.0)) then
-                     list_cor(i) = list_m11(i)/sqrt(m2_1*m2_2)
-                     if (sup(abs(list_cor(i)),1.0_kind_real)) list_cor(i) = mpl%msv%valr
-                  else
-                     list_cor(i) = mpl%msv%valr
-                  end if
-=======
                ! Correlation
                m2_1 = sum(mom_blk%m2_1(ic1d,il0,:))/real(avg_blk%nsub,kind_real)
                m2_2 = sum(mom_blk%m2_2(ic1d,jc3,jl0,:))/real(avg_blk%nsub,kind_real)
                if ((m2_1>0.0).and.(m2_2>0.0)) then
                   list_cor(i) = list_m11(i)/sqrt(m2_1*m2_2)
                   if (sup(abs(list_cor(i)),1.0_kind_real)) list_cor(i) = mpl%msv%valr
->>>>>>> fcd3dfdf
                end if
             end if
          end do
@@ -957,16 +906,6 @@
 end do
 !$omp end parallel do
 
-<<<<<<< HEAD
-=======
-! Release memory
-deallocate(list_m11)
-deallocate(list_m11m11)
-deallocate(list_m2m2)
-deallocate(list_m22)
-deallocate(list_cor)
-
->>>>>>> fcd3dfdf
 ! End associate
 end associate
 
