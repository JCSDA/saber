!----------------------------------------------------------------------
! Module: type_avg_blk
! Purpose: averaged statistics block derived type
! Author: Benjamin Menetrier
! Licensing: this code is distributed under the CeCILL-C license
! Copyright © 2015-... UCAR, CERFACS, METEO-FRANCE and IRIT
!----------------------------------------------------------------------
module type_avg_blk

use fckit_mpi_module, only: fckit_mpi_sum,fckit_mpi_min,fckit_mpi_max,fckit_mpi_status
use netcdf
use tools_func, only: histogram
use tools_kinds, only: kind_real,nc_kind_real
use tools_repro, only: sup,inf
use type_bpar, only: bpar_type
use type_geom, only: geom_type
use type_mom_blk, only: mom_blk_type
use type_mpl, only: mpl_type
use type_nam, only: nam_type
use type_samp, only: samp_type

implicit none

! Averaged statistics block derived type
type avg_blk_type
   integer :: ic2a                                       ! Local index
   integer :: ib                                         ! Block index
   character(len=1024) :: name                           ! Name
   integer :: ne                                         ! Ensemble size
   integer :: nsub                                       ! Sub-ensembles number
   real(kind_real),allocatable :: m2(:,:)                ! Variance
   real(kind_real),allocatable :: m4(:,:)                ! Fourth-order centered moment
   real(kind_real),allocatable :: m2flt(:,:)             ! Filtered variance
   real(kind_real),allocatable :: nc1a(:,:,:)            ! Number of points in subset Sc1 on halo A
   real(kind_real),allocatable :: m11(:,:,:)             ! Covariance average
   real(kind_real),allocatable :: m11m11(:,:,:,:,:)      ! Product of covariances average
   real(kind_real),allocatable :: m2m2(:,:,:,:,:)        ! Product of variances average
   real(kind_real),allocatable :: m22(:,:,:,:)           ! Fourth-order centered moment average
   real(kind_real),allocatable :: nc1a_cor(:,:,:)        ! Number of points in subset Sc1 on halo A with valid correlations
   real(kind_real),allocatable :: cor(:,:,:)             ! Correlation average
   real(kind_real),allocatable :: m11asysq(:,:,:)        ! Squared asymptotic covariance average
   real(kind_real),allocatable :: m2m2asy(:,:,:)         ! Product of asymptotic variances average
   real(kind_real),allocatable :: m22asy(:,:,:)          ! Asymptotic fourth-order centered moment average
   real(kind_real),allocatable :: m11sq(:,:,:)           ! Squared covariance average for several ensemble sizes
   real(kind_real),allocatable :: m11sta(:,:,:)          ! Ensemble covariance/static covariance product
   real(kind_real),allocatable :: stasq(:,:,:)           ! Squared static covariance
   real(kind_real),allocatable :: m11lrm11sub(:,:,:,:,:) ! LR covariance/HR covariance product average
   real(kind_real),allocatable :: m11lrm11(:,:,:)        ! LR covariance/HR covariance product average, averaged over sub-ensembles
   real(kind_real),allocatable :: m11lrm11asy(:,:,:)     ! LR covariance/HR asymptotic covariance product average
   real(kind_real),allocatable :: m11_bins(:,:,:,:)      ! Covariance histrogram bins
   real(kind_real),allocatable :: m11_hist(:,:,:,:)      ! Covariance histrogram values
   real(kind_real),allocatable :: m11m11_bins(:,:,:,:)   ! Product of covariances  histrogram bins
   real(kind_real),allocatable :: m11m11_hist(:,:,:,:)   ! Product of covariances  histrogram values
   real(kind_real),allocatable :: m2m2_bins(:,:,:,:)     ! Product of variances  histrogram bins
   real(kind_real),allocatable :: m2m2_hist(:,:,:,:)     ! Product of variances  histrogram values
   real(kind_real),allocatable :: m22_bins(:,:,:,:)      ! Fourth-order centered moment  histrogram bins
   real(kind_real),allocatable :: m22_hist(:,:,:,:)      ! Fourth-order centered moment  histrogram values
   real(kind_real),allocatable :: cor_bins(:,:,:,:)      ! Correlation histrogram bins
   real(kind_real),allocatable :: cor_hist(:,:,:,:)      ! Correlation histrogram values
contains
   procedure :: alloc => avg_blk_alloc
   procedure :: dealloc => avg_blk_dealloc
   procedure :: copy => avg_blk_copy
   procedure :: write => avg_blk_write
   procedure :: compute_global => avg_blk_compute_global
   procedure :: compute_local => avg_blk_compute_local
   procedure :: compute_asy => avg_blk_compute_asy
   procedure :: compute_hyb => avg_blk_compute_hyb
   procedure :: compute_deh_global => avg_blk_compute_deh_global
   procedure :: compute_deh_local => avg_blk_compute_deh_local
   procedure :: compute_asy_deh => avg_blk_compute_asy_deh
end type avg_blk_type

private
public :: avg_blk_type

contains

!----------------------------------------------------------------------
! Subroutine: avg_blk_alloc
! Purpose: allocation
!----------------------------------------------------------------------
subroutine avg_blk_alloc(avg_blk,nam,geom,bpar,ic2a,ib,ne,nsub,prefix)

implicit none

! Passed variables
class(avg_blk_type),intent(inout) :: avg_blk ! Averaged statistics block

type(nam_type),intent(in) :: nam             ! Namelist
type(geom_type),intent(in) :: geom           ! Geometry
type(bpar_type),intent(in) :: bpar           ! Block parameters
integer,intent(in) :: ic2a                   ! Local index
integer,intent(in) :: ib                     ! Block index
integer,intent(in) :: ne                     ! Ensemble size
integer,intent(in) :: nsub                   ! Sub-ensembles number
character(len=*),intent(in) :: prefix        ! Prefix

! Set attributes
avg_blk%ic2a = ic2a
avg_blk%ib = ib
avg_blk%ne = ne
avg_blk%nsub = nsub
avg_blk%name = trim(prefix)//'_'//trim(bpar%blockname(ib))

! Allocation
if (bpar%diag_block(ib).and.(.not.allocated(avg_blk%nc1a))) then
   if ((ic2a==0).or.nam%local_diag) then
      allocate(avg_blk%nc1a(bpar%nc3(ib),bpar%nl0r(ib),geom%nl0))
      allocate(avg_blk%m2(geom%nl0,avg_blk%nsub))
      if (nam%var_filter) then
         if (.not.nam%gau_approx) allocate(avg_blk%m4(geom%nl0,avg_blk%nsub))
         allocate(avg_blk%m2flt(geom%nl0,avg_blk%nsub))
      end if
      allocate(avg_blk%m11(bpar%nc3(ib),bpar%nl0r(ib),geom%nl0))
      allocate(avg_blk%m11m11(bpar%nc3(ib),bpar%nl0r(ib),geom%nl0,avg_blk%nsub,avg_blk%nsub))
      allocate(avg_blk%m2m2(bpar%nc3(ib),bpar%nl0r(ib),geom%nl0,avg_blk%nsub,avg_blk%nsub))
      if (.not.nam%gau_approx) allocate(avg_blk%m22(bpar%nc3(ib),bpar%nl0r(ib),geom%nl0,avg_blk%nsub))
      allocate(avg_blk%nc1a_cor(bpar%nc3(ib),bpar%nl0r(ib),geom%nl0))
      allocate(avg_blk%cor(bpar%nc3(ib),bpar%nl0r(ib),geom%nl0))
      allocate(avg_blk%m11asysq(bpar%nc3(ib),bpar%nl0r(ib),geom%nl0))
      allocate(avg_blk%m2m2asy(bpar%nc3(ib),bpar%nl0r(ib),geom%nl0))
      if (.not.nam%gau_approx) allocate(avg_blk%m22asy(bpar%nc3(ib),bpar%nl0r(ib),geom%nl0))
      allocate(avg_blk%m11sq(bpar%nc3(ib),bpar%nl0r(ib),geom%nl0))
      select case (trim(nam%method))
      case ('hyb-avg','hyb-rnd')
         allocate(avg_blk%m11sta(bpar%nc3(ib),bpar%nl0r(ib),geom%nl0))
         allocate(avg_blk%stasq(bpar%nc3(ib),bpar%nl0r(ib),geom%nl0))
      case ('dual-ens')
         allocate(avg_blk%m11lrm11sub(bpar%nc3(ib),bpar%nl0r(ib),geom%nl0,avg_blk%nsub,avg_blk%nsub))
         allocate(avg_blk%m11lrm11(bpar%nc3(ib),bpar%nl0r(ib),geom%nl0))
         allocate(avg_blk%m11lrm11asy(bpar%nc3(ib),bpar%nl0r(ib),geom%nl0))
      end select
   end if
   if ((nam%avg_nbins>0).and.(ic2a==0)) then
      allocate(avg_blk%m11_bins(nam%avg_nbins+1,bpar%nc3(ib),bpar%nl0r(ib),geom%nl0))
      allocate(avg_blk%m11_hist(nam%avg_nbins,bpar%nc3(ib),bpar%nl0r(ib),geom%nl0))
      allocate(avg_blk%m11m11_bins(nam%avg_nbins+1,bpar%nc3(ib),bpar%nl0r(ib),geom%nl0))
      allocate(avg_blk%m11m11_hist(nam%avg_nbins,bpar%nc3(ib),bpar%nl0r(ib),geom%nl0))
      allocate(avg_blk%m2m2_bins(nam%avg_nbins+1,bpar%nc3(ib),bpar%nl0r(ib),geom%nl0))
      allocate(avg_blk%m2m2_hist(nam%avg_nbins,bpar%nc3(ib),bpar%nl0r(ib),geom%nl0))
      allocate(avg_blk%m22_bins(nam%avg_nbins+1,bpar%nc3(ib),bpar%nl0r(ib),geom%nl0))
      allocate(avg_blk%m22_hist(nam%avg_nbins,bpar%nc3(ib),bpar%nl0r(ib),geom%nl0))
      allocate(avg_blk%cor_bins(nam%avg_nbins+1,bpar%nc3(ib),bpar%nl0r(ib),geom%nl0))
      allocate(avg_blk%cor_hist(nam%avg_nbins,bpar%nc3(ib),bpar%nl0r(ib),geom%nl0))
   end if
end if

end subroutine avg_blk_alloc

!----------------------------------------------------------------------
! Subroutine: avg_blk_dealloc
! Purpose: release memory
!----------------------------------------------------------------------
subroutine avg_blk_dealloc(avg_blk)

implicit none

! Passed variables
class(avg_blk_type),intent(inout) :: avg_blk ! Averaged statistics block

! Allocation
if (allocated(avg_blk%m2)) deallocate(avg_blk%m2)
if (allocated(avg_blk%m4)) deallocate(avg_blk%m4)
if (allocated(avg_blk%m2flt)) deallocate(avg_blk%m2flt)
if (allocated(avg_blk%nc1a)) deallocate(avg_blk%nc1a)
if (allocated(avg_blk%m11)) deallocate(avg_blk%m11)
if (allocated(avg_blk%m11m11)) deallocate(avg_blk%m11m11)
if (allocated(avg_blk%m2m2)) deallocate(avg_blk%m2m2)
if (allocated(avg_blk%nc1a_cor)) deallocate(avg_blk%nc1a_cor)
if (allocated(avg_blk%cor)) deallocate(avg_blk%cor)
if (allocated(avg_blk%m11asysq)) deallocate(avg_blk%m11asysq)
if (allocated(avg_blk%m2m2asy)) deallocate(avg_blk%m2m2asy)
if (allocated(avg_blk%m11sq)) deallocate(avg_blk%m11sq)
if (allocated(avg_blk%m11sta)) deallocate(avg_blk%m11sta)
if (allocated(avg_blk%stasq)) deallocate(avg_blk%stasq)
if (allocated(avg_blk%m11lrm11sub)) deallocate(avg_blk%m11lrm11sub)
if (allocated(avg_blk%m11lrm11)) deallocate(avg_blk%m11lrm11)
if (allocated(avg_blk%m11lrm11asy)) deallocate(avg_blk%m11lrm11asy)
if (allocated(avg_blk%m11_bins)) deallocate(avg_blk%m11_bins)
if (allocated(avg_blk%m11_hist)) deallocate(avg_blk%m11_hist)
if (allocated(avg_blk%m11m11_bins)) deallocate(avg_blk%m11m11_bins)
if (allocated(avg_blk%m11m11_hist)) deallocate(avg_blk%m11m11_hist)
if (allocated(avg_blk%m2m2_bins)) deallocate(avg_blk%m2m2_bins)
if (allocated(avg_blk%m2m2_hist)) deallocate(avg_blk%m2m2_hist)
if (allocated(avg_blk%m22_bins)) deallocate(avg_blk%m22_bins)
if (allocated(avg_blk%m22_hist)) deallocate(avg_blk%m22_hist)
if (allocated(avg_blk%cor_bins)) deallocate(avg_blk%cor_bins)
if (allocated(avg_blk%cor_hist)) deallocate(avg_blk%cor_hist)

end subroutine avg_blk_dealloc

!----------------------------------------------------------------------
! Subroutine: avg_blk_copy
! Purpose: copy
!----------------------------------------------------------------------
subroutine avg_blk_copy(avg_blk_out,avg_blk_in)

implicit none

! Passed variables
class(avg_blk_type),intent(inout) :: avg_blk_out ! Output averaged statistics block
type(avg_blk_type),intent(in) :: avg_blk_in      ! Input averaged statistics block

! Copy data
if (allocated(avg_blk_in%m2)) avg_blk_out%m2 = avg_blk_in%m2
if (allocated(avg_blk_in%m4)) avg_blk_out%m4 = avg_blk_in%m4
if (allocated(avg_blk_in%m2flt)) avg_blk_out%m2flt = avg_blk_in%m2flt
if (allocated(avg_blk_in%nc1a)) avg_blk_out%nc1a = avg_blk_in%nc1a
if (allocated(avg_blk_in%m11)) avg_blk_out%m11 = avg_blk_in%m11
if (allocated(avg_blk_in%m11m11)) avg_blk_out%m11m11 = avg_blk_in%m11m11
if (allocated(avg_blk_in%m2m2)) avg_blk_out%m2m2 = avg_blk_in%m2m2
if (allocated(avg_blk_in%m22)) avg_blk_out%m22 = avg_blk_in%m22
if (allocated(avg_blk_in%nc1a_cor)) avg_blk_out%nc1a_cor = avg_blk_in%nc1a_cor
if (allocated(avg_blk_in%cor)) avg_blk_out%cor = avg_blk_in%cor
if (allocated(avg_blk_in%m11asysq)) avg_blk_out%m11asysq = avg_blk_in%m11asysq
if (allocated(avg_blk_in%m2m2asy)) avg_blk_out%m2m2asy = avg_blk_in%m2m2asy
if (allocated(avg_blk_in%m22asy)) avg_blk_out%m22asy = avg_blk_in%m22asy
if (allocated(avg_blk_in%m11sq)) avg_blk_out%m11sq = avg_blk_in%m11sq
if (allocated(avg_blk_in%m11sta)) avg_blk_out%m11sta = avg_blk_in%m11sta
if (allocated(avg_blk_in%stasq)) avg_blk_out%stasq = avg_blk_in%stasq
if (allocated(avg_blk_in%m11lrm11sub)) avg_blk_out%m11lrm11sub = avg_blk_in%m11lrm11sub
if (allocated(avg_blk_in%m11lrm11sub)) avg_blk_out%m11lrm11sub = avg_blk_in%m11lrm11sub
if (allocated(avg_blk_in%m11lrm11asy)) avg_blk_out%m11lrm11asy = avg_blk_in%m11lrm11asy
if (allocated(avg_blk_in%m11_bins)) avg_blk_out%m11_bins = avg_blk_in%m11_bins
if (allocated(avg_blk_in%m11_hist)) avg_blk_out%m11_hist = avg_blk_in%m11_hist
if (allocated(avg_blk_in%m11m11_bins)) avg_blk_out%m11m11_bins = avg_blk_in%m11m11_bins
if (allocated(avg_blk_in%m11m11_hist)) avg_blk_out%m11m11_hist = avg_blk_in%m11m11_hist
if (allocated(avg_blk_in%m2m2_bins)) avg_blk_out%m2m2_bins = avg_blk_in%m2m2_bins
if (allocated(avg_blk_in%m2m2_hist)) avg_blk_out%m2m2_hist = avg_blk_in%m2m2_hist
if (allocated(avg_blk_in%m22_bins)) avg_blk_out%m22_bins = avg_blk_in%m22_bins
if (allocated(avg_blk_in%m22_hist)) avg_blk_out%m22_hist = avg_blk_in%m22_hist
if (allocated(avg_blk_in%cor_bins)) avg_blk_out%cor_bins = avg_blk_in%cor_bins
if (allocated(avg_blk_in%cor_hist)) avg_blk_out%cor_hist = avg_blk_in%cor_hist

end subroutine avg_blk_copy

!----------------------------------------------------------------------
! Subroutine: avg_blk_write
! Purpose: write
!----------------------------------------------------------------------
subroutine avg_blk_write(avg_blk,mpl,nam,geom,bpar,filename)

implicit none

! Passed variables
class(avg_blk_type),intent(inout) :: avg_blk ! Averaged statistics block
type(mpl_type),intent(inout) :: mpl          ! MPI data
type(nam_type),intent(in) :: nam             ! Namelist
type(geom_type),intent(in) :: geom           ! Geometry
type(bpar_type),intent(in) :: bpar           ! Block parameters
character(len=*),intent(in) :: filename      ! File name

! Local variables
integer :: info,info_coord,ncid,nc3_id,nl0r_id,nl0_id,nbinsp1_id,nbins_id,disth_id,vunit_id
integer :: m11_bins_id,m11_hist_id,m11m11_bins_id,m11m11_hist_id,m2m2_bins_id,m2m2_hist_id,m22_bins_id,m22_hist_id
integer :: cor_bins_id,cor_hist_id
character(len=1024),parameter :: subr = 'avg_blk_write'

! Associate
associate(ib=>avg_blk%ib)

! Check if the file exists
info = nf90_create(trim(nam%datadir)//'/'//trim(filename)//'.nc',or(nf90_noclobber,nf90_64bit_offset),ncid)
if (info==nf90_noerr) then
   ! Write namelist parameters
   call nam%write(mpl,ncid)
else
   ! Open file
   call mpl%ncerr(subr,nf90_open(trim(nam%datadir)//'/'//trim(filename)//'.nc',nf90_write,ncid))

   ! Redef mode
   call mpl%ncerr(subr,nf90_redef(ncid))
end if

! Define dimensions and coordinates if necessary
nc3_id = mpl%ncdimcheck(subr,ncid,'nc3',nam%nc3,.true.)
nl0r_id = mpl%ncdimcheck(subr,ncid,'nl0r',bpar%nl0rmax,.true.,.true.)
nl0_id = mpl%ncdimcheck(subr,ncid,'nl0',geom%nl0,.true.,.true.)
nbinsp1_id = mpl%ncdimcheck(subr,ncid,'nbinsp1',nam%avg_nbins+1,.true.)
nbins_id = mpl%ncdimcheck(subr,ncid,'nbins',nam%avg_nbins,.true.)
info_coord = nf90_inq_varid(ncid,'disth',disth_id)
if (info_coord/=nf90_noerr) then
   call mpl%ncerr(subr,nf90_def_var(ncid,'disth',nc_kind_real,(/nc3_id/),disth_id))
   call mpl%ncerr(subr,nf90_def_var(ncid,'vunit',nc_kind_real,(/nl0_id/),vunit_id))
end if

! Define variables if necessary
info = nf90_inq_varid(ncid,trim(avg_blk%name)//'_m11_bins',m11_bins_id)
if (info/=nf90_noerr) then
   call mpl%ncerr(subr,nf90_def_var(ncid,trim(avg_blk%name)//'_m11_bins',nc_kind_real, &
 & (/nbinsp1_id,nc3_id,nl0r_id,nl0_id/),m11_bins_id))
   call mpl%ncerr(subr,nf90_put_att(ncid,m11_bins_id,'_FillValue',mpl%msv%valr))
end if
info = nf90_inq_varid(ncid,trim(avg_blk%name)//'_m11_hist',m11_hist_id)
if (info/=nf90_noerr) then
   call mpl%ncerr(subr,nf90_def_var(ncid,trim(avg_blk%name)//'_m11_hist',nc_kind_real, &
 & (/nbins_id,nc3_id,nl0r_id,nl0_id/),m11_hist_id))
   call mpl%ncerr(subr,nf90_put_att(ncid,m11_hist_id,'_FillValue',mpl%msv%valr))
end if
info = nf90_inq_varid(ncid,trim(avg_blk%name)//'_m11m11_bins',m11m11_bins_id)
if (info/=nf90_noerr) then
   call mpl%ncerr(subr,nf90_def_var(ncid,trim(avg_blk%name)//'_m11m11_bins',nc_kind_real, &
 & (/nbinsp1_id,nc3_id,nl0r_id,nl0_id/),m11m11_bins_id))
   call mpl%ncerr(subr,nf90_put_att(ncid,m11m11_bins_id,'_FillValue',mpl%msv%valr))
end if
info = nf90_inq_varid(ncid,trim(avg_blk%name)//'_m11m11_hist',m11m11_hist_id)
if (info/=nf90_noerr) then
   call mpl%ncerr(subr,nf90_def_var(ncid,trim(avg_blk%name)//'_m11m11_hist',nc_kind_real, &
 & (/nbins_id,nc3_id,nl0r_id,nl0_id/),m11m11_hist_id))
   call mpl%ncerr(subr,nf90_put_att(ncid,m11m11_hist_id,'_FillValue',mpl%msv%valr))
end if
info = nf90_inq_varid(ncid,trim(avg_blk%name)//'_m2m2_bins',m2m2_bins_id)
if (info/=nf90_noerr) then
   call mpl%ncerr(subr,nf90_def_var(ncid,trim(avg_blk%name)//'_m2m2_bins',nc_kind_real, &
 & (/nbinsp1_id,nc3_id,nl0r_id,nl0_id/),m2m2_bins_id))
   call mpl%ncerr(subr,nf90_put_att(ncid,m2m2_bins_id,'_FillValue',mpl%msv%valr))
end if
info = nf90_inq_varid(ncid,trim(avg_blk%name)//'_m2m2_hist',m2m2_hist_id)
if (info/=nf90_noerr) then
   call mpl%ncerr(subr,nf90_def_var(ncid,trim(avg_blk%name)//'_m2m2_hist',nc_kind_real, &
 & (/nbins_id,nc3_id,nl0r_id,nl0_id/),m2m2_hist_id))
   call mpl%ncerr(subr,nf90_put_att(ncid,m2m2_hist_id,'_FillValue',mpl%msv%valr))
end if
info = nf90_inq_varid(ncid,trim(avg_blk%name)//'_m22_bins',m22_bins_id)
if (info/=nf90_noerr) then
   call mpl%ncerr(subr,nf90_def_var(ncid,trim(avg_blk%name)//'_m22_bins',nc_kind_real, &
 & (/nbinsp1_id,nc3_id,nl0r_id,nl0_id/),m22_bins_id))
   call mpl%ncerr(subr,nf90_put_att(ncid,m22_bins_id,'_FillValue',mpl%msv%valr))
end if
info = nf90_inq_varid(ncid,trim(avg_blk%name)//'_m22_hist',m22_hist_id)
if (info/=nf90_noerr) then
   call mpl%ncerr(subr,nf90_def_var(ncid,trim(avg_blk%name)//'_m22_hist',nc_kind_real, &
 & (/nbins_id,nc3_id,nl0r_id,nl0_id/),m22_hist_id))
   call mpl%ncerr(subr,nf90_put_att(ncid,m22_hist_id,'_FillValue',mpl%msv%valr))
end if
info = nf90_inq_varid(ncid,trim(avg_blk%name)//'_cor_bins',cor_bins_id)
if (info/=nf90_noerr) then
   call mpl%ncerr(subr,nf90_def_var(ncid,trim(avg_blk%name)//'_cor_bins',nc_kind_real, &
 & (/nbinsp1_id,nc3_id,nl0r_id,nl0_id/),cor_bins_id))
   call mpl%ncerr(subr,nf90_put_att(ncid,cor_bins_id,'_FillValue',mpl%msv%valr))
end if
info = nf90_inq_varid(ncid,trim(avg_blk%name)//'_cor_hist',cor_hist_id)
if (info/=nf90_noerr) then
   call mpl%ncerr(subr,nf90_def_var(ncid,trim(avg_blk%name)//'_cor_hist',nc_kind_real, &
 & (/nbins_id,nc3_id,nl0r_id,nl0_id/),cor_hist_id))
   call mpl%ncerr(subr,nf90_put_att(ncid,cor_hist_id,'_FillValue',mpl%msv%valr))
end if

! End definition mode
call mpl%ncerr(subr,nf90_enddef(ncid))

! Write coordinates if necessary
if (info_coord/=nf90_noerr) then
   call mpl%ncerr(subr,nf90_put_var(ncid,disth_id,geom%disth(1:bpar%nc3(ib)),(/1/),(/bpar%nc3(ib)/)))
   call mpl%ncerr(subr,nf90_put_var(ncid,vunit_id,geom%vunitavg))
end if

! Write variables
call mpl%ncerr(subr,nf90_put_var(ncid,m11_bins_id,avg_blk%m11_bins(:,1:bpar%nc3(ib),1:bpar%nl0r(ib),:),(/1,1,1,1/), &
 & (/nam%avg_nbins+1,bpar%nc3(ib),bpar%nl0r(ib),geom%nl0/)))
call mpl%ncerr(subr,nf90_put_var(ncid,m11_hist_id,avg_blk%m11_hist(:,1:bpar%nc3(ib),1:bpar%nl0r(ib),:),(/1,1,1,1/), &
 & (/nam%avg_nbins,bpar%nc3(ib),bpar%nl0r(ib),geom%nl0/)))
call mpl%ncerr(subr,nf90_put_var(ncid,m11m11_bins_id,avg_blk%m11m11_bins(:,1:bpar%nc3(ib),1:bpar%nl0r(ib),:),(/1,1,1,1/), &
 & (/nam%avg_nbins+1,bpar%nc3(ib),bpar%nl0r(ib),geom%nl0/)))
call mpl%ncerr(subr,nf90_put_var(ncid,m11m11_hist_id,avg_blk%m11m11_hist(:,1:bpar%nc3(ib),1:bpar%nl0r(ib),:),(/1,1,1,1/), &
 & (/nam%avg_nbins,bpar%nc3(ib),bpar%nl0r(ib),geom%nl0/)))
call mpl%ncerr(subr,nf90_put_var(ncid,m2m2_bins_id,avg_blk%m2m2_bins(:,1:bpar%nc3(ib),1:bpar%nl0r(ib),:),(/1,1,1,1/), &
 & (/nam%avg_nbins+1,bpar%nc3(ib),bpar%nl0r(ib),geom%nl0/)))
call mpl%ncerr(subr,nf90_put_var(ncid,m2m2_hist_id,avg_blk%m2m2_hist(:,1:bpar%nc3(ib),1:bpar%nl0r(ib),:),(/1,1,1,1/), &
 & (/nam%avg_nbins,bpar%nc3(ib),bpar%nl0r(ib),geom%nl0/)))
call mpl%ncerr(subr,nf90_put_var(ncid,m22_bins_id,avg_blk%m22_bins(:,1:bpar%nc3(ib),1:bpar%nl0r(ib),:),(/1,1,1,1/), &
 & (/nam%avg_nbins+1,bpar%nc3(ib),bpar%nl0r(ib),geom%nl0/)))
call mpl%ncerr(subr,nf90_put_var(ncid,m22_hist_id,avg_blk%m22_hist(:,1:bpar%nc3(ib),1:bpar%nl0r(ib),:),(/1,1,1,1/), &
 & (/nam%avg_nbins,bpar%nc3(ib),bpar%nl0r(ib),geom%nl0/)))
call mpl%ncerr(subr,nf90_put_var(ncid,cor_bins_id,avg_blk%cor_bins(:,1:bpar%nc3(ib),1:bpar%nl0r(ib),:),(/1,1,1,1/), &
 & (/nam%avg_nbins+1,bpar%nc3(ib),bpar%nl0r(ib),geom%nl0/)))
call mpl%ncerr(subr,nf90_put_var(ncid,cor_hist_id,avg_blk%cor_hist(:,1:bpar%nc3(ib),1:bpar%nl0r(ib),:),(/1,1,1,1/), &
 & (/nam%avg_nbins,bpar%nc3(ib),bpar%nl0r(ib),geom%nl0/)))

! Close file
call mpl%ncerr(subr,nf90_close(ncid))

! End associate
end associate

end subroutine avg_blk_write

!----------------------------------------------------------------------
! Subroutine: avg_blk_compute_global
! Purpose: compute globally averaged statistics via spatial-angular erogodicity assumption
!----------------------------------------------------------------------
subroutine avg_blk_compute_global(avg_blk,mpl,nam,geom,bpar,samp,mom_blk)

implicit none

! Passed variables
class(avg_blk_type),intent(inout) :: avg_blk ! Averaged statistics block
type(mpl_type),intent(inout) :: mpl          ! MPI data
type(nam_type),intent(in) :: nam             ! Namelist
type(geom_type),intent(in) :: geom           ! Geometry
type(bpar_type),intent(in) :: bpar           ! Block parameters
type(samp_type),intent(in) :: samp           ! Sampling
type(mom_blk_type),intent(in) :: mom_blk     ! Moments

! Local variables
integer :: iv,jv,il0,jl0,jl0r,jc3,isub,jsub,ic1a,ic1,nc1a,nc1a_cor,n1,n2,npack,offset
real(kind_real) :: m2_1,m2_2
real(kind_real) :: min_m11,max_m11,min_m11m11,max_m11m11,min_m2m2,max_m2m2,min_m22,max_m22,min_cor,max_cor
real(kind_real) :: min_m11_tot,max_m11_tot,min_m11m11_tot,max_m11m11_tot,min_m2m2_tot,max_m2m2_tot,min_m22_tot,max_m22_tot
real(kind_real) :: min_cor_tot,max_cor_tot
real(kind_real) :: norm
real(kind_real),allocatable :: list_m11(:),list_m11m11(:,:,:),list_m2m2(:,:,:),list_m22(:,:),list_cor(:)
real(kind_real),allocatable :: list1(:),list2(:)
real(kind_real),allocatable :: sbuf(:),rbuf(:)
logical :: valid
logical,allocatable :: mask_0(:,:,:),mask_1(:,:,:,:),mask_2(:,:,:,:,:),mask_3(:,:,:,:)

! Associate
associate(ib=>avg_blk%ib)

! Variables indices
iv = bpar%b_to_v1(ib)
jv = bpar%b_to_v2(ib)

! Variance and univariate fourth-order moment
do isub=1,avg_blk%nsub
   do il0=1,geom%nl0
      avg_blk%m2(il0,isub) = sum(mom_blk%m2_1(:,il0,isub),mask=mpl%msv%isnot(mom_blk%m2_1(:,il0,isub)))
      if (nam%var_filter.and.(.not.nam%gau_approx)) then
         jl0r = bpar%il0rz(il0,ib)
         avg_blk%m4(il0,isub) = sum(mom_blk%m22(:,1,jl0r,il0,isub),mask=mpl%msv%isnot(mom_blk%m22(:,1,jl0r,il0,isub)))
      end if
   end do
end do

! Allocation
allocate(list_m11(samp%nc1a))
allocate(list_m11m11(samp%nc1a,avg_blk%nsub,avg_blk%nsub))
allocate(list_m2m2(samp%nc1a,avg_blk%nsub,avg_blk%nsub))
if (.not.nam%gau_approx) allocate(list_m22(samp%nc1a,avg_blk%nsub))
allocate(list_cor(samp%nc1a))

! Average
do il0=1,geom%nl0
   do jl0r=1,bpar%nl0r(ib)
      jl0 = bpar%l0rl0b_to_l0(jl0r,il0,ib)

      do jc3=1,bpar%nc3(ib)
         ! Fill lists
         !$omp parallel do schedule(static) private(ic1a,ic1,valid,m2_1,m2_2,isub,jsub)
         do ic1a=1,samp%nc1a
            ! Index
            ic1 = samp%c1a_to_c1(ic1a)

            ! Check validity
            valid = samp%c1l0_log(ic1,il0).and.samp%c1c3l0_log(ic1,jc3,jl0)
            if (trim(nam%mask_type)=='stddev') then
               m2_1 = sum(mom_blk%m2_1(ic1a,il0,:))/real(avg_blk%nsub,kind_real)
               m2_2 = sum(mom_blk%m2_2(ic1a,jc3,jl0,:))/real(avg_blk%nsub,kind_real)
               if (trim(nam%mask_lu(iv))=='lower') then
                  valid = valid.and.(m2_1>nam%mask_th(iv)**2)
               elseif (trim(nam%mask_lu(iv))=='upper') then
                  valid = valid.and.(m2_1<nam%mask_th(iv)**2)
               end if
               if (trim(nam%mask_lu(jv))=='lower') then
                  valid = valid.and.(m2_2>nam%mask_th(jv)**2)
               elseif (trim(nam%mask_lu(jv))=='upper') then
                  valid = valid.and.(m2_2<nam%mask_th(jv)**2)
               end if
            end if

            if (valid) then
               ! Averages for diagnostics
               list_m11(ic1a) = sum(mom_blk%m11(ic1a,jc3,jl0r,il0,:))/real(avg_blk%nsub,kind_real)
               do isub=1,avg_blk%nsub
                  do jsub=1,avg_blk%nsub
                     list_m11m11(ic1a,jsub,isub) = mom_blk%m11(ic1a,jc3,jl0r,il0,isub)*mom_blk%m11(ic1a,jc3,jl0r,il0,jsub)
                     list_m2m2(ic1a,jsub,isub) = mom_blk%m2_1(ic1a,il0,isub)*mom_blk%m2_2(ic1a,jc3,jl0,jsub)
                  end do
                  if (.not.nam%gau_approx) list_m22(ic1a,isub) = mom_blk%m22(ic1a,jc3,jl0r,il0,isub)
               end do

               ! Correlation
               m2_1 = sum(mom_blk%m2_1(ic1a,il0,:))/real(avg_blk%nsub,kind_real)
               m2_2 = sum(mom_blk%m2_2(ic1a,jc3,jl0,:))/real(avg_blk%nsub,kind_real)
               if ((m2_1>0.0).and.(m2_2>0.0)) then
                  list_cor(ic1a) = list_m11(ic1a)/sqrt(m2_1*m2_2)
                  if (sup(abs(list_cor(ic1a)),1.0_kind_real)) list_cor(ic1a) = mpl%msv%valr
               else
                  list_cor(ic1a) = mpl%msv%valr
               end if
            else
               ! Missing value
               list_m11(ic1a) = mpl%msv%valr
               do isub=1,avg_blk%nsub
                  do jsub=1,avg_blk%nsub
                     list_m11m11(ic1a,jsub,isub) = mpl%msv%valr
                     list_m2m2(ic1a,jsub,isub) = mpl%msv%valr
                  end do
                  if (.not.nam%gau_approx) list_m22(ic1a,isub) = mpl%msv%valr
               end do
               list_cor(ic1a) = mpl%msv%valr
            end if
         end do
         !$omp end parallel do

         ! Number of valid points
         nc1a = count(mpl%msv%isnot(list_m11))
         nc1a_cor = count(mpl%msv%isnot(list_cor))
         avg_blk%nc1a(jc3,jl0r,il0) = real(nc1a,kind_real)
         avg_blk%nc1a_cor(jc3,jl0r,il0) = real(nc1a_cor,kind_real)

         ! Average
         if (nc1a>0) then
            avg_blk%m11(jc3,jl0r,il0) = sum(list_m11,mask=mpl%msv%isnot(list_m11))
            do isub=1,avg_blk%nsub
               do jsub=1,avg_blk%nsub
                  avg_blk%m11m11(jc3,jl0r,il0,jsub,isub) = sum(list_m11m11(:,jsub,isub),mask=mpl%msv%isnot(list_m11))
                  avg_blk%m2m2(jc3,jl0r,il0,jsub,isub) = sum(list_m2m2(:,jsub,isub),mask=mpl%msv%isnot(list_m11))
               end do
               if (.not.nam%gau_approx) avg_blk%m22(jc3,jl0r,il0,isub) = sum(list_m22(:,isub),mask=mpl%msv%isnot(list_m11))
            end do
         else
            avg_blk%m11(jc3,jl0r,il0) = 0.0
            do isub=1,avg_blk%nsub
               do jsub=1,avg_blk%nsub
                  avg_blk%m11m11(jc3,jl0r,il0,jsub,isub) = 0.0
                  avg_blk%m2m2(jc3,jl0r,il0,jsub,isub) = 0.0
               end do
               if (.not.nam%gau_approx) avg_blk%m22(jc3,jl0r,il0,isub) = 0.0
            end do
         end if
         if (nc1a_cor>0) then
            avg_blk%cor(jc3,jl0r,il0) = sum(list_cor,mask=mpl%msv%isnot(list_cor))
         else
            avg_blk%cor(jc3,jl0r,il0) = 0.0
         end if

         if (nam%avg_nbins>0) then
            ! Allocation
            if (.not.nam%gau_approx) n1 = samp%nc1a*avg_blk%nsub
            n2 = samp%nc1a*avg_blk%nsub**2
            if (.not.nam%gau_approx) allocate(list1(n1))
            allocate(list2(n2))

            ! Get min/max values for each task
            if (nc1a>0) then
               min_m11 = minval(list_m11,mask=mpl%msv%isnot(list_m11))
               max_m11 = maxval(list_m11,mask=mpl%msv%isnot(list_m11))
               min_m11m11 = minval(list_m11m11,mask=mpl%msv%isnot(list_m11m11))
               max_m11m11 = maxval(list_m11m11,mask=mpl%msv%isnot(list_m11m11))
               min_m2m2 = minval(list_m2m2,mask=mpl%msv%isnot(list_m2m2))
               max_m2m2 = maxval(list_m2m2,mask=mpl%msv%isnot(list_m2m2))
               if (.not.nam%gau_approx) then
                  min_m22 = minval(list_m22,mask=mpl%msv%isnot(list_m22))
                  max_m22 = maxval(list_m22,mask=mpl%msv%isnot(list_m22))
               end if
            else
               min_m11 = huge(1.0)
               max_m11 = -huge(1.0)
               min_m11m11 = huge(1.0)
               max_m11m11 = -huge(1.0)
               min_m2m2 = huge(1.0)
               max_m2m2 = -huge(1.0)
               if (.not.nam%gau_approx) then
                  min_m22 = huge(1.0)
                  max_m22 = -huge(1.0)
               end if
            end if
            if (nc1a>0) then
               min_cor = minval(list_cor,mask=mpl%msv%isnot(list_cor))
               max_cor = maxval(list_cor,mask=mpl%msv%isnot(list_cor))
            else
               min_m11 = huge(1.0)
               max_cor = -huge(1.0)
            end if

            ! Gather min/max values
            call mpl%f_comm%allreduce(min_m11,min_m11_tot,fckit_mpi_min())
            call mpl%f_comm%allreduce(max_m11,max_m11_tot,fckit_mpi_max())
            call mpl%f_comm%allreduce(min_m11m11,min_m11m11_tot,fckit_mpi_min())
            call mpl%f_comm%allreduce(max_m11m11,max_m11m11_tot,fckit_mpi_max())
            call mpl%f_comm%allreduce(min_m2m2,min_m2m2_tot,fckit_mpi_min())
            call mpl%f_comm%allreduce(max_m2m2,max_m2m2_tot,fckit_mpi_max())
            if (.not.nam%gau_approx) then
               call mpl%f_comm%allreduce(min_m22,min_m22_tot,fckit_mpi_min())
               call mpl%f_comm%allreduce(max_m22,max_m22_tot,fckit_mpi_max())
            end if
            call mpl%f_comm%allreduce(min_cor,min_cor_tot,fckit_mpi_min())
            call mpl%f_comm%allreduce(max_cor,max_cor_tot,fckit_mpi_max())

            ! Compute histograms on each task
            call histogram(mpl,samp%nc1a,list_m11,nam%avg_nbins,min_m11_tot,max_m11_tot,avg_blk%m11_bins(:,jc3,jl0r,il0), &
          & avg_blk%m11_hist(:,jc3,jl0r,il0))
            list2 = pack(list_m11m11,mask=.true.)
            call histogram(mpl,n2,list2,nam%avg_nbins,min_m11m11_tot,max_m11m11_tot,avg_blk%m11m11_bins(:,jc3,jl0r,il0), &
          & avg_blk%m11m11_hist(:,jc3,jl0r,il0))
            list2 = pack(list_m2m2,mask=.true.)
            call histogram(mpl,n2,list2,nam%avg_nbins,min_m2m2_tot,max_m2m2_tot,avg_blk%m2m2_bins(:,jc3,jl0r,il0), &
          & avg_blk%m2m2_hist(:,jc3,jl0r,il0))
            if (.not.nam%gau_approx) then
               list1 = pack(list_m22,mask=.true.)
               call histogram(mpl,n1,list1,nam%avg_nbins,min_m22_tot,max_m22_tot,avg_blk%m22_bins(:,jc3,jl0r,il0), &
             & avg_blk%m22_hist(:,jc3,jl0r,il0))
            end if
            call histogram(mpl,samp%nc1a,list_cor,nam%avg_nbins,min_cor_tot,max_cor_tot,avg_blk%cor_bins(:,jc3,jl0r,il0), &
             & avg_blk%cor_hist(:,jc3,jl0r,il0))

            ! Release memory
            if (.not.nam%gau_approx) deallocate(list1)
            deallocate(list2)
         end if
      end do
   end do
end do

! Release memory
deallocate(list_m11)
deallocate(list_m11m11)
deallocate(list_m2m2)
if (.not.nam%gau_approx) deallocate(list_m22)
deallocate(list_cor)

if (mpl%nproc>1) then
   ! Get packing size
   npack = geom%nl0*avg_blk%nsub
   if (nam%var_filter.and.(.not.nam%gau_approx)) npack = npack+geom%nl0*avg_blk%nsub
   npack = npack+(4+2*avg_blk%nsub**2)*bpar%nc3(ib)*bpar%nl0r(ib)*geom%nl0
   if (.not.nam%gau_approx) npack = npack+avg_blk%nsub*bpar%nc3(ib)*bpar%nl0r(ib)*geom%nl0
   if (nam%avg_nbins>0) then
      npack = npack+4*nam%avg_nbins*bpar%nc3(ib)*bpar%nl0r(ib)*geom%nl0
      if (.not.nam%gau_approx) npack = npack+nam%avg_nbins*bpar%nc3(ib)*bpar%nl0r(ib)*geom%nl0
   end if

   ! Allocation
   allocate(sbuf(npack))
   allocate(rbuf(npack))
   allocate(mask_0(bpar%nc3(ib),bpar%nl0r(ib),geom%nl0))
   allocate(mask_1(bpar%nc3(ib),bpar%nl0r(ib),geom%nl0,avg_blk%nsub))
   allocate(mask_2(bpar%nc3(ib),bpar%nl0r(ib),geom%nl0,avg_blk%nsub,avg_blk%nsub))
   allocate(mask_3(nam%avg_nbins,bpar%nc3(ib),bpar%nl0r(ib),geom%nl0))

   ! Initialization
   mask_0 = .true.
   mask_1 = .true.
   mask_2 = .true.
   mask_3 = .true.

   ! Pack data
   offset = 0
   sbuf = 0.0
   sbuf(offset+1:offset+geom%nl0*avg_blk%nsub) = pack(avg_blk%m2,.true.)
   offset = offset+geom%nl0*avg_blk%nsub
   if (nam%var_filter.and.(.not.nam%gau_approx)) then
      sbuf(offset+1:offset+geom%nl0*avg_blk%nsub) = pack(avg_blk%m4,.true.)
      offset = offset+geom%nl0*avg_blk%nsub
   end if
   sbuf(offset+1:offset+bpar%nc3(ib)*bpar%nl0r(ib)*geom%nl0) = pack(avg_blk%nc1a,.true.)
   offset = offset+bpar%nc3(ib)*bpar%nl0r(ib)*geom%nl0
   sbuf(offset+1:offset+bpar%nc3(ib)*bpar%nl0r(ib)*geom%nl0) = pack(avg_blk%m11,.true.)
   offset = offset+bpar%nc3(ib)*bpar%nl0r(ib)*geom%nl0
   sbuf(offset+1:offset+bpar%nc3(ib)*bpar%nl0r(ib)*geom%nl0*avg_blk%nsub**2) = pack(avg_blk%m11m11,.true.)
   offset = offset+bpar%nc3(ib)*bpar%nl0r(ib)*geom%nl0*avg_blk%nsub**2
   sbuf(offset+1:offset+bpar%nc3(ib)*bpar%nl0r(ib)*geom%nl0*avg_blk%nsub**2) = pack(avg_blk%m2m2,.true.)
   offset = offset+bpar%nc3(ib)*bpar%nl0r(ib)*geom%nl0*avg_blk%nsub**2
   if (.not.nam%gau_approx) then
      sbuf(offset+1:offset+bpar%nc3(ib)*bpar%nl0r(ib)*geom%nl0*avg_blk%nsub) = pack(avg_blk%m22,.true.)
      offset = offset+bpar%nc3(ib)*bpar%nl0r(ib)*geom%nl0*avg_blk%nsub
   end if
   sbuf(offset+1:offset+bpar%nc3(ib)*bpar%nl0r(ib)*geom%nl0) = pack(avg_blk%nc1a_cor,.true.)
   offset = offset+bpar%nc3(ib)*bpar%nl0r(ib)*geom%nl0
   sbuf(offset+1:offset+bpar%nc3(ib)*bpar%nl0r(ib)*geom%nl0) = pack(avg_blk%cor,.true.)
   offset = offset+bpar%nc3(ib)*bpar%nl0r(ib)*geom%nl0
   if (nam%avg_nbins>0) then
      sbuf(offset+1:offset+nam%avg_nbins*bpar%nc3(ib)*bpar%nl0r(ib)*geom%nl0) = pack(avg_blk%m11_hist,.true.)
      offset = offset+nam%avg_nbins*bpar%nc3(ib)*bpar%nl0r(ib)*geom%nl0
      sbuf(offset+1:offset+nam%avg_nbins*bpar%nc3(ib)*bpar%nl0r(ib)*geom%nl0) = pack(avg_blk%m11m11_hist,.true.)
      offset = offset+nam%avg_nbins*bpar%nc3(ib)*bpar%nl0r(ib)*geom%nl0
      sbuf(offset+1:offset+nam%avg_nbins*bpar%nc3(ib)*bpar%nl0r(ib)*geom%nl0) = pack(avg_blk%m2m2_hist,.true.)
      offset = offset+nam%avg_nbins*bpar%nc3(ib)*bpar%nl0r(ib)*geom%nl0
      if (.not.nam%gau_approx) then
         sbuf(offset+1:offset+nam%avg_nbins*bpar%nc3(ib)*bpar%nl0r(ib)*geom%nl0) = pack(avg_blk%m22_hist,.true.)
         offset = offset+nam%avg_nbins*bpar%nc3(ib)*bpar%nl0r(ib)*geom%nl0
      end if
      sbuf(offset+1:offset+nam%avg_nbins*bpar%nc3(ib)*bpar%nl0r(ib)*geom%nl0) = pack(avg_blk%cor_hist,.true.)
      offset = offset+nam%avg_nbins*bpar%nc3(ib)*bpar%nl0r(ib)*geom%nl0
   end if

   ! Reduce data
   call mpl%f_comm%allreduce(sbuf,rbuf,fckit_mpi_sum())

   ! Unpack data
   offset = 0
   avg_blk%m2 = unpack(rbuf(offset+1:offset+geom%nl0*avg_blk%nsub),mask_1(1,1,:,:),avg_blk%m2)
   offset = offset+geom%nl0*avg_blk%nsub
   if (nam%var_filter.and.(.not.nam%gau_approx)) then
      avg_blk%m4 = unpack(rbuf(offset+1:offset+geom%nl0*avg_blk%nsub),mask_1(1,1,:,:),avg_blk%m4)
      offset = offset+geom%nl0*avg_blk%nsub
   end if
   avg_blk%nc1a = unpack(rbuf(offset+1:offset+bpar%nc3(ib)*bpar%nl0r(ib)*geom%nl0),mask_0,avg_blk%nc1a)
   offset = offset+bpar%nc3(ib)*bpar%nl0r(ib)*geom%nl0
   avg_blk%m11 = unpack(rbuf(offset+1:offset+bpar%nc3(ib)*bpar%nl0r(ib)*geom%nl0),mask_0,avg_blk%m11)
   offset = offset+bpar%nc3(ib)*bpar%nl0r(ib)*geom%nl0
   avg_blk%m11m11 = unpack(rbuf(offset+1:offset+bpar%nc3(ib)*bpar%nl0r(ib)*geom%nl0*avg_blk%nsub**2), &
             & mask_2,avg_blk%m11m11)
   offset = offset+bpar%nc3(ib)*bpar%nl0r(ib)*geom%nl0*avg_blk%nsub**2
   avg_blk%m2m2 = unpack(rbuf(offset+1:offset+bpar%nc3(ib)*bpar%nl0r(ib)*geom%nl0*avg_blk%nsub**2), &
             & mask_2,avg_blk%m2m2)
   offset = offset+bpar%nc3(ib)*bpar%nl0r(ib)*geom%nl0*avg_blk%nsub**2
   if (.not.nam%gau_approx) then
      avg_blk%m22 = unpack(rbuf(offset+1:offset+bpar%nc3(ib)*bpar%nl0r(ib)*geom%nl0*avg_blk%nsub), &
    & mask_1,avg_blk%m22)
      offset = offset+bpar%nc3(ib)*bpar%nl0r(ib)*geom%nl0*avg_blk%nsub
   end if
   avg_blk%nc1a_cor = unpack(rbuf(offset+1:offset+bpar%nc3(ib)*bpar%nl0r(ib)*geom%nl0), &
                            & mask_0,avg_blk%nc1a_cor)
   offset = offset+bpar%nc3(ib)*bpar%nl0r(ib)*geom%nl0
   avg_blk%cor = unpack(rbuf(offset+1:offset+bpar%nc3(ib)*bpar%nl0r(ib)*geom%nl0),mask_0,avg_blk%cor)
   offset = offset+bpar%nc3(ib)*bpar%nl0r(ib)*geom%nl0
   if (nam%avg_nbins>0) then
      avg_blk%m11_hist = unpack(rbuf(offset+1:offset+nam%avg_nbins*bpar%nc3(ib)*bpar%nl0r(ib)*geom%nl0),mask_3,avg_blk%m11_hist)
      offset = offset+nam%avg_nbins*bpar%nc3(ib)*bpar%nl0r(ib)*geom%nl0
      avg_blk%m11m11_hist = unpack(rbuf(offset+1:offset+nam%avg_nbins*bpar%nc3(ib)*bpar%nl0r(ib)*geom%nl0),mask_3, &
    & avg_blk%m11m11_hist)
      offset = offset+nam%avg_nbins*bpar%nc3(ib)*bpar%nl0r(ib)*geom%nl0
      avg_blk%m2m2_hist = unpack(rbuf(offset+1:offset+nam%avg_nbins*bpar%nc3(ib)*bpar%nl0r(ib)*geom%nl0),mask_3,avg_blk%m2m2_hist)
      offset = offset+nam%avg_nbins*bpar%nc3(ib)*bpar%nl0r(ib)*geom%nl0
      if (.not.nam%gau_approx) then
         avg_blk%m22_hist = unpack(rbuf(offset+1:offset+nam%avg_nbins*bpar%nc3(ib)*bpar%nl0r(ib)*geom%nl0),mask_3,avg_blk%m22_hist)
         offset = offset+nam%avg_nbins*bpar%nc3(ib)*bpar%nl0r(ib)*geom%nl0
      end if
      avg_blk%cor_hist = unpack(rbuf(offset+1:offset+nam%avg_nbins*bpar%nc3(ib)*bpar%nl0r(ib)*geom%nl0),mask_3,avg_blk%cor_hist)
      offset = offset+nam%avg_nbins*bpar%nc3(ib)*bpar%nl0r(ib)*geom%nl0
   end if

   ! Release memory
   deallocate(sbuf)
   deallocate(rbuf)
   deallocate(mask_0)
   deallocate(mask_1)
   deallocate(mask_2)
   deallocate(mask_3)
end if

! Normalize
!$omp parallel do schedule(static) private(il0,jl0r,jl0,jc3,isub,jsub,norm) shared(geom,bpar,avg_blk)
do il0=1,geom%nl0
   do isub=1,avg_blk%nsub
      if (any(samp%c1l0_log(:,il0))) then
         avg_blk%m2(il0,isub) = avg_blk%m2(il0,isub)/real(count(samp%c1l0_log(:,il0)),kind_real)
      else
         avg_blk%m2(il0,isub) = mpl%msv%valr
      end if
      if (nam%var_filter.and.(.not.nam%gau_approx)) then
         jl0r = bpar%il0rz(il0,ib)
         jl0 = bpar%l0rl0b_to_l0(jl0r,il0,ib)
         if (any(samp%c1l0_log(:,il0).and.samp%c1c3l0_log(:,1,jl0))) then
            avg_blk%m4(il0,isub) = avg_blk%m4(il0,isub)/real(count(samp%c1l0_log(:,il0).and.samp%c1c3l0_log(:,1,jl0)),kind_real)
         else
            avg_blk%m4(il0,isub) = mpl%msv%valr
         end if
      end if
   end do
   do jl0r=1,bpar%nl0r(ib)
      do jc3=1,bpar%nc3(ib)
         if (avg_blk%nc1a(jc3,jl0r,il0)>0.0) then
            norm = 1.0/avg_blk%nc1a(jc3,jl0r,il0)
            avg_blk%m11(jc3,jl0r,il0) = avg_blk%m11(jc3,jl0r,il0)*norm
            do isub=1,avg_blk%nsub
               do jsub=1,avg_blk%nsub
                  avg_blk%m11m11(jc3,jl0r,il0,jsub,isub) = avg_blk%m11m11(jc3,jl0r,il0,jsub,isub)*norm
                  avg_blk%m2m2(jc3,jl0r,il0,jsub,isub) = avg_blk%m2m2(jc3,jl0r,il0,jsub,isub)*norm
                end do
               if (.not.nam%gau_approx) avg_blk%m22(jc3,jl0r,il0,isub) = avg_blk%m22(jc3,jl0r,il0,isub)*norm
            end do
         else
            avg_blk%m11(jc3,jl0r,il0) = mpl%msv%valr
            do isub=1,avg_blk%nsub
               do jsub=1,avg_blk%nsub
                  avg_blk%m11m11(jc3,jl0r,il0,jsub,isub) = mpl%msv%valr
                  avg_blk%m2m2(jc3,jl0r,il0,jsub,isub) = mpl%msv%valr
               end do
               if (.not.nam%gau_approx) avg_blk%m22(jc3,jl0r,il0,isub) = mpl%msv%valr
            end do
         end if
         if (avg_blk%nc1a_cor(jc3,jl0r,il0)>0.0) then
            avg_blk%cor(jc3,jl0r,il0) = avg_blk%cor(jc3,jl0r,il0)/avg_blk%nc1a_cor(jc3,jl0r,il0)
         else
            avg_blk%cor(jc3,jl0r,il0) = mpl%msv%valr
         end if
         if (nam%avg_nbins>0) then
            if (sum(avg_blk%m11_hist(:,jc3,jl0r,il0))>0.0) avg_blk%m11_hist(:,jc3,jl0r,il0) = &
          & avg_blk%m11_hist(:,jc3,jl0r,il0)/sum(avg_blk%m11_hist(:,jc3,jl0r,il0))
            if (sum(avg_blk%m11m11_hist(:,jc3,jl0r,il0))>0.0) avg_blk%m11m11_hist(:,jc3,jl0r,il0) = &
          & avg_blk%m11m11_hist(:,jc3,jl0r,il0)/sum(avg_blk%m11m11_hist(:,jc3,jl0r,il0))
            if (sum(avg_blk%m2m2_hist(:,jc3,jl0r,il0))>0.0) avg_blk%m2m2_hist(:,jc3,jl0r,il0) = &
          & avg_blk%m2m2_hist(:,jc3,jl0r,il0)/sum(avg_blk%m2m2_hist(:,jc3,jl0r,il0))
            if (.not.nam%gau_approx) then
               if (sum(avg_blk%m22_hist(:,jc3,jl0r,il0))>0.0) avg_blk%m22_hist(:,jc3,jl0r,il0) = &
             & avg_blk%m22_hist(:,jc3,jl0r,il0)/sum(avg_blk%m22_hist(:,jc3,jl0r,il0))
            end if
            if (sum(avg_blk%cor_hist(:,jc3,jl0r,il0))>0.0) avg_blk%cor_hist(:,jc3,jl0r,il0) = &
          & avg_blk%cor_hist(:,jc3,jl0r,il0)/sum(avg_blk%cor_hist(:,jc3,jl0r,il0))
         end if
      end do
   end do
end do
!$omp end parallel do

! End associate
end associate

end subroutine avg_blk_compute_global

!----------------------------------------------------------------------
! Subroutine: avg_blk_compute_local
! Purpose: compute locally averaged statistics via spatial-angular erogodicity assumption
!----------------------------------------------------------------------
subroutine avg_blk_compute_local(avg_blk,mpl,nam,geom,bpar,samp,mom_blk)

implicit none

! Passed variables
class(avg_blk_type),intent(inout) :: avg_blk ! Averaged statistics block
type(mpl_type),intent(inout) :: mpl          ! MPI data
type(nam_type),intent(in) :: nam             ! Namelist
type(geom_type),intent(in) :: geom           ! Geometry
type(bpar_type),intent(in) :: bpar           ! Block parameters
type(samp_type),intent(in) :: samp           ! Sampling
type(mom_blk_type),intent(in) :: mom_blk     ! Moments

! Local variables
integer :: iv,jv,il0,jl0,jl0r,jc3,isub,jsub,nc1max,ic1d,i,ic1,nc1a,nc1a_cor,ic2
real(kind_real) :: m2_1,m2_2,norm
real(kind_real),allocatable :: list_m11(:),list_m11m11(:,:,:),list_m2m2(:,:,:),list_m22(:,:),list_cor(:)
logical :: valid

! Associate
associate(ic2a=>avg_blk%ic2a,ib=>avg_blk%ib)

! Variables indices
iv = bpar%b_to_v1(ib)
jv = bpar%b_to_v2(ib)

! Index
ic2 = samp%c2a_to_c2(ic2a)

! Copy variance
avg_blk%m2 = 0.0
if (nam%var_filter.and.(.not.nam%gau_approx)) avg_blk%m4 = 0.0
do ic1d=1,samp%nc1d
   ic1 = samp%c1d_to_c1(ic1d)
   if (ic1==samp%c2_to_c1(ic2)) then
      do isub=1,avg_blk%nsub
         do il0=1,geom%nl0
            jl0r = bpar%il0rz(il0,ib)
            avg_blk%m2(il0,isub) = mom_blk%m2_1(ic1d,il0,isub)
            if (nam%var_filter.and.(.not.nam%gau_approx)) avg_blk%m4(il0,isub) = mom_blk%m22(ic1d,1,jl0r,il0,isub)
         end do
      end do
   end if
end do

! Allocation
nc1max = count(samp%local_mask(:,ic2a))
allocate(list_m11(nc1max))
allocate(list_m11m11(nc1max,avg_blk%nsub,avg_blk%nsub))
allocate(list_m2m2(nc1max,avg_blk%nsub,avg_blk%nsub))
if (.not.nam%gau_approx) allocate(list_m22(nc1max,avg_blk%nsub))
allocate(list_cor(nc1max))

! Average
do il0=1,geom%nl0
   do jl0r=1,bpar%nl0r(ib)
      jl0 = bpar%l0rl0b_to_l0(jl0r,il0,ib)

      do jc3=1,bpar%nc3(ib)
         ! Initialization
         list_m11 = mpl%msv%valr
         do isub=1,avg_blk%nsub
            do jsub=1,avg_blk%nsub
               list_m11m11(:,jsub,isub) = mpl%msv%valr
               list_m2m2(:,jsub,isub) = mpl%msv%valr
            end do
            if (.not.nam%gau_approx) list_m22(:,isub) = mpl%msv%valr
         end do
         list_cor = mpl%msv%valr

         ! Fill lists
         i = 0
         do ic1d=1,samp%nc1d
            ! Index
            ic1 = samp%c1d_to_c1(ic1d)

            if (samp%local_mask(ic1,ic2a)) then
               ! Update
               i = i+1

               ! Check validity
               valid = samp%c1l0_log(ic1,il0).and.samp%c1c3l0_log(ic1,jc3,jl0)
               if (trim(nam%mask_type)=='stddev') then
                  m2_1 = sum(mom_blk%m2_1(ic1d,il0,:))/real(avg_blk%nsub,kind_real)
                  m2_2 = sum(mom_blk%m2_2(ic1d,jc3,jl0,:))/real(avg_blk%nsub,kind_real)
                  if (trim(nam%mask_lu(iv))=='lower') then
                     valid = valid.and.(m2_1>nam%mask_th(iv)**2)
                  elseif (trim(nam%mask_lu(iv))=='upper') then
                     valid = valid.and.(m2_1<nam%mask_th(iv)**2)
                  end if
                  if (trim(nam%mask_lu(jv))=='lower') then
                     valid = valid.and.(m2_2>nam%mask_th(jv)**2)
                  elseif (trim(nam%mask_lu(jv))=='upper') then
                     valid = valid.and.(m2_2<nam%mask_th(jv)**2)
                  end if
               end if

               if (valid) then
                  ! Averages for diagnostics
                  list_m11(i) = sum(mom_blk%m11(ic1d,jc3,jl0r,il0,:))/real(avg_blk%nsub,kind_real)

                  do isub=1,avg_blk%nsub
                     do jsub=1,avg_blk%nsub
                        list_m11m11(i,jsub,isub) = mom_blk%m11(ic1d,jc3,jl0r,il0,isub)*mom_blk%m11(ic1d,jc3,jl0r,il0,jsub)
                        list_m2m2(i,jsub,isub) = mom_blk%m2_1(ic1d,il0,isub)*mom_blk%m2_2(ic1d,jc3,jl0,jsub)
                     end do
                     if (.not.nam%gau_approx) list_m22(i,isub) = mom_blk%m22(ic1d,jc3,jl0r,il0,isub)
                  end do

                  ! Correlation
                  m2_1 = sum(mom_blk%m2_1(ic1d,il0,:))/real(avg_blk%nsub,kind_real)
                  m2_2 = sum(mom_blk%m2_2(ic1d,jc3,jl0,:))/real(avg_blk%nsub,kind_real)
                  if ((m2_1>0.0).and.(m2_2>0.0)) then
                     list_cor(i) = list_m11(i)/sqrt(m2_1*m2_2)
                     if (sup(abs(list_cor(i)),1.0_kind_real)) list_cor(i) = mpl%msv%valr
                  else
                     list_cor(i) = mpl%msv%valr
                  end if
               end if
            end if
         end do

         ! Number of valid points
         nc1a = count(mpl%msv%isnot(list_m11))
         nc1a_cor = count(mpl%msv%isnot(list_cor))
         avg_blk%nc1a(jc3,jl0r,il0) = real(nc1a,kind_real)
         avg_blk%nc1a_cor(jc3,jl0r,il0) = real(nc1a_cor,kind_real)

         ! Average
         if (nc1a>0) then
            avg_blk%m11(jc3,jl0r,il0) = sum(list_m11,mask=mpl%msv%isnot(list_m11))
            do isub=1,avg_blk%nsub
               do jsub=1,avg_blk%nsub
                  avg_blk%m11m11(jc3,jl0r,il0,jsub,isub) = sum(list_m11m11(:,jsub,isub),mask=mpl%msv%isnot(list_m11))
                  avg_blk%m2m2(jc3,jl0r,il0,jsub,isub) = sum(list_m2m2(:,jsub,isub),mask=mpl%msv%isnot(list_m11))
               end do
               if (.not.nam%gau_approx) avg_blk%m22(jc3,jl0r,il0,isub) = sum(list_m22(:,isub),mask=mpl%msv%isnot(list_m11))
            end do
         else
            avg_blk%m11(jc3,jl0r,il0) = 0.0
            do isub=1,avg_blk%nsub
               do jsub=1,avg_blk%nsub
                  avg_blk%m11m11(jc3,jl0r,il0,jsub,isub) = 0.0
                  avg_blk%m2m2(jc3,jl0r,il0,jsub,isub) = 0.0
               end do
               if (.not.nam%gau_approx) avg_blk%m22(jc3,jl0r,il0,isub) = 0.0
            end do
         end if
         if (nc1a_cor>0) then
            avg_blk%cor(jc3,jl0r,il0) = sum(list_cor,mask=mpl%msv%isnot(list_cor))
          else
            avg_blk%cor(jc3,jl0r,il0) = 0.0
         end if
      end do
   end do
end do

<<<<<<< HEAD
! Release memory
deallocate(list_m11)
deallocate(list_m11m11)
deallocate(list_m2m2)
if (.not.nam%gau_approx) deallocate(list_m22)
deallocate(list_cor)

=======
>>>>>>> a78770c7
! Normalize
!$omp parallel do schedule(static) private(il0,jl0r,jc3,isub,jsub,norm) shared(geom,bpar,avg_blk)
do il0=1,geom%nl0
   do jl0r=1,bpar%nl0r(ib)
      do jc3=1,bpar%nc3(ib)
         if (avg_blk%nc1a(jc3,jl0r,il0)>0.0) then
            norm = 1.0/avg_blk%nc1a(jc3,jl0r,il0)
            avg_blk%m11(jc3,jl0r,il0) = avg_blk%m11(jc3,jl0r,il0)*norm
            do isub=1,avg_blk%nsub
               do jsub=1,avg_blk%nsub
                  avg_blk%m11m11(jc3,jl0r,il0,jsub,isub) = avg_blk%m11m11(jc3,jl0r,il0,jsub,isub)*norm
                  avg_blk%m2m2(jc3,jl0r,il0,jsub,isub) = avg_blk%m2m2(jc3,jl0r,il0,jsub,isub)*norm
                end do
               if (.not.nam%gau_approx) avg_blk%m22(jc3,jl0r,il0,isub) = avg_blk%m22(jc3,jl0r,il0,isub)*norm
            end do
         else
            avg_blk%m11(jc3,jl0r,il0) = mpl%msv%valr
            do isub=1,avg_blk%nsub
               do jsub=1,avg_blk%nsub
                  avg_blk%m11m11(jc3,jl0r,il0,jsub,isub) = mpl%msv%valr
                  avg_blk%m2m2(jc3,jl0r,il0,jsub,isub) = mpl%msv%valr
               end do
               if (.not.nam%gau_approx) avg_blk%m22(jc3,jl0r,il0,isub) = mpl%msv%valr
            end do
         end if
         if (avg_blk%nc1a_cor(jc3,jl0r,il0)>0.0) then
            avg_blk%cor(jc3,jl0r,il0) = avg_blk%cor(jc3,jl0r,il0)/avg_blk%nc1a_cor(jc3,jl0r,il0)
         else
            avg_blk%cor(jc3,jl0r,il0) = mpl%msv%valr
         end if
      end do
   end do
end do
!$omp end parallel do

! End associate
end associate

end subroutine avg_blk_compute_local

!----------------------------------------------------------------------
! Subroutine: avg_blk_compute_asy
! Purpose: compute asymptotic statistics
!----------------------------------------------------------------------
subroutine avg_blk_compute_asy(avg_blk,mpl,nam,geom,bpar,ne)

implicit none

! Passed variables
class(avg_blk_type),intent(inout) :: avg_blk ! Averaged statistics block
type(mpl_type),intent(inout) :: mpl          ! MPI data
type(nam_type),intent(in) :: nam             ! Namelist
type(geom_type),intent(in) :: geom           ! Geometry
type(bpar_type),intent(in) :: bpar           ! Block parameters
integer,intent(in) :: ne                     ! Ensemble size

! Local variables
integer :: il0,jl0r,jc3,isub,jsub,n
real(kind_real) :: P1,P3,P4,P7,P8,P9,P10,P11,P12,P13,P14,P15,P16,P17
real(kind_real),allocatable :: m11asysq(:,:),m2m2asy(:,:),m22asy(:)

! Associate
associate(ic2a=>avg_blk%ic2a,ib=>avg_blk%ib)

if ((ic2a==0).or.nam%local_diag) then
   ! Ensemble size-dependent coefficients
   n = ne
   P1 = 1.0/real(n,kind_real)
   P3 = 1.0/real(n*(n-1),kind_real)
   P4 = 1.0/real(n-1,kind_real)
   P14 = real(n**2-2*n+2,kind_real)/real(n*(n-1),kind_real)
   P16 = real(n,kind_real)/real(n-1,kind_real)

   ! Ensemble/sub-ensemble size-dependent coefficients
   n = avg_blk%ne/avg_blk%nsub
   P7 = real((n-1)*(n**2-3*n+1),kind_real)/real(n*(n-2)*(n-3),kind_real)
   P8 = real(n-1,kind_real)/real(n*(n-2)*(n-3),kind_real)
   P9 = -real(n,kind_real)/real((n-2)*(n-3),kind_real)
   P10 = -real((n-1)*(2*n-3),kind_real)/real(n*(n-2)*(n-3),kind_real)
   P11 = real(n*(n**2-2*n+3),kind_real)/real((n-1)*(n-2)*(n-3),kind_real)
   P12 = real(n*(n-1),kind_real)/real((n-2)*(n+1),kind_real)
   P13 = -real(n-1,kind_real)/real((n-2)*(n+1),kind_real)
   P15 = real((n-1)**2,kind_real)/real(n*(n-3),kind_real)
   P17 = real((n-1)**2,kind_real)/real((n-2)*(n+1),kind_real)

   ! Asymptotic statistics
   !$omp parallel do schedule(static) private(il0,jl0r,jc3,isub,jsub) firstprivate(m11asysq,m2m2asy,m22asy), &
   !$omp&            shared(geom,bpar,avg_blk)
   do il0=1,geom%nl0
      do jl0r=1,bpar%nl0r(ib)
         do jc3=1,bpar%nc3(ib)
            ! Allocation
            allocate(m11asysq(avg_blk%nsub,avg_blk%nsub))
            allocate(m2m2asy(avg_blk%nsub,avg_blk%nsub))
            allocate(m22asy(avg_blk%nsub))

            ! Asymptotic statistics
            do isub=1,avg_blk%nsub
               do jsub=1,avg_blk%nsub
                  if (isub==jsub) then
                     ! Diagonal terms
                     if (nam%gau_approx) then
                        ! Gaussian approximation
                        m11asysq(jsub,isub) = P17*avg_blk%m11m11(jc3,jl0r,il0,jsub,isub) &
                                            & +P13*avg_blk%m2m2(jc3,jl0r,il0,jsub,isub)
                        m2m2asy(jsub,isub) = 2.0*P13*avg_blk%m11m11(jc3,jl0r,il0,jsub,isub) &
                                           & +P12*avg_blk%m2m2(jc3,jl0r,il0,jsub,isub)
                     else
                        ! General case
                        m11asysq(jsub,isub) = P15*avg_blk%m11m11(jc3,jl0r,il0,jsub,isub) &
                                            & +P8*avg_blk%m2m2(jc3,jl0r,il0,jsub,isub)+P9*avg_blk%m22(jc3,jl0r,il0,jsub)
                        m2m2asy(jsub,isub) = 2.0*P8*avg_blk%m11m11(jc3,jl0r,il0,jsub,isub) &
                                           & +P7*avg_blk%m2m2(jc3,jl0r,il0,jsub,isub)+P9*avg_blk%m22(jc3,jl0r,il0,jsub)
                        m22asy(jsub) = P10*(2.0*avg_blk%m11m11(jc3,jl0r,il0,jsub,isub)+avg_blk%m2m2(jc3,jl0r,il0,jsub,isub)) &
                                     & +P11*avg_blk%m22(jc3,jl0r,il0,jsub)
                     end if
                  else
                     ! Off-diagonal terms
                     m11asysq(jsub,isub) = avg_blk%m11m11(jc3,jl0r,il0,jsub,isub)
                     m2m2asy(jsub,isub) = avg_blk%m2m2(jc3,jl0r,il0,jsub,isub)
                  end if
               end do
            end do

            ! Sum
            avg_blk%m11asysq(jc3,jl0r,il0) = sum(m11asysq)/real(avg_blk%nsub**2,kind_real)
            avg_blk%m2m2asy(jc3,jl0r,il0) = sum(m2m2asy)/real(avg_blk%nsub**2,kind_real)
            if (.not.nam%gau_approx) avg_blk%m22asy(jc3,jl0r,il0) = sum(m22asy)/real(avg_blk%nsub,kind_real)

            ! Check positivity
            if (.not.(avg_blk%m11asysq(jc3,jl0r,il0)>0.0)) avg_blk%m11asysq(jc3,jl0r,il0) = mpl%msv%valr
            if (.not.(avg_blk%m2m2asy(jc3,jl0r,il0)>0.0)) avg_blk%m2m2asy(jc3,jl0r,il0) = mpl%msv%valr
            if (.not.nam%gau_approx) then
               if (.not.(avg_blk%m22asy(jc3,jl0r,il0)>0.0)) avg_blk%m22asy(jc3,jl0r,il0) = mpl%msv%valr
            end if

            ! Squared covariance average
            if (nam%gau_approx) then
               ! Gaussian approximation
               if (mpl%msv%isnot(avg_blk%m11asysq(jc3,jl0r,il0)).and.mpl%msv%isnot(avg_blk%m2m2asy(jc3,jl0r,il0))) then
                  avg_blk%m11sq(jc3,jl0r,il0) = P16*avg_blk%m11asysq(jc3,jl0r,il0)+P4*avg_blk%m2m2asy(jc3,jl0r,il0)
               else
                  avg_blk%m11sq(jc3,jl0r,il0) = mpl%msv%valr
               end if
            else
               ! General case
               if (mpl%msv%isnot(avg_blk%m22asy(jc3,jl0r,il0)).and.mpl%msv%isnot(avg_blk%m11asysq(jc3,jl0r,il0)) &
             & .and.mpl%msv%isnot(avg_blk%m2m2asy(jc3,jl0r,il0))) then
                  avg_blk%m11sq(jc3,jl0r,il0) = P1*avg_blk%m22asy(jc3,jl0r,il0)+P14*avg_blk%m11asysq(jc3,jl0r,il0) &
                                      & +P3*avg_blk%m2m2asy(jc3,jl0r,il0)
               else
                  avg_blk%m11sq(jc3,jl0r,il0) = mpl%msv%valr
               end if
            end if

            ! Check value
            if (mpl%msv%is(avg_blk%m11sq(jc3,jl0r,il0))) then
               if (inf(avg_blk%m11sq(jc3,jl0r,il0),avg_blk%m11asysq(jc3,jl0r,il0))) avg_blk%m11sq(jc3,jl0r,il0) = mpl%msv%valr
               if (inf(avg_blk%m11sq(jc3,jl0r,il0),avg_blk%m11(jc3,jl0r,il0)**2)) avg_blk%m11sq(jc3,jl0r,il0) = mpl%msv%valr
            end if

            ! Release memory
            deallocate(m11asysq)
            deallocate(m2m2asy)
            deallocate(m22asy)
         end do
      end do
   end do
   !$omp end parallel do
end if

! End associate
end associate

end subroutine avg_blk_compute_asy

!----------------------------------------------------------------------
! Subroutine: avg_blk_compute_hyb
! Purpose: compute averaged statistics via spatial-angular erogodicity assumption, for hybrid covariance products
!----------------------------------------------------------------------
subroutine avg_blk_compute_hyb(avg_blk_hyb,mpl,geom,bpar,avg_blk_sta)

implicit none

! Passed variables
class(avg_blk_type),intent(inout) :: avg_blk_hyb ! Hybrid averaged statistics block
type(mpl_type),intent(inout) :: mpl              ! MPI data
type(geom_type),intent(in) :: geom               ! Geometry
type(bpar_type),intent(in) :: bpar               ! Block parameters
type(avg_blk_type),intent(in) :: avg_blk_sta     ! Static averaged statistics block

! Local variables
integer :: il0,jl0r,jc3

! Associate
associate(ib=>avg_blk_hyb%ib)

do il0=1,geom%nl0
   do jl0r=1,bpar%nl0r(ib)
      do jc3=1,bpar%nc3(ib)
         if (mpl%msv%isnot(avg_blk_hyb%m11(jc3,jl0r,il0)).and.mpl%msv%isnot(avg_blk_sta%m11(jc3,jl0r,il0))) then
            ! Compute product
            avg_blk_hyb%m11sta(jc3,jl0r,il0) = avg_blk_hyb%m11(jc3,jl0r,il0)*avg_blk_sta%m11(jc3,jl0r,il0)
            avg_blk_hyb%stasq(jc3,jl0r,il0) = avg_blk_sta%m11(jc3,jl0r,il0)**2
         else
            ! Missing values
            avg_blk_hyb%m11sta(jc3,jl0r,il0) = mpl%msv%valr
            avg_blk_hyb%stasq(jc3,jl0r,il0) = mpl%msv%valr
         end if
      end do
   end do
end do

! End associate
end associate

end subroutine avg_blk_compute_hyb

!----------------------------------------------------------------------
! Subroutine: avg_blk_compute_deh_global
! Purpose: compute globally averaged statistics via spatial-angular erogodicity assumption, for LR covariance/HR covariance and LR covariance/HR asymptotic covariance products
!----------------------------------------------------------------------
subroutine avg_blk_compute_deh_global(avg_blk,mpl,nam,geom,bpar,samp,mom_blk,mom_lr_blk)

implicit none

! Passed variables
class(avg_blk_type),intent(inout) :: avg_blk ! Averaged statistics block
type(mpl_type),intent(inout) :: mpl          ! MPI data
type(nam_type),intent(in) :: nam             ! Namelist
type(geom_type),intent(in) :: geom           ! Geometry
type(bpar_type),intent(in) :: bpar           ! Block parameters
type(samp_type),intent(in) :: samp           ! Sampling
type(mom_blk_type),intent(in) :: mom_blk     ! Moments block
type(mom_blk_type),intent(in) :: mom_lr_blk  ! Low-resolution moments block

! Local variables
integer :: iv,jv,il0,jl0,jl0r,jc3,isub,jsub,ic1a,ic1,nc1a,npack
real(kind_real) :: m2_1,m2_2
real(kind_real),allocatable :: list_m11lrm11sub(:,:,:),sbuf(:),rbuf(:)
logical :: valid
logical,allocatable :: mask_2(:,:,:,:,:)
character(len=1024),parameter :: subr = 'avg_blk_compute_deh_global'

! Associate
associate(ib=>avg_blk%ib)

! Variables indices
iv = bpar%b_to_v1(ib)
jv = bpar%b_to_v2(ib)

! Check number of sub-ensembles
if (avg_blk%nsub/=avg_blk%nsub) call mpl%abort(subr,'different number of sub-ensembles')

! Average
!$omp parallel do schedule(static) private(il0,jl0r,jl0,list_m11lrm11sub,jc3,nc1a,ic1a,ic1,valid,m2_1,m2_2,isub,jsub)
do il0=1,geom%nl0
   do jl0r=1,bpar%nl0r(ib)
      jl0 = bpar%l0rl0b_to_l0(jl0r,il0,ib)

      ! Allocation
      allocate(list_m11lrm11sub(samp%nc1a,avg_blk%nsub,avg_blk%nsub))

      do jc3=1,bpar%nc3(ib)
         ! Fill lists
         nc1a = 0
         do ic1a=1,samp%nc1a
            ! Index
            ic1 = samp%c1a_to_c1(ic1a)

            ! Check validity
            valid = samp%c1l0_log(ic1,il0).and.samp%c1c3l0_log(ic1,jc3,jl0)
            if (trim(nam%mask_type)=='stddev') then
               m2_1 = sum(mom_blk%m2_1(ic1a,il0,:))/real(avg_blk%nsub,kind_real)
               m2_2 = sum(mom_blk%m2_2(ic1a,jc3,jl0,:))/real(avg_blk%nsub,kind_real)
               if (trim(nam%mask_lu(iv))=='lower') then
                  valid = valid.and.(m2_1>nam%mask_th(iv)**2)
               elseif (trim(nam%mask_lu(iv))=='upper') then
                  valid = valid.and.(m2_1<nam%mask_th(iv)**2)
               end if
               if (trim(nam%mask_lu(jv))=='lower') then
                  valid = valid.and.(m2_2>nam%mask_th(jv)**2)
               elseif (trim(nam%mask_lu(jv))=='upper') then
                  valid = valid.and.(m2_2<nam%mask_th(jv)**2)
               end if
            end if

            if (valid) then
               ! Update
               nc1a = nc1a+1

               ! Averages for diagnostics
               do isub=1,avg_blk%nsub
                  do jsub=1,avg_blk%nsub
                     list_m11lrm11sub(nc1a,jsub,isub) = mom_blk%m11(ic1a,jc3,jl0r,il0,isub)*mom_lr_blk%m11(ic1a,jc3,jl0r,il0,jsub)
                  end do
               end do
            end if
         end do

         ! Average
         avg_blk%nc1a(jc3,jl0r,il0) = real(nc1a,kind_real)
         do isub=1,avg_blk%nsub
             do jsub=1,avg_blk%nsub
               if (avg_blk%nc1a(jc3,jl0r,il0)>0) then
                  avg_blk%m11lrm11sub(jc3,jl0r,il0,jsub,isub) = sum(list_m11lrm11sub(1:nc1a,jsub,isub))
               else
                  avg_blk%m11lrm11sub(jc3,jl0r,il0,jsub,isub) = mpl%msv%valr
               end if
            end do
         end do
      end do

      ! Release memory
      deallocate(list_m11lrm11sub)
   end do
end do
!$omp end parallel do

if (mpl%nproc>1) then
   ! Get packing size
   npack = bpar%nc3(ib)*bpar%nl0r(ib)*geom%nl0*avg_blk%nsub**2

   ! Allocation
   allocate(sbuf(npack))
   allocate(rbuf(npack))
   allocate(mask_2(bpar%nc3(ib),bpar%nl0r(ib),geom%nl0,avg_blk%nsub,avg_blk%nsub))

   ! Initialization
   mask_2 = .true.

   ! Pack data
   sbuf = pack(avg_blk%m11lrm11sub,.true.)

   ! Reduce data
   call mpl%f_comm%allreduce(sbuf,rbuf,fckit_mpi_sum())

   ! Unpack data
   avg_blk%m11lrm11sub = unpack(rbuf,mask_2,avg_blk%m11m11)

   ! Release memory
   deallocate(sbuf)
   deallocate(rbuf)
   deallocate(mask_2)
end if

! Normalize
!$omp parallel do schedule(static) private(il0,jl0r,jc3,isub,jsub)
do il0=1,geom%nl0
   do jl0r=1,bpar%nl0r(ib)
      do jc3=1,bpar%nc3(ib)
         if (avg_blk%nc1a(jc3,jl0r,il0)>0.0) then
            do isub=1,avg_blk%nsub
               do jsub=1,avg_blk%nsub
                  avg_blk%m11lrm11sub(jc3,jl0r,il0,jsub,isub) = avg_blk%m11lrm11sub(jc3,jl0r,il0,jsub,isub) &
                                                              & /avg_blk%nc1a(jc3,jl0r,il0)
                end do
            end do
         else
            do isub=1,avg_blk%nsub
               do jsub=1,avg_blk%nsub
                  avg_blk%m11lrm11sub(jc3,jl0r,il0,jsub,isub) = mpl%msv%valr
               end do
            end do
         end if
      end do
   end do
end do
!$omp end parallel do

! End associate
end associate

end subroutine avg_blk_compute_deh_global

!----------------------------------------------------------------------
! Subroutine: avg_blk_compute_deh_local
! Purpose: compute averaged statistics via spatial-angular erogodicity assumption, for LR covariance/HR covariance and LR covariance/HR asymptotic covariance products
!----------------------------------------------------------------------
subroutine avg_blk_compute_deh_local(avg_blk,mpl,nam,geom,bpar,samp,mom_blk,mom_lr_blk)

implicit none

! Passed variables
class(avg_blk_type),intent(inout) :: avg_blk ! Averaged statistics block
type(mpl_type),intent(inout) :: mpl          ! MPI data
type(nam_type),intent(in) :: nam             ! Namelist
type(geom_type),intent(in) :: geom           ! Geometry
type(bpar_type),intent(in) :: bpar           ! Block parameters
type(samp_type),intent(in) :: samp           ! Sampling
type(mom_blk_type),intent(in) :: mom_blk     ! Moments block
type(mom_blk_type),intent(in) :: mom_lr_blk  ! Low-resolution moments block

! Local variables
integer :: iv,jv,il0,jl0,jl0r,jc3,isub,jsub,ic1d,ic1,nc1max,nc1a,i
real(kind_real) :: m2_1,m2_2
real(kind_real),allocatable :: list_m11lrm11sub(:,:,:)
logical :: valid

! Associate
associate(ic2a=>avg_blk%ic2a,ib=>avg_blk%ib)

! Variables indices
iv = bpar%b_to_v1(ib)
jv = bpar%b_to_v2(ib)

! Allocation
nc1max = count(samp%local_mask(:,ic2a))
allocate(list_m11lrm11sub(nc1max,avg_blk%nsub,avg_blk%nsub))

! Average
do il0=1,geom%nl0
   do jl0r=1,bpar%nl0r(ib)
      jl0 = bpar%l0rl0b_to_l0(jl0r,il0,ib)

      do jc3=1,bpar%nc3(ib)
         ! Fill lists
         i = 0
         do ic1d=1,samp%nc1d
            ! Index
            ic1 = samp%c1d_to_c1(ic1d)

            if (samp%local_mask(ic1,ic2a)) then
               ! Update
               i = i+1

               ! Check validity
               valid = samp%c1l0_log(ic1,il0).and.samp%c1c3l0_log(ic1,jc3,jl0)
               if (trim(nam%mask_type)=='stddev') then
                  m2_1 = sum(mom_blk%m2_1(ic1d,il0,:))/real(avg_blk%nsub,kind_real)
                  m2_2 = sum(mom_blk%m2_2(ic1d,jc3,jl0,:))/real(avg_blk%nsub,kind_real)
                  if (trim(nam%mask_lu(iv))=='lower') then
                     valid = valid.and.(m2_1>nam%mask_th(iv)**2)
                  elseif (trim(nam%mask_lu(iv))=='upper') then
                     valid = valid.and.(m2_1<nam%mask_th(iv)**2)
                  end if
                  if (trim(nam%mask_lu(jv))=='lower') then
                     valid = valid.and.(m2_2>nam%mask_th(jv)**2)
                  elseif (trim(nam%mask_lu(jv))=='upper') then
                     valid = valid.and.(m2_2<nam%mask_th(jv)**2)
                  end if
               end if

               if (valid) then
                  ! Averages for diagnostics
                  do isub=1,avg_blk%nsub
                     do jsub=1,avg_blk%nsub
                        list_m11lrm11sub(i,jsub,isub) = mom_blk%m11(ic1d,jc3,jl0r,il0,isub)*mom_lr_blk%m11(ic1d,jc3,jl0r,il0,jsub)
                     end do
                  end do
               else
                  ! Missing value
                  do isub=1,avg_blk%nsub
                     do jsub=1,avg_blk%nsub
                        list_m11lrm11sub(i,jsub,isub) = mpl%msv%valr
                     end do
                  end do
               end if
            end if
         end do

         ! Number of valid points
         nc1a = count(mpl%msv%isnot(list_m11lrm11sub))
         avg_blk%nc1a(jc3,jl0r,il0) = real(nc1a,kind_real)

         ! Average
         if (nc1a>0) then
            do isub=1,avg_blk%nsub
               do jsub=1,avg_blk%nsub
                  avg_blk%m11lrm11sub(jc3,jl0r,il0,jsub,isub) = sum(list_m11lrm11sub,mask=mpl%msv%isnot(list_m11lrm11sub))
               end do
            end do
          else
            do isub=1,avg_blk%nsub
               do jsub=1,avg_blk%nsub
                  avg_blk%m11lrm11sub(jc3,jl0r,il0,jsub,isub) = 0.0
               end do
            end do
         end if
      end do
   end do
end do

! Release memory
deallocate(list_m11lrm11sub)

! Normalize
!$omp parallel do schedule(static) private(il0,jl0r,jc3,isub,jsub)
do il0=1,geom%nl0
   do jl0r=1,bpar%nl0r(ib)
      do jc3=1,bpar%nc3(ib)
         if (avg_blk%nc1a(jc3,jl0r,il0)>0.0) then
            do isub=1,avg_blk%nsub
               do jsub=1,avg_blk%nsub
                  avg_blk%m11lrm11sub(jc3,jl0r,il0,jsub,isub) = avg_blk%m11lrm11sub(jc3,jl0r,il0,jsub,isub) &
                                                                & /avg_blk%nc1a(jc3,jl0r,il0)
                end do
            end do
         else
            do isub=1,avg_blk%nsub
               do jsub=1,avg_blk%nsub
                  avg_blk%m11lrm11sub(jc3,jl0r,il0,jsub,isub) = mpl%msv%valr
                  avg_blk%m2m2(jc3,jl0r,il0,jsub,isub) = mpl%msv%valr
               end do
            end do
         end if
      end do
   end do
end do
!$omp end parallel do

! End associate
end associate

end subroutine avg_blk_compute_deh_local

!----------------------------------------------------------------------
! Subroutine: avg_blk_compute_asy_deh
! Purpose: compute LR covariance/HR asymptotic covariance products
!----------------------------------------------------------------------
subroutine avg_blk_compute_asy_deh(avg_blk,mpl,nam,geom,bpar)

implicit none

! Passed variables
class(avg_blk_type),intent(inout) :: avg_blk ! Averaged statistics block
type(mpl_type),intent(inout) :: mpl          ! MPI data
type(nam_type),intent(in) :: nam             ! Namelist
type(geom_type),intent(in) :: geom           ! Geometry
type(bpar_type),intent(in) :: bpar           ! Block parameters

! Local variables
integer :: il0,jl0r,jc3

! Associate
associate(ic2a=>avg_blk%ic2a,ib=>avg_blk%ib)

if ((ic2a==0).or.nam%local_diag) then
   ! Average over sub-ensembles
   !$omp parallel do schedule(static) private(il0,jl0r,jc3)
   do il0=1,geom%nl0
      do jl0r=1,bpar%nl0r(ib)
         do jc3=1,bpar%nc3(ib)
            if (mpl%msv%isanynot(avg_blk%m11lrm11sub(jc3,jl0r,il0,:,:))) then
               avg_blk%m11lrm11(jc3,jl0r,il0) = sum(avg_blk%m11lrm11sub(jc3,jl0r,il0,:,:), &
                                              & mask=mpl%msv%isnot(avg_blk%m11lrm11sub(jc3,jl0r,il0,:,:))) &
                                              & /real(count(mpl%msv%isnot(avg_blk%m11lrm11sub(jc3,jl0r,il0,:,:))),kind_real)
            else
               avg_blk%m11lrm11(jc3,jl0r,il0) = mpl%msv%valr
            end if
         end do
      end do
   end do
   !$omp end parallel do

   ! Define asymptotic covariance
   avg_blk%m11lrm11asy = avg_blk%m11lrm11
end if

! End associate
end associate

end subroutine avg_blk_compute_asy_deh

end module type_avg_blk<|MERGE_RESOLUTION|>--- conflicted
+++ resolved
@@ -974,7 +974,6 @@
    end do
 end do
 
-<<<<<<< HEAD
 ! Release memory
 deallocate(list_m11)
 deallocate(list_m11m11)
@@ -982,8 +981,6 @@
 if (.not.nam%gau_approx) deallocate(list_m22)
 deallocate(list_cor)
 
-=======
->>>>>>> a78770c7
 ! Normalize
 !$omp parallel do schedule(static) private(il0,jl0r,jc3,isub,jsub,norm) shared(geom,bpar,avg_blk)
 do il0=1,geom%nl0
