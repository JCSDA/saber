!----------------------------------------------------------------------
! Module: type_geom
!> Geometry derived type
! Author: Benjamin Menetrier
! Licensing: this code is distributed under the CeCILL-C license
! Copyright © 2015-... UCAR, CERFACS, METEO-FRANCE and IRIT
!----------------------------------------------------------------------
module type_geom

use atlas_module, only: atlas_field,atlas_functionspace,atlas_functionspace_nodecolumns, &
 & atlas_functionspace_pointcloud,atlas_functionspace_structuredcolumns,atlas_mesh_nodes,atlas_structuredgrid
use fckit_mpi_module, only: fckit_mpi_sum,fckit_mpi_min,fckit_mpi_max
use tools_atlas, only: field_to_array
use tools_const, only: pi,req,deg2rad,rad2deg,reqkm
use tools_func, only: fletcher32,lonlatmod,lonlathash,sphere_dist,lonlat2xyz,xyz2lonlat,vector_product,det
use tools_kinds, only: kind_real,nc_kind_real,huge_real
use tools_qsort, only: qsort
use tools_repro, only: inf,eq
use tools_samp, only: initialize_sampling_global
use type_com, only: com_type
use type_fieldset, only: fieldset_type
use type_tree, only: tree_type
use type_mesh, only: mesh_type
use type_mpl, only: mpl_type
use type_nam, only: nam_type
use type_rng, only: rng_type

implicit none

! Geometry derived type
type geom_type
   ! Number of processors
   integer :: nproc                               !< Number of processors

   ! Geometry data on model grid, halo A
   integer :: nmga                                !< Halo A size for model grid
   integer,allocatable :: proc_to_nmga(:)         !< Processory to halo A size for model grid
   real(kind_real),allocatable :: lon_mga(:)      !< Longitudes
   real(kind_real),allocatable :: lat_mga(:)      !< Latitudes
   real(kind_real),allocatable :: area_mga(:)     !< Areas
   real(kind_real),allocatable :: vunit_mga(:,:)  !< Vertical unit
   logical,allocatable :: gmask_mga(:,:)          !< Geometry mask
   logical,allocatable :: smask_mga(:,:)          !< Sampling mask
   real(kind_real),allocatable :: hash_mga(:)     !< Longitudes/latitudes hash
   logical :: area_provided                       !< Activated if areas are provided
   type(atlas_functionspace) :: afunctionspace_mg !< ATLAS function space of model grid

   ! Link between model grid and subset Sc0 on halo A
   type(com_type) :: com_mg                       !< Communication between subset Sc0 and model grid

   ! Geometry data on model grid, global
   integer :: nmg                                 !< Number of model grid points
   integer,allocatable :: proc_to_mg_offset(:)    !< Processor to offset on model grid

   ! Universe
   logical,allocatable :: myuniverse(:)           !< MPI tasks in the universe of the local task

   ! Geometry data on subset Sc0, halo A
   integer,allocatable :: proc_to_nc0a(:)         !< Processor to halo A size for subset Sc0
   integer :: nc0a                                !< Halo A size for subset Sc0
   logical :: same_grid                           !< Same grid and distribution flag
   real(kind_real),allocatable :: lon_c0a(:)      !< Longitudes
   real(kind_real),allocatable :: lat_c0a(:)      !< Latitudes
   real(kind_real),allocatable :: hash_c0a(:)     !< Longitudes/latitudes hash
   real(kind_real),allocatable :: area_c0a(:)     !< Areas
   real(kind_real),allocatable :: vunit_c0a(:,:)  !< Vertical unit
   logical,allocatable :: gmask_c0a(:,:)          !< Geometry mask
   logical,allocatable :: smask_c0a(:,:)          !< Sampling mask
   logical,allocatable :: gmask_hor_c0a(:)        !< Union of horizontal geometry masks
   real(kind_real),allocatable :: mdist_c0a(:,:)  !< Minimum distance to mask
   integer :: grid_hash                           !< Local grid hash
   integer,allocatable :: proc_to_grid_hash(:)    !< Processor to local grid hash

   ! Geometry data on subset Sc0, universe
   integer,allocatable :: proc_to_nc0u(:)         !< Processor to universe size for subset Sc0
   integer :: nc0u                                !< Universe size for subset Sc0
   real(kind_real),allocatable :: lon_c0u(:)      !< Longitudes
   real(kind_real),allocatable :: lat_c0u(:)      !< Latitudes
   real(kind_real),allocatable :: vunit_c0u(:,:)  !< Vertical unit
   logical,allocatable :: gmask_c0u(:,:)          !< Geometry mask
   logical,allocatable :: gmask_hor_c0u(:)        !< Union of horizontal geometry masks
   real(kind_real),allocatable :: mdist_c0u(:,:)  !< Minimum distance to mask

   ! Geometry data on subset Sc0, global
   integer :: nc0                                 !< Number of subset Sc0 points
   integer,allocatable :: proc_to_c0_offset(:)    !< Processor to offset on subset Sc0

   ! Link between halo A and universe on subset Sc0
   integer,allocatable :: c0a_to_c0u(:)           !< Halo A to universe on subset Sc0
   integer,allocatable :: c0u_to_c0a(:)           !< Universe to halo A on subset Sc0
   type(com_type) :: com_AU                       !< Communication between halo A and universe on subset Sc0

   ! Link between halo A and global on subset Sc0
   integer,allocatable :: c0a_to_c0(:)            !< Subset Sc0, halo A to global

   ! Link between universe and global on subset Sc0
   integer,allocatable :: c0u_to_c0(:)            !< Subset Sc0, universe to global

   ! Number of levels
   integer :: nl0                                 !< Number of levels in subset Sl0
   integer :: nl0i                                !< Number of independent levels in subset Sl0

   ! Other fields
   integer,allocatable :: nc0_gmask(:)            !< Horizontal mask size on subset Sc0
   real(kind_real),allocatable :: area(:)         !< Global area
   real(kind_real),allocatable :: vunitavg(:)     !< Averaged vertical unit
   real(kind_real),allocatable :: disth(:)        !< Horizontal distance

   ! Tree
   type(tree_type) :: tree_c0u                    !< Tree on subset Sc0, universe

   ! Mesh
<<<<<<< HEAD
   type(mesh_type) :: mesh_c0u                    ! Mesh on subset Sc0, universe
=======
   type(mesh_type) :: mesh_c0aplus                !< Mesh on subset Sc0, halo A+
   type(mesh_type) :: mesh_c0u                    !< Mesh on subset Sc0, universe
>>>>>>> 1a68f5e3

   ! Boundary fields
   integer,allocatable :: nbnda(:)                !< Number of boundary arcs
   real(kind_real),allocatable :: v1bnda(:,:,:)   !< Boundary arcs, first vector
   real(kind_real),allocatable :: v2bnda(:,:,:)   !< Boundary arcs, second vector
   real(kind_real),allocatable :: vabnda(:,:,:)   !< Boundary arcs, orthogonal vector

   ! Dirac fields
   integer :: ndir                                !< Number of valid Dirac points
   real(kind_real),allocatable :: londir(:)       !< Dirac longitude
   real(kind_real),allocatable :: latdir(:)       !< Dirac latitude
   integer,allocatable :: iprocdir(:)             !< Dirac processor
   integer,allocatable :: ic0adir(:)              !< Dirac gridpoint
   integer,allocatable :: il0dir(:)               !< Dirac level
   integer,allocatable :: ivdir(:)                !< Dirac variable
contains
   procedure :: partial_dealloc => geom_partial_dealloc
   procedure :: dealloc => geom_dealloc
   procedure :: setup => geom_setup
   procedure :: from_atlas => geom_from_atlas
   procedure :: setup_universe => geom_setup_universe
   procedure :: setup_c0 => geom_setup_c0
   procedure :: setup_tree => geom_setup_tree
   procedure :: setup_mesh => geom_setup_mesh
   procedure :: setup_independent_levels => geom_setup_independent_levels
   procedure :: setup_mask_distance => geom_setup_mask_distance
   procedure :: setup_mask_check => geom_setup_mask_check
   procedure :: index_from_lonlat => geom_index_from_lonlat
   procedure :: setup_dirac => geom_setup_dirac
   procedure :: check_arc => geom_check_arc
   procedure :: geom_copy_c0a_to_mga_single
   procedure :: geom_copy_c0a_to_mga_all
   generic :: copy_c0a_to_mga => geom_copy_c0a_to_mga_single,geom_copy_c0a_to_mga_all
   procedure :: geom_copy_mga_to_c0a_real_single
   procedure :: geom_copy_mga_to_c0a_real_all
   procedure :: geom_copy_mga_to_c0a_logical_single
   procedure :: geom_copy_mga_to_c0a_logical_all
   generic :: copy_mga_to_c0a => geom_copy_mga_to_c0a_real_single,geom_copy_mga_to_c0a_real_all, &
 & geom_copy_mga_to_c0a_logical_single,geom_copy_mga_to_c0a_logical_all
   procedure :: fieldset_to_c0 => geom_fieldset_to_c0
   procedure :: c0_to_fieldset => geom_c0_to_fieldset
   procedure :: compute_deltas => geom_compute_deltas
   procedure :: rand_point => geom_rand_point
   procedure :: mg_to_proc => geom_mg_to_proc
   procedure :: c0_to_c0a => geom_c0_to_c0a
   procedure :: c0_to_proc => geom_c0_to_proc
   procedure :: c0_to_c0u => geom_c0_to_c0u
end type geom_type

private
public :: geom_type

contains

!----------------------------------------------------------------------
! Subroutine: geom_partial_dealloc
!> Release memory (partial)
!----------------------------------------------------------------------
subroutine geom_partial_dealloc(geom)

implicit none

! Passed variables
class(geom_type),intent(inout) :: geom !< Geometry

! Release memory
if (allocated(geom%proc_to_nmga)) deallocate(geom%proc_to_nmga)
if (allocated(geom%lon_mga)) deallocate(geom%lon_mga)
if (allocated(geom%lat_mga)) deallocate(geom%lat_mga)
if (allocated(geom%area_mga)) deallocate(geom%area_mga)
if (allocated(geom%vunit_mga)) deallocate(geom%vunit_mga)
if (allocated(geom%smask_mga)) deallocate(geom%smask_mga)
if (allocated(geom%hash_mga)) deallocate(geom%hash_mga)
if (allocated(geom%proc_to_mg_offset)) deallocate(geom%proc_to_mg_offset)
if (allocated(geom%myuniverse)) deallocate(geom%myuniverse)
if (allocated(geom%proc_to_nc0a)) deallocate(geom%proc_to_nc0a)
if (allocated(geom%lon_c0a)) deallocate(geom%lon_c0a)
if (allocated(geom%lat_c0a)) deallocate(geom%lat_c0a)
if (allocated(geom%hash_c0a)) deallocate(geom%hash_c0a)
if (allocated(geom%area_c0a)) deallocate(geom%area_c0a)
if (allocated(geom%vunit_c0a)) deallocate(geom%vunit_c0a)
if (allocated(geom%smask_c0a)) deallocate(geom%smask_c0a)
if (allocated(geom%gmask_hor_c0a)) deallocate(geom%gmask_hor_c0a)
if (allocated(geom%mdist_c0a)) deallocate(geom%mdist_c0a)
if (allocated(geom%proc_to_grid_hash)) deallocate(geom%proc_to_grid_hash)
if (allocated(geom%proc_to_nc0u)) deallocate(geom%proc_to_nc0u)
if (allocated(geom%lon_c0u)) deallocate(geom%lon_c0u)
if (allocated(geom%lat_c0u)) deallocate(geom%lat_c0u)
if (allocated(geom%vunit_c0u)) deallocate(geom%vunit_c0u)
if (allocated(geom%gmask_c0u)) deallocate(geom%gmask_c0u)
if (allocated(geom%gmask_hor_c0u)) deallocate(geom%gmask_hor_c0u)
if (allocated(geom%mdist_c0u)) deallocate(geom%mdist_c0u)
if (allocated(geom%proc_to_c0_offset)) deallocate(geom%proc_to_c0_offset)
if (allocated(geom%c0a_to_c0u)) deallocate(geom%c0a_to_c0u)
if (allocated(geom%c0u_to_c0a)) deallocate(geom%c0u_to_c0a)
call geom%com_AU%dealloc
if (allocated(geom%c0a_to_c0)) deallocate(geom%c0a_to_c0)
if (allocated(geom%c0u_to_c0)) deallocate(geom%c0u_to_c0)
if (allocated(geom%nc0_gmask)) deallocate(geom%nc0_gmask)
if (allocated(geom%area)) deallocate(geom%area)
if (allocated(geom%vunitavg)) deallocate(geom%vunitavg)
if (allocated(geom%disth)) deallocate(geom%disth)
call geom%tree_c0u%dealloc
call geom%mesh_c0u%dealloc
if (allocated(geom%nbnda)) deallocate(geom%nbnda)
if (allocated(geom%v1bnda)) deallocate(geom%v1bnda)
if (allocated(geom%v2bnda)) deallocate(geom%v2bnda)
if (allocated(geom%vabnda)) deallocate(geom%vabnda)
if (allocated(geom%londir)) deallocate(geom%londir)
if (allocated(geom%latdir)) deallocate(geom%latdir)
if (allocated(geom%iprocdir)) deallocate(geom%iprocdir)
if (allocated(geom%ic0adir)) deallocate(geom%ic0adir)
if (allocated(geom%il0dir)) deallocate(geom%il0dir)
if (allocated(geom%ivdir)) deallocate(geom%ivdir)

end subroutine geom_partial_dealloc

!----------------------------------------------------------------------
! Subroutine: geom_dealloc
!> Release memory
!----------------------------------------------------------------------
subroutine geom_dealloc(geom)

implicit none

! Passed variables
class(geom_type),intent(inout) :: geom !< Geometry

! Release memory
call geom%partial_dealloc
call geom%afunctionspace_mg%final()
if (allocated(geom%gmask_mga)) deallocate(geom%gmask_mga)
if (allocated(geom%gmask_c0a)) deallocate(geom%gmask_c0a)
call geom%com_mg%dealloc

end subroutine geom_dealloc

!----------------------------------------------------------------------
! Subroutine: geom_setup
!> Setup geometry
!----------------------------------------------------------------------
subroutine geom_setup(geom,mpl,rng,nam,afunctionspace,fieldset)

implicit none

! Passed variables
class(geom_type),intent(inout) :: geom                 !< Geometry
type(mpl_type),intent(inout) :: mpl                    !< MPI data
type(rng_type),intent(inout) :: rng                    !< Random number generator
type(nam_type),intent(in) :: nam                       !< Namelist
type(atlas_functionspace),intent(in) :: afunctionspace !< ATLAS function space
type(fieldset_type),intent(in),optional :: fieldset    !< Fieldset containing geometry elements

! Local variables
integer :: jc3,il0,iproc
real(kind_real) :: lon_min,lon_max,lat_min,lat_max

! Number of processors
geom%nproc = mpl%nproc

! Number of levels
geom%nl0 = nam%nl

! Copy function space pointer
geom%afunctionspace_mg = atlas_functionspace(afunctionspace%c_ptr())
if (present(fieldset)) then
   call geom%from_atlas(mpl,afunctionspace,fieldset)
else
   call geom%from_atlas(mpl,afunctionspace)
end if

! No mask option
if (nam%nomask) then
   geom%gmask_mga = .true.
   geom%smask_mga = .true.
end if

! Setup universe
call geom%setup_universe(mpl,rng,nam)

! Setup subset Sc0
call geom%setup_c0(mpl)

! Setup tree
call geom%setup_tree(mpl)

! Setup meshes
<<<<<<< HEAD
call geom%setup_mesh(mpl,rng)
=======
call geom%setup_meshes(mpl,rng)
>>>>>>> 1a68f5e3

! Setup number of independent levels
call geom%setup_independent_levels(mpl)

! Setup minimum distance to mask
call geom%setup_mask_distance(mpl,nam)

! Setup horizontal distance
write(mpl%info,'(a7,a)') '','Setup horizontal distance'
call mpl%flush
allocate(geom%disth(nam%nc3))
do jc3=1,nam%nc3
   geom%disth(jc3) = real(jc3-1,kind_real)*nam%dc
end do

! Setup dirac points
call geom%setup_dirac(mpl,nam)

! Setup mask check
call geom%setup_mask_check(mpl,nam)

! Summary data
call mpl%f_comm%allreduce(minval(geom%lon_c0a),lon_min,fckit_mpi_min())
call mpl%f_comm%allreduce(maxval(geom%lon_c0a),lon_max,fckit_mpi_max())
call mpl%f_comm%allreduce(minval(geom%lat_c0a),lat_min,fckit_mpi_min())
call mpl%f_comm%allreduce(maxval(geom%lat_c0a),lat_max,fckit_mpi_max())

! Print summary
write(mpl%info,'(a7,a)') '','Geometry summary:'
call mpl%flush
write(mpl%info,'(a10,a,i8)') '','Model grid size:         ',geom%nmg
call mpl%flush
write(mpl%info,'(a10,a,i8)') '','Subset Sc0 size:         ',geom%nc0
call mpl%flush
write(mpl%info,'(a10,a,i6,a,f6.2,a)') '','Number of redundant points:    ',(geom%nmg-geom%nc0), &
 & ' (',real(geom%nmg-geom%nc0,kind_real)/real(geom%nmg,kind_real)*100.0,'%)'
call mpl%flush
write(mpl%info,'(a10,a,f7.1,a,f7.1)') '','Min. / max. longitudes:',lon_min*rad2deg,' / ',lon_max*rad2deg
call mpl%flush
write(mpl%info,'(a10,a,f7.1,a,f7.1)') '','Min. / max. latitudes: ',lat_min*rad2deg,' / ',lat_max*rad2deg
call mpl%flush
write(mpl%info,'(a10,a,f5.1,a)') '','Domain area (% of Earth area):',100.0*maxval(geom%area)/(4.0*pi),'%'
call mpl%flush
write(mpl%info,'(a10,a)') '','Valid points (% of total domain):'
call mpl%flush
do il0=1,geom%nl0
   write(mpl%info,'(a13,a,i3,a,f5.1,a)') '','Level ',nam%levs(il0),' ~> ', &
 & 100.0*real(geom%nc0_gmask(il0),kind_real)/real(geom%nc0,kind_real),'%'
   call mpl%flush
end do
write(mpl%info,'(a10,a,i3)') '','Number of independent levels: ',geom%nl0i
call mpl%flush
write(mpl%info,'(a10,a)') '','Vertical unit:'
call mpl%flush
do il0=1,geom%nl0
   write(mpl%info,'(a13,a,i3,a,e10.3,a)') '','Level ',nam%levs(il0),' ~> ',geom%vunitavg(il0),' vert. unit'
   call mpl%flush
end do
write(mpl%info,'(a10,a)') '','Distribution (local / universe):'
call mpl%flush
do iproc=1,mpl%nproc
   write(mpl%info,'(a13,a,i6,a,i8,a,i8)') '','Task ',iproc,': ',geom%proc_to_nc0a(iproc),' / ',geom%proc_to_nc0u(iproc)
   call mpl%flush
end do

end subroutine geom_setup

!----------------------------------------------------------------------
! Subroutine: geom_from_atlas
!> Set geometry from fieldset
!----------------------------------------------------------------------
subroutine geom_from_atlas(geom,mpl,afunctionspace,fieldset)

implicit none

! Passed variables
class(geom_type),intent(inout) :: geom                 !< Geometry
type(mpl_type),intent(inout) :: mpl                    !< MPI data
type(atlas_functionspace),intent(in) :: afunctionspace !< ATLAS function space
type(fieldset_type),intent(in),optional :: fieldset    !< Fieldset

! Local variables
integer :: il0,i,j,imga
real(kind_real) :: lonlat(2)
real(kind_real),allocatable :: area_mga(:,:)
real(kind_real),pointer :: real_ptr(:,:)
character(len=1024),parameter :: subr = 'geom_from_atlas'
type(atlas_field) :: afield,afield_lonlat
type(atlas_functionspace_nodecolumns) :: afunctionspace_nc
type(atlas_functionspace_pointcloud) :: afunctionspace_pc
type(atlas_functionspace_structuredcolumns) :: afunctionspace_sc
type(atlas_mesh_nodes) :: anodes
type(atlas_structuredgrid) :: asgrid

select case (afunctionspace%name())
case ('NodeColumns')
    ! Get node columns function space
    afunctionspace_nc = atlas_functionspace_nodecolumns(afunctionspace%c_ptr())

    ! Get number of nodes
    geom%nmga = afunctionspace_nc%nb_nodes()

    ! Allocation
    allocate(geom%lon_mga(geom%nmga))
    allocate(geom%lat_mga(geom%nmga))

    ! Get lon/lat field
    anodes = afunctionspace_nc%nodes()
    afield_lonlat = anodes%lonlat()
    call afield_lonlat%data(real_ptr)
    geom%lon_mga = real_ptr(1,:)*deg2rad
    geom%lat_mga = real_ptr(2,:)*deg2rad
case ('PointCloud')
    ! Get point cloud function space
    afunctionspace_pc = atlas_functionspace_pointcloud(afunctionspace%c_ptr())

    ! Get number of points
    geom%nmga = afunctionspace_pc%size()

    ! Allocation
    allocate(geom%lon_mga(geom%nmga))
    allocate(geom%lat_mga(geom%nmga))

    ! Get lon/lat field
    afield_lonlat = afunctionspace_pc%lonlat()
    call afield_lonlat%data(real_ptr)
    geom%lon_mga = real_ptr(1,:)*deg2rad
    geom%lat_mga = real_ptr(2,:)*deg2rad
case ('StructuredColumns')
    ! Get structured columns function space
    afunctionspace_sc = atlas_functionspace_structuredcolumns(afunctionspace%c_ptr())

    ! Get number of nodes
    geom%nmga = afunctionspace_sc%size_owned()

    ! Allocation
    allocate(geom%lon_mga(geom%nmga))
    allocate(geom%lat_mga(geom%nmga))

    ! Get lon/lat
    asgrid = afunctionspace_sc%grid()
    imga = 0
    do j=afunctionspace_sc%j_begin(),afunctionspace_sc%j_end()
       do i=afunctionspace_sc%i_begin(j),afunctionspace_sc%i_end(j)
          imga = imga+1
          lonlat = asgrid%lonlat(i,j)
          geom%lon_mga(imga) = lonlat(1)*deg2rad
          geom%lat_mga(imga) = lonlat(2)*deg2rad
       end do
    end do
case default
   call mpl%abort(subr,'wrong function space: '//afunctionspace%name())
end select

! Enforce proper bounds
do imga=1,geom%nmga
   call lonlatmod(geom%lon_mga(imga),geom%lat_mga(imga))
end do

! Allocation
allocate(geom%hash_mga(geom%nmga))
allocate(geom%area_mga(geom%nmga))
allocate(geom%vunit_mga(geom%nmga,geom%nl0))
allocate(geom%gmask_mga(geom%nmga,geom%nl0))
allocate(geom%smask_mga(geom%nmga,geom%nl0))

! Compute hash
do imga=1,geom%nmga
   geom%hash_mga(imga) = lonlathash(geom%lon_mga(imga),geom%lat_mga(imga))
end do

! Default values
geom%area_provided = .false.
do il0=1,geom%nl0
   geom%vunit_mga(:,il0) = real(il0,kind_real)
end do
geom%gmask_mga = .true.
geom%smask_mga = .true.

if (present(fieldset)) then
   ! Get area
   if (fieldset%has_field('area')) then
      afield = fieldset%field('area')
      allocate(area_mga(geom%nmga,1))
      call field_to_array(mpl,afield,area_mga)
      geom%area_mga = area_mga(:,1)/req**2
      deallocate(area_mga)
      call afield%final()
      geom%area_provided = .true.
   end if

   ! Get vertical unit
   if (fieldset%has_field('vunit')) then
      afield = fieldset%field('vunit')
      call field_to_array(mpl,afield,geom%vunit_mga)
      call afield%final()
   end if

   ! Get geometry mask
   if (fieldset%has_field('gmask')) then
      afield = fieldset%field('gmask')
      call field_to_array(mpl,afield,geom%gmask_mga)
      call afield%final()
   end if

   ! Get sampling mask
   if (fieldset%has_field('smask')) then
      afield = fieldset%field('smask')
      call field_to_array(mpl,afield,geom%smask_mga)
      call afield%final()
   end if
end if

end subroutine geom_from_atlas

!----------------------------------------------------------------------
! Subroutine: geom_setup_universe
!> Setup universe
!----------------------------------------------------------------------
subroutine geom_setup_universe(geom,mpl,rng,nam)

implicit none

! Passed variables
class(geom_type),intent(inout) :: geom !< Geometry
type(mpl_type),intent(inout) :: mpl    !< MPI data
type(rng_type),intent(inout) :: rng    !< Random number generator
type(nam_type),intent(in) :: nam       !< Namelist

! Local variables
integer :: iproc,nsa,ns,imga,isa,jsa
integer :: proc_to_nsa(mpl%nproc),displs(mpl%nproc),proc_to_universe_size(mpl%nproc)
integer,parameter :: subsize = 1e3
integer,allocatable :: sa_to_mga(:),sam_mga(:)
real(kind_real) :: dist
real(kind_real),allocatable :: rh_mga(:),lon_sa(:),lat_sa(:),lon_s(:),lat_s(:)

write(mpl%info,'(a7,a)') '','Setup universe'
call mpl%flush

! Allocation
allocate(geom%myuniverse(mpl%nproc))
allocate(geom%proc_to_nmga(mpl%nproc))

! Communication
call mpl%f_comm%allgather(geom%nmga,geom%proc_to_nmga)
geom%nmg = sum(geom%proc_to_nmga)

if (mpl%nproc<=2) then
   ! Single- or dual-processors case
   geom%myuniverse = .true.
else
   ! Subsample size for each processor
   do iproc=1,mpl%nproc
      proc_to_nsa(iproc) = int(real(geom%proc_to_nmga(iproc),kind_real)/real(geom%nmg,kind_real)*real(subsize,kind_real))
      proc_to_nsa(iproc) = max(min(1,geom%proc_to_nmga(iproc)),min(proc_to_nsa(iproc),geom%proc_to_nmga(iproc)))
   end do
   nsa = proc_to_nsa(mpl%myproc)
   ns = sum(proc_to_nsa)

   ! Allocation
   allocate(rh_mga(geom%nmga))
   allocate(sam_mga(geom%nmga))
   allocate(sa_to_mga(nsa))
   allocate(lon_sa(nsa))
   allocate(lat_sa(nsa))
   allocate(lon_s(ns))
   allocate(lat_s(ns))

   ! Initialization
   do imga=1,geom%nmga
      rh_mga(imga) = 1.0
      sam_mga(imga) = imga
   end do

   ! Compute subsampling
   write(mpl%info,'(a10,a)') '','Subsample local domains:'
   call mpl%flush(.false.)
   call initialize_sampling_global(mpl,rng,geom%nmga,geom%lon_mga,geom%lat_mga,rh_mga,sam_mga,3,0,nsa,sa_to_mga)

   ! Subsampling coordinates
   do isa=1,nsa
      imga = sa_to_mga(isa)
      lon_sa(isa) = geom%lon_mga(imga)
      lat_sa(isa) = geom%lat_mga(imga)
   end do

   ! Communication
   displs(1) = 0
   do iproc=2,mpl%nproc
      displs(iproc) = displs(iproc-1)+proc_to_nsa(iproc-1)
   end do
   call mpl%f_comm%allgather(lon_sa,lon_s,nsa,proc_to_nsa,displs)
   call mpl%f_comm%allgather(lat_sa,lat_s,nsa,proc_to_nsa,displs)

   ! Compute distances from my processor
   geom%myuniverse = .false.
   do iproc=1,mpl%nproc
      if (iproc==mpl%myproc) then
         geom%myuniverse(iproc) = .true.
      else
         do isa=1,proc_to_nsa(iproc)
            do jsa=1,nsa
               if (.not.geom%myuniverse(iproc)) then
                  ! Compute distance
                  call sphere_dist(lon_s(displs(iproc)+isa),lat_s(displs(iproc)+isa),lon_sa(jsa),lat_sa(jsa),dist)

                  ! Check distance
                  if (dist<nam%universe_rad) geom%myuniverse(iproc) = .true.
               end if
            end do
         end do
      end if
   end do

   ! Release memory
   deallocate(rh_mga)
   deallocate(sam_mga)
   deallocate(sa_to_mga)
   deallocate(lon_sa)
   deallocate(lat_sa)
   deallocate(lon_s)
   deallocate(lat_s)
end if

! Share universe size
call mpl%f_comm%allgather(count(geom%myuniverse),proc_to_universe_size)

! Print results
call mpl%flush
do iproc=1,mpl%nproc
   write(mpl%info,'(a10,a,i6,a,f6.2,a)') '','Task ',iproc,': ',100.0*real(proc_to_universe_size(iproc),kind_real) &
 & /real(mpl%nproc,kind_real),'%'
   call mpl%flush
end do

! Reset random seed if necessary
if (nam%default_seed) call rng%reseed(mpl)

end subroutine geom_setup_universe

!----------------------------------------------------------------------
! Subroutine: geom_setup_c0
!> Setup subset Sc0
!----------------------------------------------------------------------
subroutine geom_setup_c0(geom,mpl)

implicit none

! Passed variables
class(geom_type),intent(inout) :: geom !< Geometry
type(mpl_type),intent(inout) :: mpl    !< MPI data

! Local variables
integer :: nmgu,iproc,img,jmg,imga,imgu,imgu_s,imgu_e,imgu_min,ic0a,jc0a,ic0u,ic0,diff_grid,diff_grid_tot,il0,nr,nra,ir,ira
integer :: notempty
integer :: proc_to_nra(mpl%nproc),mga_to_mg(geom%nmga),mga_to_mgu(geom%nmga),mga_to_c0(geom%nmga),nc0_gmask(0:geom%nl0)
integer,allocatable :: mgu_to_mg(:),mgu_to_proc(:),redundant(:),order(:)
integer,allocatable :: c0a_to_mg(:),ra_to_r(:),r_to_mg(:),r_to_mg_tot(:),r_to_c0(:),r_to_c0_tot(:)
real(kind_real) :: areasum(geom%nl0),vunitsum(geom%nl0),vunitsum_tot(geom%nl0),norm(geom%nl0),norm_tot(geom%nl0)
real(kind_real),allocatable :: hash_mgu(:),lonlat_c0a(:),hash_c0u(:)
logical :: diff,chain
character(len=1024),parameter :: subr = 'geom_setup_c0'
type(com_type) :: com_AU

write(mpl%info,'(a7,a)') '','Setup subset Sc0'
call mpl%flush

! Allocation
allocate(geom%proc_to_nc0a(mpl%nproc))

! Universe size on model grid
nmgu = sum(geom%proc_to_nmga,mask=geom%myuniverse)

! Allocation
allocate(geom%proc_to_mg_offset(mpl%nproc))
allocate(mgu_to_mg(nmgu))
allocate(hash_mgu(nmgu))
allocate(order(nmgu))
allocate(redundant(nmgu))

! Model grid offset for halo A
geom%proc_to_mg_offset(1) = 0
do iproc=2,mpl%nproc
   geom%proc_to_mg_offset(iproc) = geom%proc_to_mg_offset(iproc-1)+geom%proc_to_nmga(iproc-1)
end do

! Model grid conversions
img = 0
imgu = 0
do iproc=1,mpl%nproc
   do imga=1,geom%proc_to_nmga(iproc)
      img = img+1
      if (iproc==mpl%myproc) mga_to_mg(imga) = img
      if (geom%myuniverse(iproc)) then
         imgu = imgu+1
         if (iproc==mpl%myproc) mga_to_mgu(imga) = imgu
         mgu_to_mg(imgu) = img
      end if
   end do
end do

! Setup model grid communication, local to universe
call com_AU%setup(mpl,'com_AU',geom%nmga,nmgu,geom%nmg,mga_to_mg,mgu_to_mg)

! Extend hash on model grid, halo A to universe
call com_AU%ext(mpl,geom%hash_mga,hash_mgu)

! Look for redundant points
write(mpl%info,'(a10,a)') '','Look for redundant points in the model grid'
call mpl%flush

! Define points order
call qsort(nmgu,hash_mgu,order)

! Look for redundant points
redundant = mpl%msv%vali
imgu_s = 1
chain = .false.
do imgu_e=2,nmgu+1
   if (imgu_e==nmgu+1) then
      diff = .true.
   else
      diff = inf(hash_mgu(imgu_s),hash_mgu(imgu_e))
   end if
   if (diff) then
      ! Different hash value
      if (chain) then
         ! Allocation
         allocate(mgu_to_proc(imgu_s:imgu_e-1))

         ! Get the processor index
         do imgu=imgu_s,imgu_e-1
            img = mgu_to_mg(order(imgu))
            iproc = geom%mg_to_proc(img)
            mgu_to_proc(imgu) = iproc
         end do

         ! Find the the smaller processor index with the smaller model grid index
         imgu_min = imgu_s
         do imgu=imgu_s+1,imgu_e-1
            if (mgu_to_proc(imgu)<=mgu_to_proc(imgu_min)) then
               if (mgu_to_mg(order(imgu))<mgu_to_mg(order(imgu_min))) imgu_min = imgu
            end if
         end do

         ! All the others are considered redundant
         do imgu=imgu_s,imgu_e-1
            if (imgu/=imgu_min) redundant(order(imgu)) = mgu_to_mg(order(imgu_min))
         end do

         ! Chain done
         chain = .false.

         ! Release memory
         deallocate(mgu_to_proc)
      end if

      ! Update
      imgu_s = imgu_e
   else
      ! Same hash value, this is a chain
      chain = .true.
   endif
end do

! Define subset Sc0
write(mpl%info,'(a10,a)') '','Define subset Sc0'
call mpl%flush

! Count points for subset Sc0, halo A
geom%nc0a = 0
do imga=1,geom%nmga
   imgu = mga_to_mgu(imga)
   if (mpl%msv%is(redundant(imgu))) geom%nc0a = geom%nc0a+1
end do

! Check grid similarity
if (geom%nc0a==geom%nmga) then
   diff_grid = 0
else
   diff_grid = 1
end if
call mpl%f_comm%allreduce(diff_grid,diff_grid_tot,fckit_mpi_sum())
geom%same_grid = (diff_grid_tot==0)

! Communication
call mpl%f_comm%allgather(geom%nc0a,geom%proc_to_nc0a)

! Subset Sc0 global size
geom%nc0 = sum(geom%proc_to_nc0a)

! Allocation
allocate(geom%proc_to_c0_offset(mpl%nproc))
allocate(geom%c0a_to_c0(geom%nc0a))
allocate(c0a_to_mg(geom%nc0a))
allocate(geom%lon_c0a(geom%nc0a))
allocate(geom%lat_c0a(geom%nc0a))
allocate(geom%hash_c0a(geom%nc0a))
if (geom%area_provided) allocate(geom%area_c0a(geom%nc0a))
allocate(geom%vunit_c0a(geom%nc0a,geom%nl0))
allocate(geom%gmask_c0a(geom%nc0a,geom%nl0))
allocate(geom%smask_c0a(geom%nc0a,geom%nl0))
allocate(geom%gmask_hor_c0a(geom%nc0a))
allocate(geom%nc0_gmask(0:geom%nl0))
allocate(geom%area(geom%nl0))
allocate(geom%vunitavg(geom%nl0))
allocate(lonlat_c0a(2*geom%nc0a))
allocate(geom%proc_to_grid_hash(mpl%nproc))

! Subset Sc0 offset for halo A
geom%proc_to_c0_offset(1) = 0
do iproc=2,mpl%nproc
   geom%proc_to_c0_offset(iproc) = geom%proc_to_c0_offset(iproc-1)+geom%proc_to_nc0a(iproc-1)
end do

! Communicate data from model grid to subset Sc0
write(mpl%info,'(a10,a)') '','Communicate data from model grid to subset Sc0'
call mpl%flush

! Conversions
ic0a = 0
nra = 0
do imga=1,geom%nmga
   imgu = mga_to_mgu(imga)
   if (mpl%msv%is(redundant(imgu))) then
      ! Valid Sc0 point
      ic0a = ic0a+1
      ic0 = geom%proc_to_c0_offset(mpl%myproc)+ic0a
      geom%c0a_to_c0(ic0a) = ic0
      img = geom%proc_to_mg_offset(mpl%myproc)+imga
      c0a_to_mg(ic0a) = img
   else
      ! Redundant point
      nra = nra+1
   end if
end do

! Communication
call mpl%f_comm%allgather(nra,proc_to_nra)

! Global number of redundant points
nr = sum(proc_to_nra)

! Allocation
allocate(ra_to_r(nra))
allocate(r_to_mg(nr))
allocate(r_to_mg_tot(nr))
allocate(r_to_c0(nr))
allocate(r_to_c0_tot(nr))

! Conversion
ir = 0
do iproc=1,mpl%nproc
   do ira=1,proc_to_nra(iproc)
      ir = ir+1
      if (iproc==mpl%myproc) ra_to_r(ira) = ir
   end do
end do

! Copy model grid index of redundant points
r_to_mg = 0
ira = 0
do imga=1,geom%nmga
   imgu = mga_to_mgu(imga)
   if (mpl%msv%isnot(redundant(imgu))) then
      ira = ira+1
      ir = ra_to_r(ira)
      r_to_mg(ir) = redundant(imgu)
   end if
end do

! Communication
call mpl%f_comm%allreduce(r_to_mg,r_to_mg_tot,fckit_mpi_sum())

! Find Sc0 point for each redundant point
r_to_c0 = 0
ic0a = 0
do ir=1,nr
   img = r_to_mg_tot(ir)
   iproc = geom%mg_to_proc(img)
   if (iproc==mpl%myproc) then
      jc0a = 1
      do while (jc0a<=geom%nc0a)
         jmg = c0a_to_mg(jc0a)
         if (img==jmg) then
            ic0 = geom%c0a_to_c0(jc0a)
            r_to_c0(ir) = ic0
         end if
         jc0a = jc0a+1
      end do
   end if
end do

! Communication
call mpl%f_comm%allreduce(r_to_c0,r_to_c0_tot,fckit_mpi_sum())

! Conversion
ic0a = 0
ira = 0
do imga=1,geom%nmga
   imgu = mga_to_mgu(imga)
   if (mpl%msv%is(redundant(imgu))) then
      ! Valid Sc0 point
      ic0a = ic0a+1
      ic0 = geom%c0a_to_c0(ic0a)
   else
      ! Redundant point
      ira = ira+1
      ir = ra_to_r(ira)
      ic0 = r_to_c0_tot(ir)
   end if
   mga_to_c0(imga) = ic0
end do

! Setup redundant points communication
call geom%com_mg%setup(mpl,'com_mg',geom%nc0a,geom%nmga,geom%nc0,geom%c0a_to_c0,mga_to_c0)

! Reduce fields from model grid to subset Sc0 on halo A
call geom%com_mg%red(mpl,geom%lon_mga,geom%lon_c0a,.true.)
call geom%com_mg%red(mpl,geom%lat_mga,geom%lat_c0a,.true.)
call geom%com_mg%red(mpl,geom%hash_mga,geom%hash_c0a,.true.)
if (geom%area_provided) call geom%com_mg%red(mpl,geom%area_mga,geom%area_c0a,.true.)
call geom%com_mg%red(mpl,geom%nl0,geom%vunit_mga,geom%vunit_c0a,.true.)
call geom%com_mg%red(mpl,geom%nl0,geom%gmask_mga,geom%gmask_c0a,.true.)
call geom%com_mg%red(mpl,geom%nl0,geom%smask_mga,geom%smask_c0a,.true.)

! Related fields
geom%gmask_hor_c0a = any(geom%gmask_c0a,dim=2)
nc0_gmask(0) = count(geom%gmask_hor_c0a)
nc0_gmask(1:geom%nl0) = count(geom%gmask_c0a,dim=1)
call mpl%f_comm%allreduce(nc0_gmask,geom%nc0_gmask,fckit_mpi_sum())
do il0=1,geom%nl0
   norm(il0) = count(geom%gmask_c0a(:,il0))
   if (norm(il0)>0) then
      if (geom%area_provided) areasum(il0) = sum(geom%area_c0a,mask=geom%gmask_c0a(:,il0))
      vunitsum(il0) = sum(geom%vunit_c0a(:,il0),mask=geom%gmask_c0a(:,il0))
   else
      areasum(il0) = 0.0
      vunitsum(il0) = 0.0
   end if
end do
call mpl%f_comm%allreduce(norm,norm_tot,fckit_mpi_sum())
if (geom%area_provided) then
   call mpl%f_comm%allreduce(areasum,geom%area,fckit_mpi_sum())
else
   geom%area = 4.0*pi
end if
call mpl%f_comm%allreduce(vunitsum,vunitsum_tot,fckit_mpi_sum())
do il0=1,geom%nl0
   if (norm_tot(il0)>0) then
      geom%vunitavg(il0) = vunitsum_tot(il0)/real(norm_tot(il0),kind_real)
   else
      geom%vunitavg(il0) = mpl%msv%valr
   end if
end do

! Grid hash
lonlat_c0a(1:geom%nc0a) = geom%lon_c0a
lonlat_c0a(geom%nc0a+1:2*geom%nc0a) = geom%lat_c0a
geom%grid_hash = fletcher32(lonlat_c0a)
call mpl%f_comm%allgather(geom%grid_hash,geom%proc_to_grid_hash)

! Deallocate memory
deallocate(geom%lon_mga)
deallocate(geom%lat_mga)
deallocate(geom%area_mga)
deallocate(geom%vunit_mga)
deallocate(geom%smask_mga)
deallocate(mgu_to_mg)
deallocate(hash_mgu)
deallocate(order)
deallocate(redundant)
deallocate(lonlat_c0a)
deallocate(c0a_to_mg)
deallocate(ra_to_r)
deallocate(r_to_mg)
deallocate(r_to_mg_tot)
deallocate(r_to_c0)
deallocate(r_to_c0_tot)

! Communicate data from halo A to universe on subset Sc0
write(mpl%info,'(a10,a)') '','Communicate data from halo A to universe on subset Sc0'
call mpl%flush

! Subset Sc0 universe size
geom%nc0u = sum(geom%proc_to_nc0a,mask=geom%myuniverse)

! Allocation
allocate(geom%proc_to_nc0u(mpl%nproc))

! Communication
call mpl%f_comm%allgather(geom%nc0u,geom%proc_to_nc0u)

! Check universe size
notempty = 0
do iproc=1,mpl%nproc
   if (geom%proc_to_nc0a(iproc)>0) notempty = notempty+1
end do
if (notempty>1) then
   do iproc=1,mpl%nproc
      if (geom%proc_to_nc0u(iproc)==geom%proc_to_nc0a(iproc)) call mpl%abort(subr,'universe is not larger than halo A')
   end do
end if

! Allocation
allocate(geom%c0a_to_c0u(geom%nc0a))
allocate(geom%c0u_to_c0a(geom%nc0u))
allocate(geom%c0u_to_c0(geom%nc0u))
allocate(geom%lon_c0u(geom%nc0u))
allocate(geom%lat_c0u(geom%nc0u))
allocate(hash_c0u(geom%nc0u))
allocate(geom%vunit_c0u(geom%nc0u,geom%nl0))
allocate(geom%gmask_c0u(geom%nc0u,geom%nl0))
allocate(geom%gmask_hor_c0u(geom%nc0u))
allocate(order(geom%nc0u))

! Conversions
geom%c0u_to_c0a = mpl%msv%vali
ic0u = 0
do ic0=1,geom%nc0
   iproc = geom%c0_to_proc(ic0)
   if (geom%myuniverse(iproc)) then
      ic0u = ic0u+1
      if (iproc==mpl%myproc) then
         ic0a = geom%c0_to_c0a(ic0)
         geom%c0a_to_c0u(ic0a) = ic0u
         geom%c0u_to_c0a(ic0u) = ic0a
      end if
      geom%c0u_to_c0(ic0u) = ic0
   end if
end do

! Setup subset Sc0 communication, local to universe
call geom%com_AU%setup(mpl,'com_AU',geom%nc0a,geom%nc0u,geom%nc0,geom%c0a_to_c0,geom%c0u_to_c0)

! Extend fields from halo A to universe on subset Sc0
call geom%com_AU%ext(mpl,geom%lon_c0a,geom%lon_c0u)
call geom%com_AU%ext(mpl,geom%lat_c0a,geom%lat_c0u)
call geom%com_AU%ext(mpl,geom%hash_c0a,hash_c0u)
call geom%com_AU%ext(mpl,geom%nl0,geom%vunit_c0a,geom%vunit_c0u)
call geom%com_AU%ext(mpl,geom%nl0,geom%gmask_c0a,geom%gmask_c0u)
geom%gmask_hor_c0u = any(geom%gmask_c0u,dim=2)


! Check that Sc0 points in universe are not redundant
write(mpl%info,'(a7,a)') '','Check that Sc0 points in universe are not redundant'
call mpl%flush
call qsort(geom%nc0u,hash_c0u,order)
do ic0u=2,geom%nc0u
   if (eq(hash_c0u(ic0u),hash_c0u(ic0u-1))) call mpl%abort(subr,'redundant points in Sc0 point on universe, check the universe')
end do

! Release memory
deallocate(order)
deallocate(hash_c0u)

end subroutine geom_setup_c0

!----------------------------------------------------------------------
! Subroutine: geom_setup_tree
!> Setup tree
!----------------------------------------------------------------------
subroutine geom_setup_tree(geom,mpl)

implicit none

! Passed variables
class(geom_type),intent(inout) :: geom !< Geometry
type(mpl_type),intent(inout) :: mpl    !< MPI data

write(mpl%info,'(a7,a)') '','Setup tree'
call mpl%flush

! Allocation
call geom%tree_c0u%alloc(mpl,geom%nc0u)

! Initialization
call geom%tree_c0u%init(geom%lon_c0u,geom%lat_c0u)

end subroutine geom_setup_tree

!----------------------------------------------------------------------
<<<<<<< HEAD
! Subroutine: geom_setup_mesh
! Purpose: setup meshes
!----------------------------------------------------------------------
subroutine geom_setup_mesh(geom,mpl,rng)
=======
! Subroutine: geom_setup_meshes
!> Setup meshes
!----------------------------------------------------------------------
subroutine geom_setup_meshes(geom,mpl,rng)
>>>>>>> 1a68f5e3

implicit none

! Passed variables
<<<<<<< HEAD
class(geom_type),intent(inout) :: geom ! Geometry
type(mpl_type),intent(inout) :: mpl    ! MPI data
type(rng_type),intent(inout) :: rng    ! Random number generator
=======
class(geom_type),intent(inout) :: geom !< Geometry
type(mpl_type),intent(inout) :: mpl    !< MPI data
type(rng_type),intent(inout) :: rng    !< Random number generator

! Local variables
integer :: ic0a,ic0u,nnb,jnb,jc0u,jc0,jproc,nc0aplus,ic0aplus
integer,allocatable :: nn_index(:)
real(kind_real),allocatable :: nn_dist(:),lon_c0aplus(:),lat_c0aplus(:)
logical :: lcheck_c0aplus(geom%nc0u)
>>>>>>> 1a68f5e3

write(mpl%info,'(a7,a)') '','Setup geometry mesh'
call mpl%flush

! Allocation
call geom%mesh_c0u%alloc(geom%nc0u)

! Initialization
call geom%mesh_c0u%init(mpl,rng,geom%lon_c0u,geom%lat_c0u)

end subroutine geom_setup_mesh

!----------------------------------------------------------------------
! Subroutine: geom_setup_independent_levels
!> Setup independent levels
!----------------------------------------------------------------------
subroutine geom_setup_independent_levels(geom,mpl)

implicit none

! Passed variables
class(geom_type),intent(inout) :: geom !< Geometry
type(mpl_type),intent(inout) :: mpl    !< MPI data

! Local variables
integer :: il0
integer :: diff_mask,diff_mask_tot
logical :: same_mask

write(mpl%info,'(a7,a)') '','Define number of independent levels'
call mpl%flush

! Check local mask similarity
same_mask = .true.
do il0=2,geom%nl0
   same_mask = same_mask.and.(all((geom%gmask_c0a(:,il0).and.geom%gmask_c0a(:,1)) &
 & .or.(.not.geom%gmask_c0a(:,il0).and..not.geom%gmask_c0a(:,1))))
end do
if (same_mask) then
   diff_mask = 0
else
   diff_mask = 1
end if

! Communication
call mpl%f_comm%allreduce(diff_mask,diff_mask_tot,fckit_mpi_sum())

! Global mask similarity
same_mask = (diff_mask_tot==0)

! Define number of independent levels
 if (same_mask) then
   geom%nl0i = 1
else
   geom%nl0i = geom%nl0
end if

end subroutine geom_setup_independent_levels

!----------------------------------------------------------------------
! Subroutine: geom_setup_mask_distance
!> Setup minimum distance to mask
!----------------------------------------------------------------------
subroutine geom_setup_mask_distance(geom,mpl,nam)

implicit none

! Passed variables
class(geom_type),intent(inout) :: geom !< Geometry
type(mpl_type),intent(inout) :: mpl    !< MPI data
type(nam_type),intent(in) :: nam       !< Namelist

! Local variables
integer :: il0i,ic0u,ic0a,nn_index(1)
logical :: not_mask_c0u(geom%nc0u)
type(tree_type) :: tree

if (trim(nam%draw_type)=='random_coast') then
   write(mpl%info,'(a7,a)') '','Define minimum distance to mask'
   call mpl%flush

   ! Allocation
   allocate(geom%mdist_c0u(geom%nc0u,geom%nl0i))
   allocate(geom%mdist_c0a(geom%nc0a,geom%nl0i))

   ! Initialization
   geom%mdist_c0u = pi

   do il0i=1,geom%nl0i
      ! Check mask
      if (any(.not.geom%gmask_c0u(:,il0i))) then
         ! Allocation
         not_mask_c0u = .not.geom%gmask_c0u(:,il0i)
         call tree%alloc(mpl,geom%nc0u,mask=not_mask_c0u)

         ! Initialization
         call tree%init(geom%lon_c0u,geom%lat_c0u)

         ! Find nearest neighbors
         do ic0u=1,geom%nc0u
            if (geom%gmask_c0u(ic0u,il0i)) call tree%find_nearest_neighbors(geom%lon_c0u(ic0u),geom%lat_c0u(ic0u),1,nn_index, &
 & geom%mdist_c0u(ic0u,il0i))
         end do

         ! Release memory
         call tree%dealloc
      end if
   end do

   ! Local field
   do ic0a=1,geom%nc0a
      ic0u = geom%c0a_to_c0u(ic0a)
   geom%mdist_c0a(ic0a,:) = geom%mdist_c0u(ic0u,:)   
   end do
end if

end subroutine geom_setup_mask_distance

!----------------------------------------------------------------------
! Subroutine: geom_setup_mask_check
!> Setup mask checking tool
!----------------------------------------------------------------------
subroutine geom_setup_mask_check(geom,mpl,nam)

implicit none

! Passed variables
class(geom_type),intent(inout) :: geom !< Geometry
type(mpl_type),intent(inout) :: mpl    !< MPI data
type(nam_type),intent(in) :: nam       !< Namelist

! Local variables
integer :: il0,ibnda,nbndamax
integer,allocatable :: bnda_to_c0u(:,:)
real(kind_real) :: lon_arc(2),lat_arc(2),xbnda(2),ybnda(2),zbnda(2)

if (nam%mask_check) then
   write(mpl%info,'(a7,a)') '','Setup mask check'
   call mpl%flush

   ! Allocation
   allocate(geom%nbnda(0:geom%nl0))

   ! Count boundary arcs
   do il0=0,geom%nl0
      if (il0==0) then
         call geom%mesh_c0u%count_bnda(geom%gmask_hor_c0u,geom%nbnda(il0))
      else
         call geom%mesh_c0u%count_bnda(geom%gmask_c0u(:,il0),geom%nbnda(il0))
      end if
   end do

   ! Allocation
   nbndamax = maxval(geom%nbnda)
   allocate(bnda_to_c0u(2,nbndamax))
   allocate(geom%v1bnda(3,nbndamax,0:geom%nl0))
   allocate(geom%v2bnda(3,nbndamax,0:geom%nl0))
   allocate(geom%vabnda(3,nbndamax,0:geom%nl0))

   do il0=1,geom%nl0
      ! Get boundary arcs
      if (il0==0) then
         call geom%mesh_c0u%get_bnda(geom%gmask_hor_c0u,geom%nbnda(il0),bnda_to_c0u)
      else
         call geom%mesh_c0u%get_bnda(geom%gmask_c0u(:,il0),geom%nbnda(il0),bnda_to_c0u)
      end if

      ! Compute boundary arcs coordinates
      do ibnda=1,geom%nbnda(il0)
         lon_arc = geom%lon_c0u(bnda_to_c0u(:,ibnda))
         lat_arc = geom%lat_c0u(bnda_to_c0u(:,ibnda))
         call lonlat2xyz(mpl,lon_arc(1),lat_arc(1),xbnda(1),ybnda(1),zbnda(1))
         call lonlat2xyz(mpl,lon_arc(2),lat_arc(2),xbnda(2),ybnda(2),zbnda(2))
         geom%v1bnda(:,ibnda,il0) = (/xbnda(1),ybnda(1),zbnda(1)/)
         geom%v2bnda(:,ibnda,il0) = (/xbnda(2),ybnda(2),zbnda(2)/)
         call vector_product(geom%v1bnda(:,ibnda,il0),geom%v2bnda(:,ibnda,il0),geom%vabnda(:,ibnda,il0))
      end do
   end do
end if

end subroutine geom_setup_mask_check

!----------------------------------------------------------------------
! Subroutine: geom_index_from_lonlat
!> Get nearest neighbor index from longitude/latitude/level
!----------------------------------------------------------------------
subroutine geom_index_from_lonlat(geom,mpl,lon,lat,il0,iproc,ic0a,gmask)

implicit none

! Passed variables
class(geom_type),intent(in) :: geom !< Geometry
type(mpl_type),intent(inout) :: mpl !< MPI data
real(kind_real),intent(in) :: lon   !< Longitude
real(kind_real),intent(in) :: lat   !< Latitude
integer,intent(in) :: il0           !< Level index
integer,intent(out) :: iproc        !< Task index
integer,intent(out) :: ic0a         !< Local index
logical,intent(out) :: gmask        !< Local mask

! Local variables
integer :: nn_index(1),ic0,nn_proc,proc_to_nn_proc(mpl%nproc),jproc,ic0u
real(kind_real) :: nn_dist(1),proc_to_nn_dist(mpl%nproc),distmin
character(len=1024),parameter :: subr = 'geom_index_from_lonlat'

! Find nearest neighbor
call geom%tree_c0u%find_nearest_neighbors(lon,lat,1,nn_index,nn_dist)
ic0 = geom%c0u_to_c0(nn_index(1))
nn_proc = geom%c0_to_proc(ic0)

! Communication
call mpl%f_comm%allgather(nn_dist(1),proc_to_nn_dist)
call mpl%f_comm%allgather(nn_proc,proc_to_nn_proc)

if (mpl%msv%isanynot(proc_to_nn_proc)) then
   ! The correct processor should handle its own nearest neighbor, with the minimum distance
   distmin = minval(proc_to_nn_dist)
   iproc = mpl%msv%vali
   do jproc=1,mpl%nproc
      if ((proc_to_nn_proc(jproc)==jproc).and.eq(proc_to_nn_dist(jproc),distmin)) iproc = jproc
   end do
   if (mpl%msv%is(iproc)) call mpl%abort(subr,'cannot find root processor')

   if (iproc==mpl%myproc) then
      ! Local index
      ic0u = nn_index(1)
      ic0a = geom%c0u_to_c0a(ic0u)

      ! Check mask
      if (il0==0) then
         gmask = geom%gmask_hor_c0a(ic0a)
      else
         gmask = geom%gmask_c0a(ic0a,il0)
      end if
   end if

   ! Broadcast data
   call mpl%f_comm%broadcast(ic0a,iproc-1)
   call mpl%f_comm%broadcast(gmask,iproc-1)
else
   ! Missing values
   iproc = mpl%msv%vali
   ic0a = mpl%msv%vali
   gmask = .false.
end if

end subroutine geom_index_from_lonlat

!----------------------------------------------------------------------
! Subroutine: geom_setup_dirac
!> Setup dirac indices
!----------------------------------------------------------------------
subroutine geom_setup_dirac(geom,mpl,nam)

implicit none

! Passed variables
class(geom_type),intent(inout) :: geom !< Geometry
type(mpl_type),intent(inout) :: mpl    !< MPI data
type(nam_type),intent(in) :: nam       !< Namelist

! Local variables
integer :: idir,il0,il0dir,iprocdir,ic0adir
logical :: valid
character(len=1024),parameter :: subr = 'geom_setup_dirac'

if (nam%check_dirac.and.(nam%ndir>0)) then
   write(mpl%info,'(a7,a)') '','Setup Dirac parameters'
   call mpl%flush

   ! Allocation
   allocate(geom%londir(nam%ndir))
   allocate(geom%latdir(nam%ndir))
   allocate(geom%iprocdir(nam%ndir))
   allocate(geom%ic0adir(nam%ndir))
   allocate(geom%il0dir(nam%ndir))
   allocate(geom%ivdir(nam%ndir))

   ! Initialization
   geom%ndir = 0
   do idir=1,nam%ndir
      ! Find level
      il0dir = mpl%msv%vali
      do il0=1,geom%nl0
         if (nam%levs(il0)==nam%levdir(idir)) il0dir = il0
      end do
      if (mpl%msv%is(il0dir)) call mpl%abort(subr,'impossible to find the Dirac level')

      ! Index from lon/lat/level
      call geom%index_from_lonlat(mpl,nam%londir(idir),nam%latdir(idir),il0dir,iprocdir,ic0adir,valid)

      if (valid) then
         ! Add valid dirac point
         geom%ndir = geom%ndir+1
         geom%londir(geom%ndir) = nam%londir(idir)
         geom%latdir(geom%ndir) = nam%latdir(idir)
         geom%iprocdir(geom%ndir) = iprocdir
         geom%ic0adir(geom%ndir) = ic0adir
         geom%il0dir(geom%ndir) = il0dir
         geom%ivdir(geom%ndir) = nam%ivdir(idir)
      end if
   end do
end if

end subroutine geom_setup_dirac

!----------------------------------------------------------------------
! Subroutine: geom_check_arc
!> Check if an arc is crossing boundaries
!----------------------------------------------------------------------
subroutine geom_check_arc(geom,mpl,il0,lon_s,lat_s,lon_e,lat_e,valid)

implicit none

! Passed variables
class(geom_type),intent(in) :: geom !< Geometry
type(mpl_type),intent(inout) :: mpl !< MPI data
integer,intent(in) :: il0           !< Level
real(kind_real),intent(in) :: lon_s !< First point longitude
real(kind_real),intent(in) :: lat_s !< First point latitude
real(kind_real),intent(in) :: lon_e !< Second point longitude
real(kind_real),intent(in) :: lat_e !< Second point latitude
logical,intent(out) :: valid        !< True for valid arcs

! Local variables
integer :: ibnda
real(kind_real) :: x(2),y(2),z(2),v1(3),v2(3),va(3),vp(3),t(4)
logical :: cflag(4)

! Initialization
valid = .true.

! Transform to cartesian coordinates
call lonlat2xyz(mpl,lon_s,lat_s,x(1),y(1),z(1))
call lonlat2xyz(mpl,lon_e,lat_e,x(2),y(2),z(2))

! Compute arc orthogonal vector
v1 = (/x(1),y(1),z(1)/)
v2 = (/x(2),y(2),z(2)/)
call vector_product(v1,v2,va)

! Check if arc is crossing boundary arcs
do ibnda=1,geom%nbnda(il0)
   call vector_product(va,geom%vabnda(:,ibnda,il0),vp)
   v1 = (/x(1),y(1),z(1)/)
   call det(v1,va,vp,t(1),cflag(1))
   v1 = (/x(2),y(2),z(2)/)
   call det(v1,va,vp,t(2),cflag(2))
   call det(geom%v1bnda(:,ibnda,il0),geom%vabnda(:,ibnda,il0),vp,t(3),cflag(3))
   call det(geom%v2bnda(:,ibnda,il0),geom%vabnda(:,ibnda,il0),vp,t(4),cflag(4))
   t(1) = -t(1)
   t(3) = -t(3)
   if ((all(t>0.0).or.all(t<0.0)).and.all(cflag)) then
      valid = .false.
      exit
   end if
end do

end subroutine geom_check_arc

!----------------------------------------------------------------------
! Subroutine: geom_copy_c0a_to_mga_single
!> Copy from subset Sc0 to model grid, halo A, single field
!----------------------------------------------------------------------
subroutine geom_copy_c0a_to_mga_single(geom,mpl,fld_c0a,fld_mga)

implicit none

! Passed variables
class(geom_type),intent(in) :: geom                        !< Geometry
type(mpl_type),intent(inout) :: mpl                        !< MPI data
real(kind_real),intent(in) :: fld_c0a(geom%nc0a,geom%nl0)  !< Field on subset Sc0, halo A
real(kind_real),intent(out) :: fld_mga(geom%nmga,geom%nl0) !< Field on model grid, halo A

! Local variables
integer :: ic0a,il0
real(kind_real) :: fld_c0a_masked(geom%nc0a,geom%nl0)

! Set masked values at missing value
do il0=1,geom%nl0
   do ic0a=1,geom%nc0a
      if (geom%gmask_c0a(ic0a,il0)) then
         fld_c0a_masked(ic0a,il0) = fld_c0a(ic0a,il0)
      else
         fld_c0a_masked(ic0a,il0) = mpl%msv%valr
      end if
   end do
end do

if (geom%same_grid) then
   ! Same grid
   fld_mga = fld_c0a_masked
else
   ! Extend subset Sc0 to model grid
   call geom%com_mg%ext(mpl,geom%nl0,fld_c0a_masked,fld_mga)
end if

end subroutine geom_copy_c0a_to_mga_single

!----------------------------------------------------------------------
! Subroutine: geom_copy_c0a_to_mga_all
!> Copy from subset Sc0 to model grid, halo A, all fields
!----------------------------------------------------------------------
subroutine geom_copy_c0a_to_mga_all(geom,mpl,nam,fld_c0a,fld_mga)

implicit none

! Passed variables
class(geom_type),intent(in) :: geom                               !< Geometry
type(mpl_type),intent(inout) :: mpl                               !< MPI data
type(nam_type),intent(in) :: nam                                  !< Namelist
real(kind_real),intent(in) :: fld_c0a(geom%nc0a,geom%nl0,nam%nv)  !< Field on subset Sc0, halo A
real(kind_real),intent(out) :: fld_mga(geom%nmga,geom%nl0,nam%nv) !< Field on model grid, halo A

! Local variables
integer :: iv

do iv=1,nam%nv
   call geom%copy_c0a_to_mga(mpl,fld_c0a(:,:,iv),fld_mga(:,:,iv))
end do

end subroutine geom_copy_c0a_to_mga_all

!----------------------------------------------------------------------
! Subroutine: geom_copy_mga_to_c0a_real_single
!> Copy from model grid to subset Sc0, halo A, real, single field
!----------------------------------------------------------------------
subroutine geom_copy_mga_to_c0a_real_single(geom,mpl,fld_mga,fld_c0a)

implicit none

! Passed variables
class(geom_type),intent(in) :: geom                        !< Geometry
type(mpl_type),intent(inout) :: mpl                        !< MPI data
real(kind_real),intent(in) :: fld_mga(geom%nmga,geom%nl0)  !< Field on model grid, halo A
real(kind_real),intent(out) :: fld_c0a(geom%nc0a,geom%nl0) !< Field on subset Sc0, halo A

! Local variables
integer :: ic0a,il0

if (geom%same_grid) then
   ! Same grid
   fld_c0a = fld_mga
else
   ! Reduce model grid to subset Sc0
   call geom%com_mg%red(mpl,geom%nl0,fld_mga,fld_c0a,.true.)
end if

! Set masked values at missing value
do il0=1,geom%nl0
   do ic0a=1,geom%nc0a
      if (.not.geom%gmask_c0a(ic0a,il0)) fld_c0a(ic0a,il0) = mpl%msv%valr
   end do
end do

end subroutine geom_copy_mga_to_c0a_real_single

!----------------------------------------------------------------------
! Subroutine: geom_copy_mga_to_c0a_real_all
!> Copy from model grid to subset Sc0, halo A, real, all fields
!----------------------------------------------------------------------
subroutine geom_copy_mga_to_c0a_real_all(geom,mpl,nam,fld_c0a,fld_mga)

implicit none

! Passed variables
class(geom_type),intent(in) :: geom                               !< Geometry
type(mpl_type),intent(inout) :: mpl                               !< MPI data
type(nam_type),intent(in) :: nam                                  !< Namelist
real(kind_real),intent(in) :: fld_mga(geom%nmga,geom%nl0,nam%nv)  !< Field on model grid, halo A
real(kind_real),intent(out) :: fld_c0a(geom%nc0a,geom%nl0,nam%nv) !< Field on subset Sc0, halo A

! Local variables
integer :: iv

do iv=1,nam%nv
   call geom%copy_mga_to_c0a(mpl,fld_mga(:,:,iv),fld_c0a(:,:,iv))
end do

end subroutine geom_copy_mga_to_c0a_real_all

!----------------------------------------------------------------------
! Subroutine: geom_copy_mga_to_c0a_logical_single
!> Copy from model grid to subset Sc0, halo A, logical, single field
!----------------------------------------------------------------------
subroutine geom_copy_mga_to_c0a_logical_single(geom,mpl,fld_mga,fld_c0a)

implicit none

! Passed variables
class(geom_type),intent(in) :: geom                !< Geometry
type(mpl_type),intent(inout) :: mpl                !< MPI data
logical,intent(in) :: fld_mga(geom%nmga,geom%nl0)  !< Field on model grid, halo A
logical,intent(out) :: fld_c0a(geom%nc0a,geom%nl0) !< Field on subset Sc0, halo A

! Local variables
integer :: ic0a,imga,il0
real(kind_real) :: fld_mga_real(geom%nmga,geom%nl0),fld_c0a_real(geom%nc0a,geom%nl0)

! Convert array into real values
do il0=1,geom%nl0
   do imga=1,geom%nmga
      if (fld_mga(imga,il0)) then
         fld_mga_real(imga,il0) = 1.0
      else
         fld_mga_real(imga,il0) = 0.0
      end if
   end do
end do

! Copy
call geom%copy_mga_to_c0a(mpl,fld_mga_real,fld_c0a_real)

! Convert array back to logical values
do il0=1,geom%nl0
   do ic0a=1,geom%nc0a
      fld_c0a(ic0a,il0) = (fld_c0a_real(ic0a,il0)>0.5)
   end do
end do

end subroutine geom_copy_mga_to_c0a_logical_single

!----------------------------------------------------------------------
! Subroutine: geom_copy_mga_to_c0a_logical_all
!> Copy from model grid to subset Sc0, halo A, logical, all fields
!----------------------------------------------------------------------
subroutine geom_copy_mga_to_c0a_logical_all(geom,mpl,nam,fld_c0a,fld_mga)

implicit none

! Passed variables
class(geom_type),intent(in) :: geom                       !< Geometry
type(mpl_type),intent(inout) :: mpl                       !< MPI data
type(nam_type),intent(in) :: nam                          !< Namelist
logical,intent(in) :: fld_mga(geom%nmga,geom%nl0,nam%nv)  !< Field on model grid, halo A
logical,intent(out) :: fld_c0a(geom%nc0a,geom%nl0,nam%nv) !< Field on subset Sc0, halo A

! Local variables
integer :: iv

do iv=1,nam%nv
   call geom%copy_mga_to_c0a(mpl,fld_mga(:,:,iv),fld_c0a(:,:,iv))
end do

end subroutine geom_copy_mga_to_c0a_logical_all

!----------------------------------------------------------------------
! Subroutine: geom_fieldset_to_c0
!> Fieldset to Fortran array on subset Sc0
!----------------------------------------------------------------------
subroutine geom_fieldset_to_c0(geom,mpl,nam,fieldset,fld_c0a)

implicit none

! Passed variables
class(geom_type),intent(in) :: geom                               !< Geometry
type(mpl_type),intent(inout) :: mpl                               !< MPI data
type(nam_type),intent(in) :: nam                                  !< Namelist
type(fieldset_type),intent(in) :: fieldset                        !< Fieldset
real(kind_real),intent(out) :: fld_c0a(geom%nc0a,geom%nl0,nam%nv) !< Field on subset Sc0, halo A

! Local variables
real(kind_real),allocatable :: fld_mga(:,:,:)

if (geom%same_grid) then
   ! Fieldset to Fortran array on subset Sc0
   call fieldset%to_array(mpl,fld_c0a)
else
   ! Allocation
   allocate(fld_mga(geom%nmga,geom%nl0,nam%nv))

   ! Fieldset to Fortran array on model grid
   call fieldset%to_array(mpl,fld_mga)

   ! Model grid to subset Sc0
   call geom%copy_mga_to_c0a(mpl,nam,fld_mga,fld_c0a)

   ! Release memory
   deallocate(fld_mga)
end if

end subroutine geom_fieldset_to_c0

!----------------------------------------------------------------------
! Subroutine: geom_c0_to_fieldset
!> Fortran array on subset Sc0 to fieldset
!----------------------------------------------------------------------
subroutine geom_c0_to_fieldset(geom,mpl,nam,fld_c0a,fieldset)

implicit none

! Passed variables
class(geom_type),intent(in) :: geom                              !< Geometry
type(mpl_type),intent(inout) :: mpl                              !< MPI data
type(nam_type),intent(in) :: nam                                 !< Namelist
real(kind_real),intent(in) :: fld_c0a(geom%nc0a,geom%nl0,nam%nv) !< Field on subset Sc0, halo A
type(fieldset_type),intent(inout) :: fieldset                    !< Fieldset

! Local variables
real(kind_real),allocatable :: fld_mga(:,:,:)

if (geom%same_grid) then
   ! Fortran array on subset Sc0 to fieldset
   call fieldset%from_array(mpl,fld_c0a)
else
   ! Allocation
   allocate(fld_mga(geom%nmga,geom%nl0,nam%nv))

   ! Subset Sc0 to model grid
   call geom%copy_c0a_to_mga(mpl,nam,fld_c0a,fld_mga)

   ! Fortran array on model grid to fieldset
   call fieldset%from_array(mpl,fld_mga)

   ! Release memory
   deallocate(fld_mga)
end if

end subroutine geom_c0_to_fieldset

!----------------------------------------------------------------------
! Subroutine: geom_compute_deltas
!> Compute deltas for LCT definition
!----------------------------------------------------------------------
subroutine geom_compute_deltas(geom,ic0u,il0,jc0u,jl0,dx,dy,dz)

implicit none

! Passed variables
class(geom_type),intent(in) :: geom !< Geometry
integer,intent(in) :: ic0u          !< First horizontal index, universe
integer,intent(in) :: il0           !< First vertical index
integer,intent(in) :: jc0u          !< Second horizontal index, universe
integer,intent(in) :: jl0           !< Second vertical index
real(kind_real),intent(out) :: dx   !< Longitude delta
real(kind_real),intent(out) :: dy   !< Latitude delta
real(kind_real),intent(out) :: dz   !< Altitude delta

! Compute deltas
dx = geom%lon_c0u(jc0u)-geom%lon_c0u(ic0u)
dy = geom%lat_c0u(jc0u)-geom%lat_c0u(ic0u)
call lonlatmod(dx,dy)
dx = dx*cos(geom%lat_c0u(ic0u))
dz = real(geom%vunit_c0u(ic0u,jl0)-geom%vunit_c0u(ic0u,il0),kind_real)

end subroutine geom_compute_deltas

!----------------------------------------------------------------------
! Subroutine: geom_rand_point
!> Select random valid point on the horizontal grid
!----------------------------------------------------------------------
subroutine geom_rand_point(geom,mpl,rng,il0,iproc,ic0a,nr)

implicit none

! Passed variables
class(geom_type),intent(in) :: geom !< Geometry
type(mpl_type),intent(inout) :: mpl !< MPI data
type(rng_type),intent(inout) :: rng !< Random number generator
integer,intent(in) :: il0           !< Level
integer,intent(out) :: iproc        !< Processor
integer,intent(out) :: ic0a         !< Local index
integer,intent(out),optional :: nr  !< Number of random tries

! Local variables
integer :: lnr
real(kind_real) :: lon,lat
logical :: valid

! Initialization
valid = .false.
lnr = 0

! Loop
do while (.not.valid)
   ! Generate random lon/lat
   call rng%rand_real(-pi,pi,lon)
   call rng%rand_real(-1.0_kind_real,1.0_kind_real,lat)
   lat = asin(lat)

   ! Get index from lon/lat
   call geom%index_from_lonlat(mpl,lon,lat,il0,iproc,ic0a,valid)

   ! Update number of tries
   lnr = lnr+1
end do

! Set number of tries
if (present(nr)) nr = lnr

end subroutine geom_rand_point

!----------------------------------------------------------------------
! Function: geom_mg_to_proc
!> Conversion from global to processor on model grid
!----------------------------------------------------------------------
function geom_mg_to_proc(geom,img)

implicit none

! Passed variables
class(geom_type),intent(in) :: geom !< Geometry
integer,intent(in) :: img           !< Global index

! Returned variable
integer :: geom_mg_to_proc

! Find processor
do geom_mg_to_proc=1,geom%nproc-1
   if ((geom%proc_to_mg_offset(geom_mg_to_proc)<img).and.(img<=geom%proc_to_mg_offset(geom_mg_to_proc+1))) return
end do

end function geom_mg_to_proc

!----------------------------------------------------------------------
! Function: geom_c0_to_c0a
!> Conversion from global to halo A on subset Sc0
!----------------------------------------------------------------------
function geom_c0_to_c0a(geom,ic0)

implicit none

! Passed variables
class(geom_type),intent(in) :: geom !< Geometry
integer,intent(in) :: ic0           !< Global index

! Returned variable
integer :: geom_c0_to_c0a

! Local variable
integer :: iproc

! Find processor
iproc = geom%c0_to_proc(ic0)

! Get halo A index
geom_c0_to_c0a = ic0-geom%proc_to_c0_offset(iproc)

end function geom_c0_to_c0a

!----------------------------------------------------------------------
! Function: geom_c0_to_proc
!> Conversion from global to processor on subset Sc0
!----------------------------------------------------------------------
function geom_c0_to_proc(geom,ic0)

implicit none

! Passed variables
class(geom_type),intent(in) :: geom !< Geometry
integer,intent(in) :: ic0           !< Global index

! Returned variable
integer :: geom_c0_to_proc

! Find processor
do geom_c0_to_proc=1,geom%nproc-1
   if ((geom%proc_to_c0_offset(geom_c0_to_proc)<ic0).and.(ic0<=geom%proc_to_c0_offset(geom_c0_to_proc+1))) return
end do

end function geom_c0_to_proc

!----------------------------------------------------------------------
! Function: geom_c0_to_c0u
!> Conversion from global to universe on subset Sc0
!----------------------------------------------------------------------
function geom_c0_to_c0u(geom,ic0)

implicit none

! Passed variables
class(geom_type),intent(in) :: geom !< Geometry
integer,intent(in) :: ic0           !< Global index

! Returned variable
integer :: geom_c0_to_c0u

! Local variable
integer :: iproc,ic0a,offset,jproc

! Find processor
iproc = geom%c0_to_proc(ic0)

if (geom%myuniverse(iproc)) then
   ! Get halo A index
   ic0a = ic0-geom%proc_to_c0_offset(iproc)

   ! Compute universe offset
   offset = 0
   do jproc=1,iproc-1
      if (geom%myuniverse(jproc)) offset = offset+geom%proc_to_nc0a(jproc)
   end do

   ! Get universe index
   geom_c0_to_c0u = offset+ic0a
else
   ! Not in my universe
   geom_c0_to_c0u = 0
end if

end function geom_c0_to_c0u

end module type_geom<|MERGE_RESOLUTION|>--- conflicted
+++ resolved
@@ -110,12 +110,7 @@
    type(tree_type) :: tree_c0u                    !< Tree on subset Sc0, universe
 
    ! Mesh
-<<<<<<< HEAD
-   type(mesh_type) :: mesh_c0u                    ! Mesh on subset Sc0, universe
-=======
-   type(mesh_type) :: mesh_c0aplus                !< Mesh on subset Sc0, halo A+
    type(mesh_type) :: mesh_c0u                    !< Mesh on subset Sc0, universe
->>>>>>> 1a68f5e3
 
    ! Boundary fields
    integer,allocatable :: nbnda(:)                !< Number of boundary arcs
@@ -302,12 +297,8 @@
 ! Setup tree
 call geom%setup_tree(mpl)
 
-! Setup meshes
-<<<<<<< HEAD
+! Setup mesh
 call geom%setup_mesh(mpl,rng)
-=======
-call geom%setup_meshes(mpl,rng)
->>>>>>> 1a68f5e3
 
 ! Setup number of independent levels
 call geom%setup_independent_levels(mpl)
@@ -1091,36 +1082,17 @@
 end subroutine geom_setup_tree
 
 !----------------------------------------------------------------------
-<<<<<<< HEAD
 ! Subroutine: geom_setup_mesh
-! Purpose: setup meshes
+!> Setup mesh
 !----------------------------------------------------------------------
 subroutine geom_setup_mesh(geom,mpl,rng)
-=======
-! Subroutine: geom_setup_meshes
-!> Setup meshes
-!----------------------------------------------------------------------
-subroutine geom_setup_meshes(geom,mpl,rng)
->>>>>>> 1a68f5e3
-
-implicit none
-
-! Passed variables
-<<<<<<< HEAD
-class(geom_type),intent(inout) :: geom ! Geometry
-type(mpl_type),intent(inout) :: mpl    ! MPI data
-type(rng_type),intent(inout) :: rng    ! Random number generator
-=======
+
+implicit none
+
+! Passed variables
 class(geom_type),intent(inout) :: geom !< Geometry
 type(mpl_type),intent(inout) :: mpl    !< MPI data
 type(rng_type),intent(inout) :: rng    !< Random number generator
-
-! Local variables
-integer :: ic0a,ic0u,nnb,jnb,jc0u,jc0,jproc,nc0aplus,ic0aplus
-integer,allocatable :: nn_index(:)
-real(kind_real),allocatable :: nn_dist(:),lon_c0aplus(:),lat_c0aplus(:)
-logical :: lcheck_c0aplus(geom%nc0u)
->>>>>>> 1a68f5e3
 
 write(mpl%info,'(a7,a)') '','Setup geometry mesh'
 call mpl%flush
