!----------------------------------------------------------------------
! Module: type_geom
! Purpose: geometry derived type
! Author: Benjamin Menetrier
! Licensing: this code is distributed under the CeCILL-C license
! Copyright © 2015-... UCAR, CERFACS, METEO-FRANCE and IRIT
!----------------------------------------------------------------------
module type_geom

use atlas_module, only: atlas_field,atlas_fieldset,atlas_functionspace,atlas_functionspace_nodecolumns, &
 & atlas_functionspace_pointcloud,atlas_functionspace_structuredcolumns,atlas_mesh_nodes,atlas_structuredgrid
use fckit_mpi_module, only: fckit_mpi_sum,fckit_mpi_min,fckit_mpi_max
use tools_atlas, only: field_to_fld
use tools_const, only: pi,req,deg2rad,rad2deg,reqkm
use tools_func, only: lonlatmod,lonlathash,sphere_dist,lonlat2xyz,xyz2lonlat,vector_product,vector_triple_product
use tools_kinds, only: kind_real,nc_kind_real
use tools_qsort, only: qsort
use tools_repro, only: inf,eq
use type_com, only: com_type
use type_tree, only: tree_type
use type_mesh, only: mesh_type
use type_mpl, only: mpl_type
use type_nam, only: nam_type
use type_rng, only: rng_type

implicit none

! Geometry derived type
type geom_type
   ! Number of processors
   integer :: nproc                               ! Number of processors

   ! ATLAS function space
   type(atlas_functionspace) :: afunctionspace_mg ! ATLAS function space of model grid

   ! Geometry data on model grid, halo A
   integer :: nmga                                ! Halo A size for model grid
   real(kind_real),allocatable :: lon_mga(:)      ! Longitudes
   real(kind_real),allocatable :: lat_mga(:)      ! Latitudes
   real(kind_real),allocatable :: area_mga(:)     ! Areas
   real(kind_real),allocatable :: vunit_mga(:,:)  ! Vertical unit
   logical,allocatable :: gmask_mga(:,:)          ! Geometry mask
   logical,allocatable :: smask_mga(:,:)          ! Sampling mask
   real(kind_real),allocatable :: hash_mga(:)     ! Longitudes/latitudes hash

   ! Link between model grid and subset Sc0 on halo A
   type(com_type) :: com_mg                       ! Communication between subset Sc0 and model grid

   ! Geometry data on model grid, global
   integer :: nmg                                 ! Number of model grid points

   ! Universe
   logical,allocatable :: myuniverse(:)           ! MPI tasks in the universe of the local task

   ! Geometry data on subset Sc0, halo A
   integer,allocatable :: proc_to_nc0a(:)         ! Processor to halo A size for subset Sc0
   integer :: nc0a                                ! Halo A size for subset Sc0
   logical :: same_grid                           ! Same grid and distribution flag
   real(kind_real),allocatable :: lon_c0a(:)      ! Longitudes
   real(kind_real),allocatable :: lat_c0a(:)      ! Latitudes
   real(kind_real),allocatable :: hash_c0a(:)     ! Longitudes/latitudes hash
   real(kind_real),allocatable :: area_c0a(:)     ! Areas
   real(kind_real),allocatable :: vunit_c0a(:,:)  ! Vertical unit
   logical,allocatable :: gmask_c0a(:,:)          ! Geometry mask
   logical,allocatable :: smask_c0a(:,:)          ! Sampling mask
   logical,allocatable :: gmask_hor_c0a(:)        ! Union of horizontal geometry masks
   real(kind_real),allocatable :: mdist_c0a(:,:)  ! Minimum distance to mask

   ! Geometry data on subset Sc0, universe
   integer,allocatable :: proc_to_nc0u(:)         ! Processor to universe size for subset Sc0
   integer :: nc0u                                ! Universe size for subset Sc0
   real(kind_real),allocatable :: lon_c0u(:)      ! Longitudes
   real(kind_real),allocatable :: lat_c0u(:)      ! Latitudes
   real(kind_real),allocatable :: vunit_c0u(:,:)  ! Vertical unit
   logical,allocatable :: gmask_c0u(:,:)          ! Geometry mask
   logical,allocatable :: gmask_hor_c0u(:)        ! Union of horizontal geometry masks
   real(kind_real),allocatable :: mdist_c0u(:,:)  ! Minimum distance to mask

   ! Geometry data on subset Sc0, global
   integer :: nc0                                 ! Number of subset Sc0 points
   integer,allocatable :: proc_to_c0_offset(:)    ! Processor to offset on subset Sc0

   ! Link between halo A and universe on subset Sc0
   integer,allocatable :: c0a_to_c0u(:)           ! Halo A to universe on subset Sc0
   integer,allocatable :: c0u_to_c0a(:)           ! Universe to halo A on subset Sc0
   type(com_type) :: com_AU                       ! Communication between halo A and universe on subset Sc0

   ! Link between halo A and global on subset Sc0
   integer,allocatable :: c0a_to_c0(:)            ! Subset Sc0, halo A to global

   ! Link between universe and global on subset Sc0
   integer,allocatable :: c0u_to_c0(:)            ! Subset Sc0, universe to global

   ! Number of levels
   integer :: nl0                                 ! Number of levels in subset Sl0
   integer :: nl0i                                ! Number of independent levels in subset Sl0

   ! Other fields
   integer,allocatable :: nc0_gmask(:)            ! Horizontal mask size on subset Sc0
   real(kind_real),allocatable :: area(:)         ! Global area
   real(kind_real),allocatable :: vunitavg(:)     ! Averaged vertical unit
   real(kind_real),allocatable :: disth(:)        ! Horizontal distance

   ! Mesh
   type(mesh_type) :: mesh                        ! Mesh

   ! Tree
   type(tree_type) :: tree                        ! Tree

   ! Boundary fields
   integer,allocatable :: nbnda(:)                ! Number of boundary arcs
   real(kind_real),allocatable :: v1bnda(:,:,:)   ! Boundary arcs, first vector
   real(kind_real),allocatable :: v2bnda(:,:,:)   ! Boundary arcs, second vector
   real(kind_real),allocatable :: vabnda(:,:,:)   ! Boundary arcs, orthogonal vector

   ! Dirac fields
   integer :: ndir                                ! Number of valid Dirac points
   real(kind_real),allocatable :: londir(:)       ! Dirac longitude
   real(kind_real),allocatable :: latdir(:)       ! Dirac latitude
   integer,allocatable :: iprocdir(:)             ! Dirac processor
   integer,allocatable :: ic0adir(:)              ! Dirac gridpoint
   integer,allocatable :: il0dir(:)               ! Dirac level
   integer,allocatable :: ivdir(:)                ! Dirac variable
<<<<<<< HEAD
   integer,allocatable :: itsdir(:)               ! Dirac timeslot
=======
   integer,allocatable :: itsdir(:)               ! Dirac timeslots

   ! MPI distribution
   integer :: nmga                                ! Halo A size for model grid
   integer :: nc0a                                ! Halo A size for subset Sc0
   integer,allocatable :: proc_to_nmga(:)         ! Halo A size for each proc
   integer,allocatable :: c0_to_proc_init(:)      ! Subset Sc0 to local task, initial version
   integer,allocatable :: c0_to_proc(:)           ! Subset Sc0 to local task
   logical :: same_grid                           ! Same grid and distribution flag
   integer,allocatable :: c0_to_c0a(:)            ! Subset Sc0, global to halo A
   integer,allocatable :: c0a_to_c0(:)            ! Subset Sc0, halo A to global
   integer,allocatable :: proc_to_nc0a(:)         ! Halo A size for each proc
   integer,allocatable :: c0a_to_mga(:)           ! Subset Sc0 to model grid, halo A
   type(com_type) :: com_mg                       ! Communication between subset Sc0 and model grid
>>>>>>> c383c7d5
contains
   procedure :: partial_dealloc => geom_partial_dealloc
   procedure :: dealloc => geom_dealloc
   procedure :: setup => geom_setup
   procedure :: from_atlas => geom_from_atlas
   procedure :: define_universe => geom_define_universe
   procedure :: setup_c0 => geom_setup_c0
   procedure :: setup_independent_levels => geom_setup_independent_levels
   procedure :: setup_mask_distance => geom_setup_mask_distance
   procedure :: setup_mask_check => geom_setup_mask_check
   procedure :: index_from_lonlat => geom_index_from_lonlat
   procedure :: define_dirac => geom_define_dirac
   procedure :: check_arc => geom_check_arc
   procedure :: copy_c0a_to_mga => geom_copy_c0a_to_mga
   procedure :: geom_copy_mga_to_c0a_real
   procedure :: geom_copy_mga_to_c0a_logical
   generic :: copy_mga_to_c0a => geom_copy_mga_to_c0a_real,geom_copy_mga_to_c0a_logical
   procedure :: compute_deltas => geom_compute_deltas
   procedure :: rand_level => geom_rand_level
   procedure :: rand_point => geom_rand_point
   procedure :: c0_to_c0a => geom_c0_to_c0a
   procedure :: c0_to_proc => geom_c0_to_proc
   procedure :: c0_to_c0u => geom_c0_to_c0u
end type geom_type

private
public :: geom_type

contains

!----------------------------------------------------------------------
! Subroutine: geom_partial_dealloc
! Purpose: release memory (partial)
!----------------------------------------------------------------------
subroutine geom_partial_dealloc(geom)

implicit none

! Passed variables
class(geom_type),intent(inout) :: geom ! Geometry

! Release memory
if (allocated(geom%lon_mga)) deallocate(geom%lon_mga)
if (allocated(geom%lat_mga)) deallocate(geom%lat_mga)
if (allocated(geom%area_mga)) deallocate(geom%area_mga)
if (allocated(geom%vunit_mga)) deallocate(geom%vunit_mga)
if (allocated(geom%gmask_mga)) deallocate(geom%gmask_mga)
if (allocated(geom%smask_mga)) deallocate(geom%smask_mga)
if (allocated(geom%hash_mga)) deallocate(geom%hash_mga)
if (allocated(geom%myuniverse)) deallocate(geom%myuniverse)
if (allocated(geom%proc_to_nc0a)) deallocate(geom%proc_to_nc0a)
if (allocated(geom%lon_c0a)) deallocate(geom%lon_c0a)
if (allocated(geom%lat_c0a)) deallocate(geom%lat_c0a)
if (allocated(geom%hash_c0a)) deallocate(geom%hash_c0a)
if (allocated(geom%area_c0a)) deallocate(geom%area_c0a)
if (allocated(geom%vunit_c0a)) deallocate(geom%vunit_c0a)
if (allocated(geom%smask_c0a)) deallocate(geom%smask_c0a)
if (allocated(geom%gmask_hor_c0a)) deallocate(geom%gmask_hor_c0a)
if (allocated(geom%mdist_c0a)) deallocate(geom%mdist_c0a)
if (allocated(geom%proc_to_nc0u)) deallocate(geom%proc_to_nc0u)
if (allocated(geom%lon_c0u)) deallocate(geom%lon_c0u)
if (allocated(geom%lat_c0u)) deallocate(geom%lat_c0u)
if (allocated(geom%vunit_c0u)) deallocate(geom%vunit_c0u)
if (allocated(geom%gmask_c0u)) deallocate(geom%gmask_c0u)
if (allocated(geom%gmask_hor_c0u)) deallocate(geom%gmask_hor_c0u)
if (allocated(geom%mdist_c0u)) deallocate(geom%mdist_c0u)
if (allocated(geom%proc_to_c0_offset)) deallocate(geom%proc_to_c0_offset)
if (allocated(geom%c0a_to_c0u)) deallocate(geom%c0a_to_c0u)
if (allocated(geom%c0u_to_c0a)) deallocate(geom%c0u_to_c0a)
call geom%com_AU%dealloc
if (allocated(geom%c0a_to_c0)) deallocate(geom%c0a_to_c0)
if (allocated(geom%c0u_to_c0)) deallocate(geom%c0u_to_c0)
if (allocated(geom%nc0_gmask)) deallocate(geom%nc0_gmask)
if (allocated(geom%area)) deallocate(geom%area)
if (allocated(geom%vunitavg)) deallocate(geom%vunitavg)
if (allocated(geom%disth)) deallocate(geom%disth)
call geom%mesh%dealloc
call geom%tree%dealloc
if (allocated(geom%nbnda)) deallocate(geom%nbnda)
if (allocated(geom%v1bnda)) deallocate(geom%v1bnda)
if (allocated(geom%v2bnda)) deallocate(geom%v2bnda)
if (allocated(geom%vabnda)) deallocate(geom%vabnda)
if (allocated(geom%londir)) deallocate(geom%londir)
if (allocated(geom%latdir)) deallocate(geom%latdir)
if (allocated(geom%iprocdir)) deallocate(geom%iprocdir)
if (allocated(geom%ic0adir)) deallocate(geom%ic0adir)
if (allocated(geom%il0dir)) deallocate(geom%il0dir)
if (allocated(geom%ivdir)) deallocate(geom%ivdir)
if (allocated(geom%itsdir)) deallocate(geom%itsdir)

end subroutine geom_partial_dealloc

!----------------------------------------------------------------------
! Subroutine: geom_dealloc
! Purpose: release memory
!----------------------------------------------------------------------
subroutine geom_dealloc(geom)

implicit none

! Passed variables
class(geom_type),intent(inout) :: geom ! Geometry

! Release memory
call geom%partial_dealloc
call geom%afunctionspace_mg%final()
if (allocated(geom%gmask_c0a)) deallocate(geom%gmask_c0a)
call geom%com_mg%dealloc

end subroutine geom_dealloc

!----------------------------------------------------------------------
! Subroutine: geom_setup
! Purpose: setup geometry
!----------------------------------------------------------------------
subroutine geom_setup(geom,mpl,rng,nam,afunctionspace,afieldset)

implicit none

! Passed variables
class(geom_type),intent(inout) :: geom                 ! Geometry
type(mpl_type),intent(inout) :: mpl                    ! MPI data
type(rng_type),intent(inout) :: rng                    ! Random number generator
type(nam_type),intent(in) :: nam                       ! Namelists
type(atlas_functionspace),intent(in) :: afunctionspace ! ATLAS function space
type(atlas_fieldset),intent(in),optional :: afieldset  ! ATLAS fieldset

! Local variables
integer :: jc3,il0,iproc
real(kind_real) :: lon_min,lon_max,lat_min,lat_max

! Number of processors
geom%nproc = mpl%nproc

! Number of levels
geom%nl0 = nam%nl

! Copy function space pointer
geom%afunctionspace_mg = atlas_functionspace(afunctionspace%c_ptr())
if (present(afieldset)) then
   call geom%from_atlas(mpl,afunctionspace,afieldset)
else
   call geom%from_atlas(mpl,afunctionspace)
end if

! No mask option
if (nam%nomask) then
   geom%gmask_mga = .true.
   geom%smask_mga = .true.
end if

! Define universe
call geom%define_universe(mpl,rng,nam)

! Setup subset Sc0
call geom%setup_c0(mpl)

! Allocation
call geom%mesh%alloc(geom%nc0u)

! Initialization
call geom%mesh%init(mpl,rng,geom%lon_c0u,geom%lat_c0u,.true.)

! Compute boundary nodes
call geom%mesh%bnodes(mpl,nam%adv_diag)

! Define number of independent levels
call geom%setup_independent_levels(mpl)

! Define minimum distance to mask
if ((trim(nam%draw_type)=='random_coast').or.(nam%adv_diag)) call geom%setup_mask_distance(mpl)

! Allocation
call geom%tree%alloc(mpl,geom%nc0u)

! Initialization
call geom%tree%init(geom%lon_c0u,geom%lat_c0u)

! Horizontal distance
allocate(geom%disth(nam%nc3))
do jc3=1,nam%nc3
   geom%disth(jc3) = real(jc3-1,kind_real)*nam%dc
end do

! Define dirac points
if (nam%new_cortrack.or.nam%new_corstats.or.nam%check_dirac.and.(nam%ndir>0)) call geom%define_dirac(mpl,nam)

! Setup mask check
if (nam%mask_check) call geom%setup_mask_check(mpl)

! Summary data
call mpl%f_comm%allreduce(minval(geom%lon_c0a),lon_min,fckit_mpi_min())
call mpl%f_comm%allreduce(maxval(geom%lon_c0a),lon_max,fckit_mpi_max())
call mpl%f_comm%allreduce(minval(geom%lat_c0a),lat_min,fckit_mpi_min())
call mpl%f_comm%allreduce(maxval(geom%lat_c0a),lat_max,fckit_mpi_max())

! Print summary
write(mpl%info,'(a7,a,i8)') '','Model grid size:         ',geom%nmg
call mpl%flush
write(mpl%info,'(a7,a,i8)') '','Subset Sc0 size:         ',geom%nc0
call mpl%flush
write(mpl%info,'(a7,a,i6,a,f6.2,a)') '','Number of redundant points:    ',(geom%nmg-geom%nc0), &
 & ' (',real(geom%nmg-geom%nc0,kind_real)/real(geom%nmg,kind_real)*100.0,'%)'
call mpl%flush
write(mpl%info,'(a7,a,f7.1,a,f7.1)') '','Min. / max. longitudes:',lon_min*rad2deg,' / ',lon_max*rad2deg
call mpl%flush
write(mpl%info,'(a7,a,f7.1,a,f7.1)') '','Min. / max. latitudes: ',lat_min*rad2deg,' / ',lat_max*rad2deg
call mpl%flush
write(mpl%info,'(a7,a,f5.1,a)') '','Domain area (% of Earth area):',100.0*maxval(geom%area)/(4.0*pi),'%'
call mpl%flush
write(mpl%info,'(a7,a)') '','Valid points (% of total domain):'
call mpl%flush
do il0=1,geom%nl0
   write(mpl%info,'(a10,a,i3,a,f5.1,a)') '','Level ',nam%levs(il0),' ~> ', &
 & 100.0*real(geom%nc0_gmask(il0),kind_real)/real(geom%nc0,kind_real),'%'
   call mpl%flush
end do
write(mpl%info,'(a7,a)') '','Vertical unit:'
call mpl%flush
do il0=1,geom%nl0
   write(mpl%info,'(a10,a,i3,a,e10.3,a)') '','Level ',nam%levs(il0),' ~> ',geom%vunitavg(il0),' vert. unit'
   call mpl%flush
end do
write(mpl%info,'(a7,a)') '','Distribution summary (local / universe):'
call mpl%flush
do iproc=1,mpl%nproc
   write(mpl%info,'(a10,a,i6,a,i8,a,i8)') '','Task ',iproc,': ',geom%proc_to_nc0a(iproc),' / ',geom%proc_to_nc0u(iproc)
   call mpl%flush
end do

end subroutine geom_setup

!----------------------------------------------------------------------
! Subroutine: geom_from_atlas
! Purpose: set geometry from ATLAS fieldset
!----------------------------------------------------------------------
subroutine geom_from_atlas(geom,mpl,afunctionspace,afieldset)

implicit none

! Passed variables
class(geom_type),intent(inout) :: geom                 ! Geometry
type(mpl_type),intent(inout) :: mpl                    ! MPI data
type(atlas_functionspace),intent(in) :: afunctionspace ! ATLAS function space
type(atlas_fieldset),intent(in),optional :: afieldset  ! ATLAS fieldset

! Local variables
integer :: il0,i,j,imga
real(kind_real) :: lonlat(2)
real(kind_real),allocatable :: area_mga(:,:)
real(kind_real),pointer :: real_ptr(:,:)
character(len=1024),parameter :: subr = 'geom_from_atlas'
type(atlas_field) :: afield,afield_lonlat
type(atlas_functionspace_nodecolumns) :: afunctionspace_nc
type(atlas_functionspace_pointcloud) :: afunctionspace_pc
type(atlas_functionspace_structuredcolumns) :: afunctionspace_sc
type(atlas_mesh_nodes) :: anodes
type(atlas_structuredgrid) :: asgrid

select case (afunctionspace%name())
case ('NodeColumns')
    ! Get node columns function space
    afunctionspace_nc = atlas_functionspace_nodecolumns(afunctionspace%c_ptr())

    ! Get number of nodes
    geom%nmga = afunctionspace_nc%nb_nodes()

    ! Allocation
    allocate(geom%lon_mga(geom%nmga))
    allocate(geom%lat_mga(geom%nmga))

    ! Get lon/lat field
    anodes = afunctionspace_nc%nodes()
    afield_lonlat = anodes%lonlat()
    call afield_lonlat%data(real_ptr)
    geom%lon_mga = real_ptr(1,:)*deg2rad
    geom%lat_mga = real_ptr(2,:)*deg2rad
case ('PointCloud')
    ! Get point cloud function space
    afunctionspace_pc = atlas_functionspace_pointcloud(afunctionspace%c_ptr())

    ! Get number of points
    geom%nmga = afunctionspace_pc%size()

    ! Allocation
    allocate(geom%lon_mga(geom%nmga))
    allocate(geom%lat_mga(geom%nmga))

    ! Get lon/lat field
    afield_lonlat = afunctionspace_pc%lonlat()
    call afield_lonlat%data(real_ptr)
    geom%lon_mga = real_ptr(1,:)*deg2rad
    geom%lat_mga = real_ptr(2,:)*deg2rad
case ('StructuredColumns')
    ! Get structured columns function space
    afunctionspace_sc = atlas_functionspace_structuredcolumns(afunctionspace%c_ptr())

    ! Get number of nodes
    geom%nmga = afunctionspace_sc%size_owned()

    ! Allocation
    allocate(geom%lon_mga(geom%nmga))
    allocate(geom%lat_mga(geom%nmga))

    ! Get lon/lat
    asgrid = afunctionspace_sc%grid()
    imga = 0
    do j=afunctionspace_sc%j_begin(),afunctionspace_sc%j_end()
       do i=afunctionspace_sc%i_begin(j),afunctionspace_sc%i_end(j)
          imga = imga+1
          lonlat = asgrid%lonlat(i,j)
          geom%lon_mga(imga) = lonlat(1)*deg2rad
          geom%lat_mga(imga) = lonlat(2)*deg2rad
       end do
    end do
case default
   call mpl%abort(subr,'wrong function space: '//afunctionspace%name())
end select

! Enforce proper bounds
do imga=1,geom%nmga
   call lonlatmod(geom%lon_mga(imga),geom%lat_mga(imga))
end do

! Allocation
allocate(geom%area_mga(geom%nmga))
allocate(geom%vunit_mga(geom%nmga,geom%nl0))
allocate(geom%gmask_mga(geom%nmga,geom%nl0))
allocate(geom%smask_mga(geom%nmga,geom%nl0))

! Default values
geom%area_mga = 1.0_kind_real
do il0=1,geom%nl0
   geom%vunit_mga(:,il0) = real(il0,kind_real)
end do
geom%gmask_mga = .true.
geom%smask_mga = .true.

if (present(afieldset)) then
   ! Get area
   if (afieldset%has_field('area')) then
      afield = afieldset%field('area')
      allocate(area_mga(geom%nmga,1))
      call field_to_fld(mpl,afield,area_mga)
      geom%area_mga = area_mga(:,1)/req**2
      deallocate(area_mga)
      call afield%final()
   end if

   ! Get vertical unit
   if (afieldset%has_field('vunit')) then
      afield = afieldset%field('vunit')
      call field_to_fld(mpl,afield,geom%vunit_mga)
      call afield%final()
   end if

   ! Get geometry mask
   if (afieldset%has_field('gmask')) then
      afield = afieldset%field('gmask')
      call field_to_fld(mpl,afield,geom%gmask_mga)
      call afield%final()
   end if

   ! Get sampling mask
   if (afieldset%has_field('smask')) then
      afield = afieldset%field('smask')
      call field_to_fld(mpl,afield,geom%smask_mga)
      call afield%final()
   end if
end if

end subroutine geom_from_atlas

!----------------------------------------------------------------------
! Subroutine: geom_define_universe
! Purpose: define universe
!----------------------------------------------------------------------
subroutine geom_define_universe(geom,mpl,rng,nam)

implicit none

! Passed variables
class(geom_type),intent(inout) :: geom ! Geometry
type(mpl_type),intent(inout) :: mpl    ! MPI data
type(rng_type),intent(inout) :: rng    ! Random number generator
type(nam_type),intent(in) :: nam       ! Namelist

! Local variables
integer :: imga,nnr,inr,iproc,jproc,nb_tot,ib
integer :: order(geom%nmga),redundant(geom%nmga),proc_to_nb(mpl%nproc),displs(mpl%nproc),nn_index(1)
real(kind_real) :: list(geom%nmga),nn_dist(1)
real(kind_real),allocatable :: lon_nr(:),lat_nr(:),lon_b(:),lat_b(:)
logical :: myuniverse
type(mesh_type) :: mesh
type(tree_type) :: tree

! Allocation
allocate(geom%hash_mga(geom%nmga))

! Compute hash
do imga=1,geom%nmga
   geom%hash_mga(imga) = lonlathash(geom%lon_mga(imga),geom%lat_mga(imga))
end do

! Define points order
list = geom%hash_mga
call qsort(geom%nmga,list,order)

! Look for redundant points
redundant = mpl%msv%vali
do imga=2,geom%nmga
   if (eq(list(imga-1),list(imga))) redundant(order(imga)) = order(imga-1)
end do

! Check for successive redundant points
do imga=1,geom%nmga
   if (mpl%msv%isnot(redundant(imga))) then
      do while (mpl%msv%isnot(redundant(redundant(imga))))
         redundant(imga) = redundant(redundant(imga))
      end do
   end if
end do

! Allocation
nnr = count(mpl%msv%is(redundant))
allocate(lon_nr(nnr))
allocate(lat_nr(nnr))
call mesh%alloc(nnr)
call tree%alloc(mpl,nnr)
allocate(geom%myuniverse(mpl%nproc))

! Initialization
inr = 0
do imga=1,geom%nmga
   if (mpl%msv%is(redundant(imga))) then
      inr = inr+1
      lon_nr(inr) = geom%lon_mga(imga)
      lat_nr(inr) = geom%lat_mga(imga)
   end if
end do
call mesh%init(mpl,rng,lon_nr,lat_nr)
call tree%init(lon_nr,lat_nr)
geom%myuniverse = .false.
geom%myuniverse(mpl%myproc) = .true.

! Compute boundary nodes
call mesh%bnodes(mpl)

! Communication
call mpl%f_comm%allgather(mesh%nb,proc_to_nb)
nb_tot = sum(proc_to_nb)

if (nb_tot>0) then
   ! Allocation
   allocate(lon_b(nb_tot))
   allocate(lat_b(nb_tot))

   ! Communication
   displs(1) = 0
   do iproc=2,mpl%nproc
      displs(iproc) = displs(iproc-1)+proc_to_nb(iproc-1)
   end do
   call mpl%f_comm%allgather(mesh%lon(mesh%bnd),lon_b,mesh%nb,proc_to_nb,displs)
   call mpl%f_comm%allgather(mesh%lat(mesh%bnd),lat_b,mesh%nb,proc_to_nb,displs)

   ! Check distances
   do iproc=1,mpl%nproc
      ! Check nearest neighbor
      do ib=1,proc_to_nb(iproc)
         if (.not.geom%myuniverse(iproc)) then
            call tree%find_nearest_neighbors(lon_b(displs(iproc)+ib),lat_b(displs(iproc)+ib),1,nn_index,nn_dist)
            if (inf(nn_dist(1),nam%universe_rad)) geom%myuniverse(iproc) = .true.
         end if
      end do
   end do

   ! Comunication
   do iproc=1,mpl%nproc
      if (iproc==mpl%myproc) then
         do jproc=1,mpl%nproc
            ! Receive data
            if (jproc/=iproc) then
               call mpl%f_comm%receive(myuniverse,jproc-1,mpl%tag)
               geom%myuniverse(jproc) = geom%myuniverse(jproc).or.myuniverse
            end if
         end do
      else
         ! Send data
         call mpl%f_comm%send(geom%myuniverse(iproc),iproc-1,mpl%tag)
      end if
      call mpl%update_tag(1)
   end do

   ! Release memory
   call mesh%dealloc
   call tree%dealloc
   deallocate(lon_b)
   deallocate(lat_b) 
else
   ! Impossible to disentangle the local domains
   geom%myuniverse = .true.
endif

! Print results
write(mpl%info,'(a7,a,i6,a,i6)') '','Tasks in my universe: ',count(geom%myuniverse),' / ',mpl%nproc
call mpl%flush

end subroutine geom_define_universe

!----------------------------------------------------------------------
! Subroutine: geom_setup_c0
! Purpose: setup subset Sc0
!----------------------------------------------------------------------
subroutine geom_setup_c0(geom,mpl)

implicit none

! Passed variables
class(geom_type),intent(inout) :: geom ! Geometry
type(mpl_type),intent(inout) :: mpl    ! MPI data

! Local variables
integer :: nmgu,iproc,img,imga,imgu,ic0a,ic0u,ic0,diff_grid,diff_grid_tot,il0,nr,nra,ir,ira
integer :: proc_to_nmga(mpl%nproc),proc_to_nra(mpl%nproc)
integer :: mga_to_mg(geom%nmga),mga_to_mgu(geom%nmga),mga_to_c0(geom%nmga),nc0_gmask(0:geom%nl0)
integer,allocatable :: mgu_to_mg(:),redundant(:),order(:)
integer,allocatable :: ra_to_r(:),r_to_c0(:),r_to_c0_tot(:)
real(kind_real) :: areasum(geom%nl0),vunitsum(geom%nl0),vunitsum_tot(geom%nl0),norm(geom%nl0),norm_tot(geom%nl0)
real(kind_real),allocatable :: hash_mgu(:),r_to_hash(:),r_to_hash_tot(:)
character(len=1024),parameter :: subr = 'geom_setup_c0'
type(com_type) :: com_AU

! Allocation
allocate(geom%proc_to_nc0a(mpl%nproc))

! Communication
call mpl%f_comm%allgather(geom%nmga,proc_to_nmga)

! Model grid sizes
geom%nmg = sum(proc_to_nmga)
nmgu = sum(proc_to_nmga,mask=geom%myuniverse)

! Allocation
allocate(mgu_to_mg(nmgu))
allocate(hash_mgu(nmgu))
allocate(order(nmgu))
allocate(redundant(nmgu))

! Model grid conversions
img = 0
imgu = 0
do iproc=1,mpl%nproc
   do imga=1,proc_to_nmga(iproc)
      img = img+1
      if (iproc==mpl%myproc) mga_to_mg(imga) = img
      if (geom%myuniverse(iproc)) then
         imgu = imgu+1
         if (iproc==mpl%myproc) mga_to_mgu(imga) = imgu
         mgu_to_mg(imgu) = img
      end if
   end do
end do

! Setup model grid communication, local to universe
call com_AU%setup(mpl,'com_AU',geom%nmga,nmgu,geom%nmg,mga_to_mg,mgu_to_mg)

! Extend hash on model grid, halo A to universe
call com_AU%ext(mpl,geom%hash_mga,hash_mgu)

! Look for redundant points
write(mpl%info,'(a7,a)') '','Look for redundant points in the model grid'
call mpl%flush

! Define points order
call qsort(nmgu,hash_mgu,order)

! Look for redundant points
redundant = mpl%msv%vali
do imgu=2,nmgu
   if (eq(hash_mgu(imgu-1),hash_mgu(imgu))) redundant(order(imgu)) = order(imgu-1)
end do

! Check for successive redundant points
do imgu=1,nmgu
   if (mpl%msv%isnot(redundant(imgu))) then
      do while (mpl%msv%isnot(redundant(redundant(imgu))))
         redundant(imgu) = redundant(redundant(imgu))
      end do
   end if
end do

! Count points for subset Sc0, halo A
geom%nc0a = 0
do imga=1,geom%nmga
   imgu = mga_to_mgu(imga)
   if (mpl%msv%is(redundant(imgu))) geom%nc0a = geom%nc0a+1
end do

! Check grid similarity
if (geom%nc0a==geom%nmga) then
   diff_grid = 0
else
   diff_grid = 1
end if
call mpl%f_comm%allreduce(diff_grid,diff_grid_tot,fckit_mpi_sum())
geom%same_grid = (diff_grid_tot==0)

! Communication
call mpl%f_comm%allgather(geom%nc0a,geom%proc_to_nc0a)

! Subset Sc0 global size
geom%nc0 = sum(geom%proc_to_nc0a)

! Allocation
allocate(geom%proc_to_c0_offset(mpl%nproc))
allocate(geom%c0a_to_c0(geom%nc0a))
allocate(geom%lon_c0a(geom%nc0a))
allocate(geom%lat_c0a(geom%nc0a))
allocate(geom%hash_c0a(geom%nc0a))
allocate(geom%area_c0a(geom%nc0a))
allocate(geom%vunit_c0a(geom%nc0a,geom%nl0))
allocate(geom%gmask_c0a(geom%nc0a,geom%nl0))
allocate(geom%smask_c0a(geom%nc0a,geom%nl0))
allocate(geom%gmask_hor_c0a(geom%nc0a))
allocate(geom%nc0_gmask(0:geom%nl0))
allocate(geom%area(geom%nl0))
allocate(geom%vunitavg(geom%nl0))

! Subset Sc0 offset for halo A
geom%proc_to_c0_offset(1) = 0
do iproc=2,mpl%nproc
   geom%proc_to_c0_offset(iproc) = geom%proc_to_c0_offset(iproc-1)+geom%proc_to_nc0a(iproc-1)
end do

! Conversions
mga_to_c0 = mpl%msv%vali
ic0a = 0
nra = 0
do imga=1,geom%nmga
   imgu = mga_to_mgu(imga)
   if (mpl%msv%is(redundant(imgu))) then
      ! Valid Sc0 point
      ic0a = ic0a+1
      ic0 = geom%proc_to_c0_offset(mpl%myproc)+ic0a
      geom%c0a_to_c0(ic0a) = ic0
   else
      ! Redundant point
      nra = nra+1
   end if
end do

! Communication
call mpl%f_comm%allgather(nra,proc_to_nra)

! Global number of redundant points
nr = sum(proc_to_nra)

! Allocation
allocate(ra_to_r(nra))
allocate(r_to_hash(nr))
allocate(r_to_hash_tot(nr))
allocate(r_to_c0(nr))
allocate(r_to_c0_tot(nr))

! Conversion
ir = 0
do iproc=1,mpl%nproc
   do ira=1,proc_to_nra(iproc)
      ir = ir+1
      if (iproc==mpl%myproc) ra_to_r(ira) = ir
   end do
end do

! Copy hash of redundant points
r_to_hash = 0.0
ira = 0
do imga=1,geom%nmga
   imgu = mga_to_mgu(imga)
   if (mpl%msv%isnot(redundant(imgu))) then
      ira = ira+1
      ir = ra_to_r(ira)
      r_to_hash(ir) = geom%hash_mga(imga)
   end if
end do

! Communication
call mpl%f_comm%allreduce(r_to_hash,r_to_hash_tot,fckit_mpi_sum())

! Find Sc0 point from hash for each redundant point
r_to_c0 = 0
ic0a = 0
do imga=1,geom%nmga
   imgu = mga_to_mgu(imga)
   if (mpl%msv%is(redundant(imgu))) then
      ic0a = ic0a+1
      do ir=1,nr
         if (eq(geom%hash_mga(imga),r_to_hash_tot(ir))) then
            ic0 = geom%c0a_to_c0(ic0a)
            r_to_c0(ir) = ic0
         end if
      end do
   end if
end do

! Communication
call mpl%f_comm%allreduce(r_to_c0,r_to_c0_tot,fckit_mpi_sum())

! Conversion
ic0a = 0
ira = 0
do imga=1,geom%nmga
   imgu = mga_to_mgu(imga)
   if (mpl%msv%is(redundant(imgu))) then
      ! Valid Sc0 point
      ic0a = ic0a+1
      ic0 = geom%c0a_to_c0(ic0a)
   else
      ! Redundant point
      ira = ira+1
      ir = ra_to_r(ira)
      ic0 = r_to_c0_tot(ir)
   end if
   mga_to_c0(imga) = ic0
end do

! Setup redundant points communication
call geom%com_mg%setup(mpl,'com_mg',geom%nc0a,geom%nmga,geom%nc0,geom%c0a_to_c0,mga_to_c0)

! Reduce fields from model grid to subset Sc0 on halo A
call geom%com_mg%red(mpl,geom%lon_mga,geom%lon_c0a,.true.)
call geom%com_mg%red(mpl,geom%lat_mga,geom%lat_c0a,.true.)
call geom%com_mg%red(mpl,geom%hash_mga,geom%hash_c0a,.true.)
call geom%com_mg%red(mpl,geom%area_mga,geom%area_c0a,.true.)
call geom%com_mg%red(mpl,geom%nl0,geom%vunit_mga,geom%vunit_c0a,.true.)
call geom%com_mg%red(mpl,geom%nl0,geom%gmask_mga,geom%gmask_c0a,.true.)
call geom%com_mg%red(mpl,geom%nl0,geom%smask_mga,geom%smask_c0a,.true.)

! Related fields
geom%gmask_hor_c0a = any(geom%gmask_c0a,dim=2)
nc0_gmask(0) = count(geom%gmask_hor_c0a)
nc0_gmask(1:geom%nl0) = count(geom%gmask_c0a,dim=1)
call mpl%f_comm%allreduce(nc0_gmask,geom%nc0_gmask,fckit_mpi_sum())
do il0=1,geom%nl0
   norm(il0) = count(geom%gmask_c0a(:,il0))
   if (norm(il0)>0) then
      areasum(il0) = sum(geom%area_c0a,mask=geom%gmask_c0a(:,il0))
      vunitsum(il0) = sum(geom%vunit_c0a(:,il0),mask=geom%gmask_c0a(:,il0))
   else
      vunitsum(il0) = 0.0
   end if
end do
call mpl%f_comm%allreduce(norm,norm_tot,fckit_mpi_sum())
call mpl%f_comm%allreduce(areasum,geom%area,fckit_mpi_sum())
call mpl%f_comm%allreduce(vunitsum,vunitsum_tot,fckit_mpi_sum())
do il0=1,geom%nl0
   if (norm_tot(il0)>0) then
      geom%vunitavg(il0) = vunitsum_tot(il0)/real(norm_tot(il0),kind_real)
   else
      geom%vunitavg(il0) = mpl%msv%valr
   end if
end do

! Deallocate memory
deallocate(geom%lon_mga)
deallocate(geom%lat_mga)
deallocate(geom%area_mga)
deallocate(geom%vunit_mga)
deallocate(geom%gmask_mga)
deallocate(geom%smask_mga)
deallocate(mgu_to_mg)
deallocate(hash_mgu)
deallocate(order)
deallocate(redundant)

! Subset Sc0 universe size
geom%nc0u = sum(geom%proc_to_nc0a,mask=geom%myuniverse)

! Allocation
allocate(geom%proc_to_nc0u(mpl%nproc))

! Communication
call mpl%f_comm%allgather(geom%nc0u,geom%proc_to_nc0u)

! Check universe size
if (mpl%nproc>1) then
   do iproc=1,mpl%nproc
      if (geom%proc_to_nc0u(iproc)==geom%proc_to_nc0a(iproc)) call mpl%abort(subr,'universe is not larger than halo A')
   end do
end if

! Allocation
allocate(geom%c0a_to_c0u(geom%nc0a))
allocate(geom%c0u_to_c0a(geom%nc0u))
allocate(geom%c0u_to_c0(geom%nc0u))
allocate(geom%lon_c0u(geom%nc0u))
allocate(geom%lat_c0u(geom%nc0u))
allocate(geom%vunit_c0u(geom%nc0u,geom%nl0))
allocate(geom%gmask_c0u(geom%nc0u,geom%nl0))
allocate(geom%gmask_hor_c0u(geom%nc0u))

! Conversions
geom%c0u_to_c0a = mpl%msv%vali
ic0u = 0
do ic0=1,geom%nc0
   iproc = geom%c0_to_proc(ic0)
   if (geom%myuniverse(iproc)) then
      ic0u = ic0u+1
      if (iproc==mpl%myproc) then
         ic0a = geom%c0_to_c0a(ic0)
         geom%c0a_to_c0u(ic0a) = ic0u
         geom%c0u_to_c0a(ic0u) = ic0a
      end if
      geom%c0u_to_c0(ic0u) = ic0
   end if
end do

! Setup subset Sc0 communication, local to universe
call geom%com_AU%setup(mpl,'com_AU',geom%nc0a,geom%nc0u,geom%nc0,geom%c0a_to_c0,geom%c0u_to_c0)

! Extend fields from halo A to universe on subset Sc0
call geom%com_AU%ext(mpl,geom%lon_c0a,geom%lon_c0u)
call geom%com_AU%ext(mpl,geom%lat_c0a,geom%lat_c0u)
call geom%com_AU%ext(mpl,geom%nl0,geom%vunit_c0a,geom%vunit_c0u)
call geom%com_AU%ext(mpl,geom%nl0,geom%gmask_c0a,geom%gmask_c0u)
geom%gmask_hor_c0u = any(geom%gmask_c0u,dim=2)

end subroutine geom_setup_c0

!----------------------------------------------------------------------
! Subroutine: geom_setup_independent_levels
! Purpose: setup independent levels
!----------------------------------------------------------------------
subroutine geom_setup_independent_levels(geom,mpl)

implicit none

! Passed variables
class(geom_type),intent(inout) :: geom ! Geometry
type(mpl_type),intent(inout) :: mpl    ! MPI data

! Local variables
integer :: il0
integer :: diff_mask,diff_mask_tot
logical :: same_mask

! Check local mask similarity
same_mask = .true.
do il0=2,geom%nl0
   same_mask = same_mask.and.(all((geom%gmask_c0a(:,il0).and.geom%gmask_c0a(:,1)) &
             & .or.(.not.geom%gmask_c0a(:,il0).and..not.geom%gmask_c0a(:,1))))
end do
if (same_mask) then
   diff_mask = 0
else
   diff_mask = 1
end if

! Communication
call mpl%f_comm%allreduce(diff_mask,diff_mask_tot,fckit_mpi_sum())

! Global mask similarity
same_mask = (diff_mask_tot==0)

! Define number of independent levels
if (same_mask) then
   geom%nl0i = 1
else
   geom%nl0i = geom%nl0
end if
write(mpl%info,'(a7,a,i3)') '','Number of independent levels: ',geom%nl0i
call mpl%flush

end subroutine geom_setup_independent_levels

!----------------------------------------------------------------------
! Subroutine: geom_setup_mask_distance
! Purpose: setup minimum distance to mask
!----------------------------------------------------------------------
subroutine geom_setup_mask_distance(geom,mpl)

implicit none

! Passed variables
class(geom_type),intent(inout) :: geom ! Geometry
type(mpl_type),intent(inout) :: mpl    ! MPI data

! Local variables
integer :: il0i,ic0u,ic0a,nn_index(1)
logical :: not_mask_c0u(geom%nc0u)
type(tree_type) :: tree

! Allocation
allocate(geom%mdist_c0u(geom%nc0u,geom%nl0i))
allocate(geom%mdist_c0a(geom%nc0a,geom%nl0i))

! Initialization
geom%mdist_c0u = pi

do il0i=1,geom%nl0i
   ! Check mask
   if (any(.not.geom%gmask_c0u(:,il0i))) then
      ! Allocation
      not_mask_c0u = .not.geom%gmask_c0u(:,il0i)
      call tree%alloc(mpl,geom%nc0u,mask=not_mask_c0u)

      ! Initialization
      call tree%init(geom%lon_c0u,geom%lat_c0u)

      ! Find nearest neighbors
      do ic0u=1,geom%nc0u
         if (geom%gmask_c0u(ic0u,il0i)) call tree%find_nearest_neighbors(geom%lon_c0u(ic0u),geom%lat_c0u(ic0u),1,nn_index, &
       & geom%mdist_c0u(ic0u,il0i))
      end do

      ! Release memory
      call tree%dealloc
   end if
end do

! Local field
do ic0a=1,geom%nc0a
   ic0u = geom%c0a_to_c0u(ic0a)
   geom%mdist_c0a(ic0a,:) = geom%mdist_c0u(ic0u,:)
end do

end subroutine geom_setup_mask_distance

!----------------------------------------------------------------------
! Subroutine: geom_setup_mask_check
! Purpose: setup mask checking tool
!----------------------------------------------------------------------
subroutine geom_setup_mask_check(geom,mpl)

implicit none

! Passed variables
class(geom_type),intent(inout) :: geom ! Geometry
type(mpl_type),intent(inout) :: mpl    ! MPI data

! Local variables
integer :: il0,ibnda,nbndamax
integer,allocatable :: bnda_to_c0u(:,:)
real(kind_real) :: lon_arc(2),lat_arc(2),xbnda(2),ybnda(2),zbnda(2)

! Allocation
allocate(geom%nbnda(0:geom%nl0))

! Count boundary arcs
do il0=0,geom%nl0
   if (il0==0) then
      call geom%mesh%count_bnda(geom%gmask_hor_c0u,geom%nbnda(il0))
   else
      call geom%mesh%count_bnda(geom%gmask_c0u(:,il0),geom%nbnda(il0))
   end if
end do

! Allocation
nbndamax = maxval(geom%nbnda)
allocate(bnda_to_c0u(2,nbndamax))
allocate(geom%v1bnda(3,nbndamax,0:geom%nl0))
allocate(geom%v2bnda(3,nbndamax,0:geom%nl0))
allocate(geom%vabnda(3,nbndamax,0:geom%nl0))

do il0=1,geom%nl0
   ! Get boundary arcs
   if (il0==0) then
      call geom%mesh%get_bnda(geom%gmask_hor_c0u,geom%nbnda(il0),bnda_to_c0u)
   else
      call geom%mesh%get_bnda(geom%gmask_c0u(:,il0),geom%nbnda(il0),bnda_to_c0u)
   end if

   ! Compute boundary arcs coordinates
   do ibnda=1,geom%nbnda(il0)
      lon_arc = geom%lon_c0u(bnda_to_c0u(:,ibnda))
      lat_arc = geom%lat_c0u(bnda_to_c0u(:,ibnda))
      call lonlat2xyz(mpl,lon_arc(1),lat_arc(1),xbnda(1),ybnda(1),zbnda(1))
      call lonlat2xyz(mpl,lon_arc(2),lat_arc(2),xbnda(2),ybnda(2),zbnda(2))
      geom%v1bnda(:,ibnda,il0) = (/xbnda(1),ybnda(1),zbnda(1)/)
      geom%v2bnda(:,ibnda,il0) = (/xbnda(2),ybnda(2),zbnda(2)/)
      call vector_product(geom%v1bnda(:,ibnda,il0),geom%v2bnda(:,ibnda,il0),geom%vabnda(:,ibnda,il0))
   end do
end do

end subroutine geom_setup_mask_check

!----------------------------------------------------------------------
! Subroutine: geom_index_from_lonlat
! Purpose: get nearest neighbor index from longitude/latitude/level
!----------------------------------------------------------------------
subroutine geom_index_from_lonlat(geom,mpl,lon,lat,il0,iproc,ic0a,gmask)

implicit none

! Passed variables
class(geom_type),intent(in) :: geom ! Geometry
type(mpl_type),intent(inout) :: mpl ! MPI data
real(kind_real),intent(in) :: lon   ! Longitude
real(kind_real),intent(in) :: lat   ! Latitude
integer,intent(in) :: il0           ! Level index
integer,intent(out) :: iproc        ! Task index
integer,intent(out) :: ic0a         ! Local index
logical,intent(out) :: gmask        ! Local mask

! Local variables
integer :: nn_index(1),ic0,nn_proc,proc_to_nn_proc(mpl%nproc),jproc,ic0u
real(kind_real) :: nn_dist(1),proc_to_nn_dist(mpl%nproc),distmin
logical :: valid
character(len=1024),parameter :: subr = 'geom_index_from_lonlat'

! Find nearest neighbor
call geom%tree%find_nearest_neighbors(lon,lat,1,nn_index,nn_dist)
ic0 = geom%c0u_to_c0(nn_index(1))
nn_proc = geom%c0_to_proc(ic0)

! Communication
call mpl%f_comm%allgather(nn_dist(1),proc_to_nn_dist)
call mpl%f_comm%allgather(nn_proc,proc_to_nn_proc)

! The correct processor should handle its own nearest neighbor, with the minimum distance
distmin = minval(proc_to_nn_dist)
iproc = mpl%msv%vali
do jproc=1,mpl%nproc
   if ((proc_to_nn_proc(jproc)==jproc).and.eq(proc_to_nn_dist(jproc),distmin)) iproc = jproc
end do
if (mpl%msv%is(iproc)) call mpl%abort(subr,'cannot find root processor')

if (iproc==mpl%myproc) then
   ! Check whether the location is in the convex hull      
   call geom%mesh%inside(mpl,lon,lat,valid)

   ! Local index
   ic0u = nn_index(1)
   ic0a = geom%c0u_to_c0a(ic0u)

   ! Check mask
   if (il0==0) then
      gmask = geom%gmask_hor_c0a(ic0a)
   else
      gmask = geom%gmask_c0a(ic0a,il0)
   end if
end if
call mpl%f_comm%broadcast(valid,iproc-1)
if (valid) then
   ! Broadcast data
   call mpl%f_comm%broadcast(ic0a,iproc-1)
   call mpl%f_comm%broadcast(gmask,iproc-1)
else
   ! Missing values
   iproc = mpl%msv%vali
   ic0a = mpl%msv%vali
   gmask = .false.
end if

end subroutine geom_index_from_lonlat

!----------------------------------------------------------------------
! Subroutine: geom_define_dirac
! Purpose: define dirac indices
!----------------------------------------------------------------------
subroutine geom_define_dirac(geom,mpl,nam)

implicit none

! Passed variables
class(geom_type),intent(inout) :: geom ! Geometry
type(mpl_type),intent(inout) :: mpl    ! MPI data
type(nam_type),intent(in) :: nam       ! Namelist

! Local variables
integer :: idir,il0,il0dir,iprocdir,ic0adir
logical :: valid
character(len=1024),parameter :: subr = 'geom_define_dirac'

! Allocation
allocate(geom%londir(nam%ndir))
allocate(geom%latdir(nam%ndir))
allocate(geom%iprocdir(nam%ndir))
allocate(geom%ic0adir(nam%ndir))
allocate(geom%il0dir(nam%ndir))
allocate(geom%ivdir(nam%ndir))
allocate(geom%itsdir(nam%ndir))

! Initialization
geom%ndir = 0
do idir=1,nam%ndir
   ! Find level
   il0dir = mpl%msv%vali
   do il0=1,geom%nl0
      if (nam%levs(il0)==nam%levdir(idir)) il0dir = il0
   end do
   if (mpl%msv%is(il0dir)) call mpl%abort(subr,'impossible to find the Dirac level')

   ! Index from lon/lat/level
   call geom%index_from_lonlat(mpl,nam%londir(idir),nam%latdir(idir),il0dir,iprocdir,ic0adir,valid)

   if (valid) then
      ! Add valid dirac point
      geom%ndir = geom%ndir+1
      geom%londir(geom%ndir) = nam%londir(idir)
      geom%latdir(geom%ndir) = nam%latdir(idir)
      geom%iprocdir(geom%ndir) = iprocdir
      geom%ic0adir(geom%ndir) = ic0adir
      geom%il0dir(geom%ndir) = il0dir
      geom%ivdir(geom%ndir) = nam%ivdir(idir)
      geom%itsdir(geom%ndir) = nam%itsdir(idir)
   end if
end do

end subroutine geom_define_dirac

!----------------------------------------------------------------------
! Subroutine: geom_check_arc
! Purpose: check if an arc is crossing boundaries
!----------------------------------------------------------------------
subroutine geom_check_arc(geom,mpl,il0,lon_s,lat_s,lon_e,lat_e,valid)

implicit none

! Passed variables
class(geom_type),intent(in) :: geom ! Geometry
type(mpl_type),intent(inout) :: mpl ! MPI data
integer,intent(in) :: il0           ! Level
real(kind_real),intent(in) :: lon_s ! First point longitude
real(kind_real),intent(in) :: lat_s ! First point latitude
real(kind_real),intent(in) :: lon_e ! Second point longitude
real(kind_real),intent(in) :: lat_e ! Second point latitude
logical,intent(out) :: valid        ! True for valid arcs

! Local variables
integer :: ibnda
real(kind_real) :: x(2),y(2),z(2),v1(3),v2(3),va(3),vp(3),t(4)
logical :: cflag(4)

! Initialization
valid = .true.

! Transform to cartesian coordinates
call lonlat2xyz(mpl,lon_s,lat_s,x(1),y(1),z(1))
call lonlat2xyz(mpl,lon_e,lat_e,x(2),y(2),z(2))

! Compute arc orthogonal vector
v1 = (/x(1),y(1),z(1)/)
v2 = (/x(2),y(2),z(2)/)
call vector_product(v1,v2,va)

! Check if arc is crossing boundary arcs
do ibnda=1,geom%nbnda(il0)
   call vector_product(va,geom%vabnda(:,ibnda,il0),vp)
   v1 = (/x(1),y(1),z(1)/)
   call vector_triple_product(v1,va,vp,t(1),cflag(1))
   v1 = (/x(2),y(2),z(2)/)
   call vector_triple_product(v1,va,vp,t(2),cflag(2))
   call vector_triple_product(geom%v1bnda(:,ibnda,il0),geom%vabnda(:,ibnda,il0),vp,t(3),cflag(3))
   call vector_triple_product(geom%v2bnda(:,ibnda,il0),geom%vabnda(:,ibnda,il0),vp,t(4),cflag(4))
   t(1) = -t(1)
   t(3) = -t(3)
   if ((all(t>0.0).or.all(t<0.0)).and.all(cflag)) then
      valid = .false.
      exit
   end if
end do

end subroutine geom_check_arc

!----------------------------------------------------------------------
! Subroutine: geom_copy_c0a_to_mga
! Purpose: copy from subset Sc0 to model grid, halo A
!----------------------------------------------------------------------
subroutine geom_copy_c0a_to_mga(geom,mpl,fld_c0a,fld_mga)

implicit none

! Passed variables
class(geom_type),intent(in) :: geom                        ! Geometry
type(mpl_type),intent(inout) :: mpl                        ! MPI data
real(kind_real),intent(in) :: fld_c0a(geom%nc0a,geom%nl0)  ! Field on subset Sc0, halo A
real(kind_real),intent(out) :: fld_mga(geom%nmga,geom%nl0) ! Field on model grid, halo A

! Local variables
integer :: ic0a,il0
real(kind_real) :: fld_c0a_masked(geom%nc0a,geom%nl0)

! Set masked values at missing value
do il0=1,geom%nl0
   do ic0a=1,geom%nc0a
      if (geom%gmask_c0a(ic0a,il0)) then
         fld_c0a_masked(ic0a,il0) = fld_c0a(ic0a,il0)
      else
         fld_c0a_masked(ic0a,il0) = mpl%msv%valr
      end if
   end do
end do

if (geom%same_grid) then
   ! Same grid
   fld_mga = fld_c0a
else
   ! Extend subset Sc0 to model grid
   call geom%com_mg%ext(mpl,geom%nl0,fld_c0a_masked,fld_mga)
end if

end subroutine geom_copy_c0a_to_mga

!----------------------------------------------------------------------
! Subroutine: geom_copy_mga_to_c0a_real
! Purpose: copy from model grid to subset Sc0, halo A, real
!----------------------------------------------------------------------
subroutine geom_copy_mga_to_c0a_real(geom,mpl,fld_mga,fld_c0a)

implicit none

! Passed variables
class(geom_type),intent(in) :: geom                        ! Geometry
type(mpl_type),intent(inout) :: mpl                        ! MPI data
real(kind_real),intent(in) :: fld_mga(geom%nmga,geom%nl0)  ! Field on model grid, halo A
real(kind_real),intent(out) :: fld_c0a(geom%nc0a,geom%nl0) ! Field on subset Sc0, halo A

! Local variables
integer :: ic0a,il0

if (geom%same_grid) then
   ! Same grid
   fld_c0a = fld_mga
else
   ! Reduce model grid to subset Sc0
   call geom%com_mg%red(mpl,geom%nl0,fld_mga,fld_c0a,.true.)
end if

! Set masked values at missing value
do il0=1,geom%nl0
   do ic0a=1,geom%nc0a
      if (.not.geom%gmask_c0a(ic0a,il0)) fld_c0a(ic0a,il0) = mpl%msv%valr
   end do
end do

end subroutine geom_copy_mga_to_c0a_real

!----------------------------------------------------------------------
! Subroutine: geom_copy_mga_to_c0a_logical
! Purpose: copy from model grid to subset Sc0, halo A, logical
!----------------------------------------------------------------------
subroutine geom_copy_mga_to_c0a_logical(geom,mpl,fld_mga,fld_c0a)

implicit none

! Passed variables
class(geom_type),intent(in) :: geom                ! Geometry
type(mpl_type),intent(inout) :: mpl                ! MPI data
logical,intent(in) :: fld_mga(geom%nmga,geom%nl0)  ! Field on model grid, halo A
logical,intent(out) :: fld_c0a(geom%nc0a,geom%nl0) ! Field on subset Sc0, halo A

! Local variables
integer :: ic0a,imga,il0
real(kind_real) :: fld_mga_real(geom%nmga,geom%nl0),fld_c0a_real(geom%nc0a,geom%nl0)

! Convert array into real values
do il0=1,geom%nl0
   do imga=1,geom%nmga
      if (fld_mga(imga,il0)) then
         fld_mga_real(imga,il0) = 1.0
      else
         fld_mga_real(imga,il0) = 0.0
      end if
   end do
end do

! Copy
call geom%copy_mga_to_c0a(mpl,fld_mga_real,fld_c0a_real)

! Convert array back to logical values
do il0=1,geom%nl0
   do ic0a=1,geom%nc0a
      fld_c0a(ic0a,il0) = (fld_c0a_real(ic0a,il0)>0.5)
   end do
end do

end subroutine geom_copy_mga_to_c0a_logical

!----------------------------------------------------------------------
! Subroutine: geom_compute_deltas
! Purpose: compute deltas for LCT definition
!----------------------------------------------------------------------
subroutine geom_compute_deltas(geom,ic0u,il0,jc0u,jl0,dx,dy,dz)

implicit none

! Passed variables
class(geom_type),intent(in) :: geom ! Geometry
integer,intent(in) :: ic0u          ! First horizontal index, universe
integer,intent(in) :: il0           ! First vertical index
integer,intent(in) :: jc0u          ! Second horizontal index, universe
integer,intent(in) :: jl0           ! Second vertical index
real(kind_real),intent(out) :: dx   ! Longitude delta
real(kind_real),intent(out) :: dy   ! Latitude delta
real(kind_real),intent(out) :: dz   ! Altitude delta

! Compute deltas
dx = geom%lon_c0u(jc0u)-geom%lon_c0u(ic0u)
dy = geom%lat_c0u(jc0u)-geom%lat_c0u(ic0u)
call lonlatmod(dx,dy)
dx = dx*cos(geom%lat_c0u(ic0u))
dz = real(geom%vunit_c0u(ic0u,jl0)-geom%vunit_c0u(ic0u,il0),kind_real)

end subroutine geom_compute_deltas

!----------------------------------------------------------------------
! Subroutine: geom_rand_level
! Purpose: select random level
!----------------------------------------------------------------------
subroutine geom_rand_level(geom,mpl,rng,il0)

implicit none

! Passed variables
class(geom_type),intent(in) :: geom ! Geometry
type(mpl_type),intent(inout) :: mpl ! MPI data
type(rng_type),intent(inout) :: rng ! Random number generator
integer,intent(out) :: il0           ! Level

! Resynchronize random number generator
call rng%resync(mpl)

! Generate random level
call rng%rand_integer(1,geom%nl0,il0)

! Desynchronize random number generator
call rng%desync(mpl)

end subroutine geom_rand_level

!----------------------------------------------------------------------
! Subroutine: geom_rand_point
! Purpose: select random valid point on the horizontal grid
!----------------------------------------------------------------------
subroutine geom_rand_point(geom,mpl,rng,il0,iproc,ic0a,nr)

implicit none

! Passed variables
class(geom_type),intent(in) :: geom ! Geometry
type(mpl_type),intent(inout) :: mpl ! MPI data
type(rng_type),intent(inout) :: rng ! Random number generator
integer,intent(in) :: il0           ! Level
integer,intent(out) :: iproc        ! Processor
integer,intent(out) :: ic0a         ! Local index
integer,intent(out),optional :: nr  ! Number of random tries

! Local variables
integer :: lnr
real(kind_real) :: lon,lat
logical :: valid

! Initialization
valid = .false.
lnr = 0

! Resynchronize random number generator
call rng%resync(mpl)

! Loop
do while (.not.valid)
   ! Generate random lon/lat
   call rng%rand_real(-pi,pi,lon)
   call rng%rand_real(-1.0_kind_real,1.0_kind_real,lat)
   lat = asin(lat)

   ! Get index from lon/lat
   call geom%index_from_lonlat(mpl,lon,lat,il0,iproc,ic0a,valid)

   ! Update number of tries
   lnr = lnr+1
end do

! Set number of tries
if (present(nr)) nr = lnr

! Desynchronize random number generator
call rng%desync(mpl)


end subroutine geom_rand_point

!----------------------------------------------------------------------
! Function: geom_c0_to_c0a
! Purpose: conversion from global to halo A on subset Sc0
!----------------------------------------------------------------------
function geom_c0_to_c0a(geom,ic0)

implicit none

! Passed variables
class(geom_type),intent(in) :: geom ! Geometry
integer,intent(in) :: ic0           ! Global index

! Returned variable
integer :: geom_c0_to_c0a

! Local variable
integer :: iproc

! Find processor
iproc = geom%c0_to_proc(ic0)

! Get halo A index
geom_c0_to_c0a = ic0-geom%proc_to_c0_offset(iproc)

end function geom_c0_to_c0a

!----------------------------------------------------------------------
! Function: geom_c0_to_proc
! Purpose: conversion from global to processor on subset Sc0
!----------------------------------------------------------------------
function geom_c0_to_proc(geom,ic0)

implicit none

! Passed variables
class(geom_type),intent(in) :: geom ! Geometry
integer,intent(in) :: ic0           ! Global index

! Returned variable
integer :: geom_c0_to_proc

! Find processor
do geom_c0_to_proc=1,geom%nproc-1
   if ((geom%proc_to_c0_offset(geom_c0_to_proc)<ic0).and.(ic0<=geom%proc_to_c0_offset(geom_c0_to_proc+1))) return
end do

end function geom_c0_to_proc

!----------------------------------------------------------------------
! Function: geom_c0_to_c0u
! Purpose: conversion from global to universe on subset Sc0
!----------------------------------------------------------------------
function geom_c0_to_c0u(geom,ic0)

implicit none

! Passed variables
class(geom_type),intent(in) :: geom ! Geometry
integer,intent(in) :: ic0           ! Global index

! Returned variable
integer :: geom_c0_to_c0u

! Local variable
integer :: iproc,ic0a,offset,jproc

! Find processor
iproc = geom%c0_to_proc(ic0)

if (geom%myuniverse(iproc)) then
   ! Get halo A index
   ic0a = ic0-geom%proc_to_c0_offset(iproc)

   ! Compute universe offset
   offset = 0
   do jproc=1,iproc-1
      if (geom%myuniverse(jproc)) offset = offset+geom%proc_to_nc0a(jproc)
   end do

   ! Get universe index
   geom_c0_to_c0u = offset+ic0a
else
   ! Not in my universe
   geom_c0_to_c0u = 0
end if

end function geom_c0_to_c0u

end module type_geom<|MERGE_RESOLUTION|>--- conflicted
+++ resolved
@@ -12,7 +12,7 @@
 use fckit_mpi_module, only: fckit_mpi_sum,fckit_mpi_min,fckit_mpi_max
 use tools_atlas, only: field_to_fld
 use tools_const, only: pi,req,deg2rad,rad2deg,reqkm
-use tools_func, only: lonlatmod,lonlathash,sphere_dist,lonlat2xyz,xyz2lonlat,vector_product,vector_triple_product
+use tools_func, only: adler32,lonlatmod,lonlathash,sphere_dist,lonlat2xyz,xyz2lonlat,vector_product,vector_triple_product
 use tools_kinds, only: kind_real,nc_kind_real
 use tools_qsort, only: qsort
 use tools_repro, only: inf,eq
@@ -42,12 +42,14 @@
    logical,allocatable :: gmask_mga(:,:)          ! Geometry mask
    logical,allocatable :: smask_mga(:,:)          ! Sampling mask
    real(kind_real),allocatable :: hash_mga(:)     ! Longitudes/latitudes hash
+   logical :: area_provided                       ! Activated if areas are provided
 
    ! Link between model grid and subset Sc0 on halo A
    type(com_type) :: com_mg                       ! Communication between subset Sc0 and model grid
 
    ! Geometry data on model grid, global
    integer :: nmg                                 ! Number of model grid points
+   integer,allocatable :: proc_to_mg_offset(:)    ! Processor to offset on model grid
 
    ! Universe
    logical,allocatable :: myuniverse(:)           ! MPI tasks in the universe of the local task
@@ -65,6 +67,7 @@
    logical,allocatable :: smask_c0a(:,:)          ! Sampling mask
    logical,allocatable :: gmask_hor_c0a(:)        ! Union of horizontal geometry masks
    real(kind_real),allocatable :: mdist_c0a(:,:)  ! Minimum distance to mask
+   integer :: grid_hash                           ! Local grid hash
 
    ! Geometry data on subset Sc0, universe
    integer,allocatable :: proc_to_nc0u(:)         ! Processor to universe size for subset Sc0
@@ -121,24 +124,7 @@
    integer,allocatable :: ic0adir(:)              ! Dirac gridpoint
    integer,allocatable :: il0dir(:)               ! Dirac level
    integer,allocatable :: ivdir(:)                ! Dirac variable
-<<<<<<< HEAD
-   integer,allocatable :: itsdir(:)               ! Dirac timeslot
-=======
    integer,allocatable :: itsdir(:)               ! Dirac timeslots
-
-   ! MPI distribution
-   integer :: nmga                                ! Halo A size for model grid
-   integer :: nc0a                                ! Halo A size for subset Sc0
-   integer,allocatable :: proc_to_nmga(:)         ! Halo A size for each proc
-   integer,allocatable :: c0_to_proc_init(:)      ! Subset Sc0 to local task, initial version
-   integer,allocatable :: c0_to_proc(:)           ! Subset Sc0 to local task
-   logical :: same_grid                           ! Same grid and distribution flag
-   integer,allocatable :: c0_to_c0a(:)            ! Subset Sc0, global to halo A
-   integer,allocatable :: c0a_to_c0(:)            ! Subset Sc0, halo A to global
-   integer,allocatable :: proc_to_nc0a(:)         ! Halo A size for each proc
-   integer,allocatable :: c0a_to_mga(:)           ! Subset Sc0 to model grid, halo A
-   type(com_type) :: com_mg                       ! Communication between subset Sc0 and model grid
->>>>>>> c383c7d5
 contains
    procedure :: partial_dealloc => geom_partial_dealloc
    procedure :: dealloc => geom_dealloc
@@ -159,6 +145,7 @@
    procedure :: compute_deltas => geom_compute_deltas
    procedure :: rand_level => geom_rand_level
    procedure :: rand_point => geom_rand_point
+   procedure :: mg_to_proc => geom_mg_to_proc
    procedure :: c0_to_c0a => geom_c0_to_c0a
    procedure :: c0_to_proc => geom_c0_to_proc
    procedure :: c0_to_c0u => geom_c0_to_c0u
@@ -188,6 +175,7 @@
 if (allocated(geom%gmask_mga)) deallocate(geom%gmask_mga)
 if (allocated(geom%smask_mga)) deallocate(geom%smask_mga)
 if (allocated(geom%hash_mga)) deallocate(geom%hash_mga)
+if (allocated(geom%proc_to_mg_offset)) deallocate(geom%proc_to_mg_offset)
 if (allocated(geom%myuniverse)) deallocate(geom%myuniverse)
 if (allocated(geom%proc_to_nc0a)) deallocate(geom%proc_to_nc0a)
 if (allocated(geom%lon_c0a)) deallocate(geom%lon_c0a)
@@ -464,13 +452,19 @@
 end do
 
 ! Allocation
+allocate(geom%hash_mga(geom%nmga))
 allocate(geom%area_mga(geom%nmga))
 allocate(geom%vunit_mga(geom%nmga,geom%nl0))
 allocate(geom%gmask_mga(geom%nmga,geom%nl0))
 allocate(geom%smask_mga(geom%nmga,geom%nl0))
 
+! Compute hash
+do imga=1,geom%nmga
+   geom%hash_mga(imga) = lonlathash(geom%lon_mga(imga),geom%lat_mga(imga))
+end do
+
 ! Default values
-geom%area_mga = 1.0_kind_real
+geom%area_provided = .false.
 do il0=1,geom%nl0
    geom%vunit_mga(:,il0) = real(il0,kind_real)
 end do
@@ -486,6 +480,7 @@
       geom%area_mga = area_mga(:,1)/req**2
       deallocate(area_mga)
       call afield%final()
+      geom%area_provided = .true.
    end if
 
    ! Get vertical unit
@@ -527,7 +522,7 @@
 type(nam_type),intent(in) :: nam       ! Namelist
 
 ! Local variables
-integer :: imga,nnr,inr,iproc,jproc,nb_tot,ib
+integer :: imga,nnr,inr,iproc,jproc,nb_min,nb_tot,ib
 integer :: order(geom%nmga),redundant(geom%nmga),proc_to_nb(mpl%nproc),displs(mpl%nproc),nn_index(1)
 real(kind_real) :: list(geom%nmga),nn_dist(1)
 real(kind_real),allocatable :: lon_nr(:),lat_nr(:),lon_b(:),lat_b(:)
@@ -536,111 +531,102 @@
 type(tree_type) :: tree
 
 ! Allocation
-allocate(geom%hash_mga(geom%nmga))
-
-! Compute hash
-do imga=1,geom%nmga
-   geom%hash_mga(imga) = lonlathash(geom%lon_mga(imga),geom%lat_mga(imga))
-end do
-
-! Define points order
-list = geom%hash_mga
-call qsort(geom%nmga,list,order)
-
-! Look for redundant points
-redundant = mpl%msv%vali
-do imga=2,geom%nmga
-   if (eq(list(imga-1),list(imga))) redundant(order(imga)) = order(imga-1)
-end do
-
-! Check for successive redundant points
-do imga=1,geom%nmga
-   if (mpl%msv%isnot(redundant(imga))) then
-      do while (mpl%msv%isnot(redundant(redundant(imga))))
-         redundant(imga) = redundant(redundant(imga))
+allocate(geom%myuniverse(mpl%nproc))
+
+if (mpl%nproc<=2) then
+   ! Single- or dual-processors case
+   geom%myuniverse = .true.
+else
+   ! Define points order
+   list = geom%hash_mga
+   call qsort(geom%nmga,list,order)
+
+   ! Look for redundant points
+   redundant = mpl%msv%vali
+   do imga=2,geom%nmga
+      if (eq(list(imga-1),list(imga))) redundant(order(imga)) = order(imga-1)
+   end do
+
+   ! Allocation
+   nnr = count(mpl%msv%is(redundant))
+   allocate(lon_nr(nnr))
+   allocate(lat_nr(nnr))
+   call mesh%alloc(nnr)
+   call tree%alloc(mpl,nnr)
+
+   ! Initialization
+   inr = 0
+   do imga=1,geom%nmga
+      if (mpl%msv%is(redundant(imga))) then
+         inr = inr+1
+         lon_nr(inr) = geom%lon_mga(imga)
+         lat_nr(inr) = geom%lat_mga(imga)
+      end if
+   end do
+   call mesh%init(mpl,rng,lon_nr,lat_nr)
+   call tree%init(lon_nr,lat_nr)
+   geom%myuniverse = .false.
+   geom%myuniverse(mpl%myproc) = .true.
+
+   ! Compute boundary nodes
+   call mesh%bnodes(mpl)
+
+   ! Communication
+   call mpl%f_comm%allgather(mesh%nb,proc_to_nb)
+   nb_min = minval(proc_to_nb)
+
+   if (nb_min>0) then
+      ! Allocation
+      nb_tot = sum(proc_to_nb)
+      allocate(lon_b(nb_tot))
+      allocate(lat_b(nb_tot))
+
+      ! Communication
+      displs(1) = 0
+      do iproc=2,mpl%nproc
+         displs(iproc) = displs(iproc-1)+proc_to_nb(iproc-1)
       end do
-   end if
-end do
-
-! Allocation
-nnr = count(mpl%msv%is(redundant))
-allocate(lon_nr(nnr))
-allocate(lat_nr(nnr))
-call mesh%alloc(nnr)
-call tree%alloc(mpl,nnr)
-allocate(geom%myuniverse(mpl%nproc))
-
-! Initialization
-inr = 0
-do imga=1,geom%nmga
-   if (mpl%msv%is(redundant(imga))) then
-      inr = inr+1
-      lon_nr(inr) = geom%lon_mga(imga)
-      lat_nr(inr) = geom%lat_mga(imga)
-   end if
-end do
-call mesh%init(mpl,rng,lon_nr,lat_nr)
-call tree%init(lon_nr,lat_nr)
-geom%myuniverse = .false.
-geom%myuniverse(mpl%myproc) = .true.
-
-! Compute boundary nodes
-call mesh%bnodes(mpl)
-
-! Communication
-call mpl%f_comm%allgather(mesh%nb,proc_to_nb)
-nb_tot = sum(proc_to_nb)
-
-if (nb_tot>0) then
-   ! Allocation
-   allocate(lon_b(nb_tot))
-   allocate(lat_b(nb_tot))
-
-   ! Communication
-   displs(1) = 0
-   do iproc=2,mpl%nproc
-      displs(iproc) = displs(iproc-1)+proc_to_nb(iproc-1)
-   end do
-   call mpl%f_comm%allgather(mesh%lon(mesh%bnd),lon_b,mesh%nb,proc_to_nb,displs)
-   call mpl%f_comm%allgather(mesh%lat(mesh%bnd),lat_b,mesh%nb,proc_to_nb,displs)
-
-   ! Check distances
-   do iproc=1,mpl%nproc
-      ! Check nearest neighbor
-      do ib=1,proc_to_nb(iproc)
-         if (.not.geom%myuniverse(iproc)) then
-            call tree%find_nearest_neighbors(lon_b(displs(iproc)+ib),lat_b(displs(iproc)+ib),1,nn_index,nn_dist)
-            if (inf(nn_dist(1),nam%universe_rad)) geom%myuniverse(iproc) = .true.
-         end if
-      end do
-   end do
-
-   ! Comunication
-   do iproc=1,mpl%nproc
-      if (iproc==mpl%myproc) then
-         do jproc=1,mpl%nproc
-            ! Receive data
-            if (jproc/=iproc) then
-               call mpl%f_comm%receive(myuniverse,jproc-1,mpl%tag)
-               geom%myuniverse(jproc) = geom%myuniverse(jproc).or.myuniverse
+      call mpl%f_comm%allgather(mesh%lon(mesh%bnd),lon_b,mesh%nb,proc_to_nb,displs)
+      call mpl%f_comm%allgather(mesh%lat(mesh%bnd),lat_b,mesh%nb,proc_to_nb,displs)
+
+      ! Check distances
+      do iproc=1,mpl%nproc
+         ! Check nearest neighbor
+         do ib=1,proc_to_nb(iproc)
+            if (.not.geom%myuniverse(iproc)) then
+               call tree%find_nearest_neighbors(lon_b(displs(iproc)+ib),lat_b(displs(iproc)+ib),1,nn_index,nn_dist)
+               if (inf(nn_dist(1),nam%universe_rad)) geom%myuniverse(iproc) = .true.
             end if
          end do
-      else
-         ! Send data
-         call mpl%f_comm%send(geom%myuniverse(iproc),iproc-1,mpl%tag)
-      end if
-      call mpl%update_tag(1)
-   end do
-
-   ! Release memory
-   call mesh%dealloc
-   call tree%dealloc
-   deallocate(lon_b)
-   deallocate(lat_b) 
-else
-   ! Impossible to disentangle the local domains
-   geom%myuniverse = .true.
-endif
+      end do
+
+      ! Comunication
+      do iproc=1,mpl%nproc
+         if (iproc==mpl%myproc) then
+            do jproc=1,mpl%nproc
+               ! Receive data
+               if (jproc/=iproc) then
+                  call mpl%f_comm%receive(myuniverse,jproc-1,mpl%tag)
+                  geom%myuniverse(jproc) = geom%myuniverse(jproc).or.myuniverse
+               end if
+            end do
+         else
+            ! Send data
+            call mpl%f_comm%send(geom%myuniverse(iproc),iproc-1,mpl%tag)
+         end if
+         call mpl%update_tag(1)
+      end do
+
+      ! Release memory
+      call mesh%dealloc
+      call tree%dealloc
+      deallocate(lon_b)
+      deallocate(lat_b) 
+   else
+      ! Impossible to disentangle the local domains
+      geom%myuniverse = .true.
+   endif
+end if
 
 ! Print results
 write(mpl%info,'(a7,a,i6,a,i6)') '','Tasks in my universe: ',count(geom%myuniverse),' / ',mpl%nproc
@@ -661,13 +647,14 @@
 type(mpl_type),intent(inout) :: mpl    ! MPI data
 
 ! Local variables
-integer :: nmgu,iproc,img,imga,imgu,ic0a,ic0u,ic0,diff_grid,diff_grid_tot,il0,nr,nra,ir,ira
+integer :: nmgu,iproc,img,jmg,imga,imgu,imgu_s,imgu_e,imgu_min,ic0a,jc0a,ic0u,ic0,diff_grid,diff_grid_tot,il0,nr,nra,ir,ira
 integer :: proc_to_nmga(mpl%nproc),proc_to_nra(mpl%nproc)
 integer :: mga_to_mg(geom%nmga),mga_to_mgu(geom%nmga),mga_to_c0(geom%nmga),nc0_gmask(0:geom%nl0)
-integer,allocatable :: mgu_to_mg(:),redundant(:),order(:)
-integer,allocatable :: ra_to_r(:),r_to_c0(:),r_to_c0_tot(:)
+integer,allocatable :: mgu_to_mg(:),mgu_to_proc(:),redundant(:),order(:)
+integer,allocatable :: c0a_to_mg(:),ra_to_r(:),r_to_mg(:),r_to_mg_tot(:),r_to_c0(:),r_to_c0_tot(:)
 real(kind_real) :: areasum(geom%nl0),vunitsum(geom%nl0),vunitsum_tot(geom%nl0),norm(geom%nl0),norm_tot(geom%nl0)
-real(kind_real),allocatable :: hash_mgu(:),r_to_hash(:),r_to_hash_tot(:)
+real(kind_real),allocatable :: hash_mgu(:),lonlat_c0a(:),hash_c0u(:)
+logical :: diff,chain
 character(len=1024),parameter :: subr = 'geom_setup_c0'
 type(com_type) :: com_AU
 
@@ -682,10 +669,17 @@
 nmgu = sum(proc_to_nmga,mask=geom%myuniverse)
 
 ! Allocation
+allocate(geom%proc_to_mg_offset(mpl%nproc))
 allocate(mgu_to_mg(nmgu))
 allocate(hash_mgu(nmgu))
 allocate(order(nmgu))
 allocate(redundant(nmgu))
+
+! Model grid offset for halo A
+geom%proc_to_mg_offset(1) = 0
+do iproc=2,mpl%nproc
+   geom%proc_to_mg_offset(iproc) = geom%proc_to_mg_offset(iproc-1)+proc_to_nmga(iproc-1)
+end do
 
 ! Model grid conversions
 img = 0
@@ -717,17 +711,53 @@
 
 ! Look for redundant points
 redundant = mpl%msv%vali
-do imgu=2,nmgu
-   if (eq(hash_mgu(imgu-1),hash_mgu(imgu))) redundant(order(imgu)) = order(imgu-1)
-end do
-
-! Check for successive redundant points
-do imgu=1,nmgu
-   if (mpl%msv%isnot(redundant(imgu))) then
-      do while (mpl%msv%isnot(redundant(redundant(imgu))))
-         redundant(imgu) = redundant(redundant(imgu))
-      end do
-   end if
+imgu_s = 1
+chain = .false.
+do imgu_e=2,nmgu+1
+   if (imgu_e==nmgu+1) then
+      diff = .true.
+   else
+      diff = inf(hash_mgu(imgu_s),hash_mgu(imgu_e))
+   end if
+   if (diff) then
+      ! Different hash value
+      if (chain) then
+         ! Allocation
+         allocate(mgu_to_proc(imgu_s:imgu_e-1))
+
+         ! Get the processor index
+         do imgu=imgu_s,imgu_e-1
+            img = mgu_to_mg(order(imgu))
+            iproc = geom%mg_to_proc(img)
+            mgu_to_proc(imgu) = iproc
+         end do
+
+         ! Find the the smaller processor index with the smaller model grid index
+         imgu_min = imgu_s
+         do imgu=imgu_s+1,imgu_e-1
+            if (mgu_to_proc(imgu)<=mgu_to_proc(imgu_min)) then
+               if (mgu_to_mg(order(imgu))<mgu_to_mg(order(imgu_min))) imgu_min = imgu
+            end if
+         end do
+
+         ! All the others are considered redundant
+         do imgu=imgu_s,imgu_e-1
+            if (imgu/=imgu_min) redundant(order(imgu)) = mgu_to_mg(order(imgu_min))
+         end do
+
+         ! Chain done
+         chain = .false.
+
+         ! Release memory
+         deallocate(mgu_to_proc)
+      end if
+
+      ! Update
+      imgu_s = imgu_e
+   else
+      ! Same hash value, this is a chain
+      chain = .true.
+   endif
 end do
 
 ! Count points for subset Sc0, halo A
@@ -755,10 +785,11 @@
 ! Allocation
 allocate(geom%proc_to_c0_offset(mpl%nproc))
 allocate(geom%c0a_to_c0(geom%nc0a))
+allocate(c0a_to_mg(geom%nc0a))
 allocate(geom%lon_c0a(geom%nc0a))
 allocate(geom%lat_c0a(geom%nc0a))
 allocate(geom%hash_c0a(geom%nc0a))
-allocate(geom%area_c0a(geom%nc0a))
+if (geom%area_provided) allocate(geom%area_c0a(geom%nc0a))
 allocate(geom%vunit_c0a(geom%nc0a,geom%nl0))
 allocate(geom%gmask_c0a(geom%nc0a,geom%nl0))
 allocate(geom%smask_c0a(geom%nc0a,geom%nl0))
@@ -766,6 +797,7 @@
 allocate(geom%nc0_gmask(0:geom%nl0))
 allocate(geom%area(geom%nl0))
 allocate(geom%vunitavg(geom%nl0))
+allocate(lonlat_c0a(2*geom%nc0a))
 
 ! Subset Sc0 offset for halo A
 geom%proc_to_c0_offset(1) = 0
@@ -774,7 +806,6 @@
 end do
 
 ! Conversions
-mga_to_c0 = mpl%msv%vali
 ic0a = 0
 nra = 0
 do imga=1,geom%nmga
@@ -784,6 +815,8 @@
       ic0a = ic0a+1
       ic0 = geom%proc_to_c0_offset(mpl%myproc)+ic0a
       geom%c0a_to_c0(ic0a) = ic0
+      img = geom%proc_to_mg_offset(mpl%myproc)+imga
+      c0a_to_mg(ic0a) = img
    else
       ! Redundant point
       nra = nra+1
@@ -798,8 +831,8 @@
 
 ! Allocation
 allocate(ra_to_r(nra))
-allocate(r_to_hash(nr))
-allocate(r_to_hash_tot(nr))
+allocate(r_to_mg(nr))
+allocate(r_to_mg_tot(nr))
 allocate(r_to_c0(nr))
 allocate(r_to_c0_tot(nr))
 
@@ -812,33 +845,36 @@
    end do
 end do
 
-! Copy hash of redundant points
-r_to_hash = 0.0
+! Copy model grid index of redundant points
+r_to_mg = 0
 ira = 0
 do imga=1,geom%nmga
    imgu = mga_to_mgu(imga)
    if (mpl%msv%isnot(redundant(imgu))) then
       ira = ira+1
       ir = ra_to_r(ira)
-      r_to_hash(ir) = geom%hash_mga(imga)
+      r_to_mg(ir) = redundant(imgu)
    end if
 end do
 
 ! Communication
-call mpl%f_comm%allreduce(r_to_hash,r_to_hash_tot,fckit_mpi_sum())
-
-! Find Sc0 point from hash for each redundant point
+call mpl%f_comm%allreduce(r_to_mg,r_to_mg_tot,fckit_mpi_sum())
+
+! Find Sc0 point for each redundant point
 r_to_c0 = 0
 ic0a = 0
-do imga=1,geom%nmga
-   imgu = mga_to_mgu(imga)
-   if (mpl%msv%is(redundant(imgu))) then
-      ic0a = ic0a+1
-      do ir=1,nr
-         if (eq(geom%hash_mga(imga),r_to_hash_tot(ir))) then
-            ic0 = geom%c0a_to_c0(ic0a)
+do ir=1,nr
+   img = r_to_mg_tot(ir)
+   iproc = geom%mg_to_proc(img)
+   if (iproc==mpl%myproc) then
+      jc0a = 1
+      do while (jc0a<=geom%nc0a)
+         jmg = c0a_to_mg(jc0a)
+         if (img==jmg) then
+            ic0 = geom%c0a_to_c0(jc0a)
             r_to_c0(ir) = ic0
          end if
+         jc0a = jc0a+1
       end do
    end if
 end do
@@ -871,7 +907,7 @@
 call geom%com_mg%red(mpl,geom%lon_mga,geom%lon_c0a,.true.)
 call geom%com_mg%red(mpl,geom%lat_mga,geom%lat_c0a,.true.)
 call geom%com_mg%red(mpl,geom%hash_mga,geom%hash_c0a,.true.)
-call geom%com_mg%red(mpl,geom%area_mga,geom%area_c0a,.true.)
+if (geom%area_provided) call geom%com_mg%red(mpl,geom%area_mga,geom%area_c0a,.true.)
 call geom%com_mg%red(mpl,geom%nl0,geom%vunit_mga,geom%vunit_c0a,.true.)
 call geom%com_mg%red(mpl,geom%nl0,geom%gmask_mga,geom%gmask_c0a,.true.)
 call geom%com_mg%red(mpl,geom%nl0,geom%smask_mga,geom%smask_c0a,.true.)
@@ -884,14 +920,18 @@
 do il0=1,geom%nl0
    norm(il0) = count(geom%gmask_c0a(:,il0))
    if (norm(il0)>0) then
-      areasum(il0) = sum(geom%area_c0a,mask=geom%gmask_c0a(:,il0))
+      if (geom%area_provided) areasum(il0) = sum(geom%area_c0a,mask=geom%gmask_c0a(:,il0))
       vunitsum(il0) = sum(geom%vunit_c0a(:,il0),mask=geom%gmask_c0a(:,il0))
    else
       vunitsum(il0) = 0.0
    end if
 end do
 call mpl%f_comm%allreduce(norm,norm_tot,fckit_mpi_sum())
-call mpl%f_comm%allreduce(areasum,geom%area,fckit_mpi_sum())
+if (geom%area_provided) then
+   call mpl%f_comm%allreduce(areasum,geom%area,fckit_mpi_sum())
+else
+   geom%area = 4.0*pi
+end if
 call mpl%f_comm%allreduce(vunitsum,vunitsum_tot,fckit_mpi_sum())
 do il0=1,geom%nl0
    if (norm_tot(il0)>0) then
@@ -900,6 +940,11 @@
       geom%vunitavg(il0) = mpl%msv%valr
    end if
 end do
+
+! Grid hash
+lonlat_c0a(1:geom%nc0a) = geom%lon_c0a
+lonlat_c0a(geom%nc0a+1:2*geom%nc0a) = geom%lat_c0a
+call adler32(2*geom%nc0a,lonlat_c0a,geom%grid_hash)
 
 ! Deallocate memory
 deallocate(geom%lon_mga)
@@ -912,6 +957,7 @@
 deallocate(hash_mgu)
 deallocate(order)
 deallocate(redundant)
+deallocate(lonlat_c0a)
 
 ! Subset Sc0 universe size
 geom%nc0u = sum(geom%proc_to_nc0a,mask=geom%myuniverse)
@@ -935,9 +981,11 @@
 allocate(geom%c0u_to_c0(geom%nc0u))
 allocate(geom%lon_c0u(geom%nc0u))
 allocate(geom%lat_c0u(geom%nc0u))
+allocate(hash_c0u(geom%nc0u))
 allocate(geom%vunit_c0u(geom%nc0u,geom%nl0))
 allocate(geom%gmask_c0u(geom%nc0u,geom%nl0))
 allocate(geom%gmask_hor_c0u(geom%nc0u))
+allocate(order(geom%nc0u))
 
 ! Conversions
 geom%c0u_to_c0a = mpl%msv%vali
@@ -961,9 +1009,19 @@
 ! Extend fields from halo A to universe on subset Sc0
 call geom%com_AU%ext(mpl,geom%lon_c0a,geom%lon_c0u)
 call geom%com_AU%ext(mpl,geom%lat_c0a,geom%lat_c0u)
+call geom%com_AU%ext(mpl,geom%hash_c0a,hash_c0u)
 call geom%com_AU%ext(mpl,geom%nl0,geom%vunit_c0a,geom%vunit_c0u)
 call geom%com_AU%ext(mpl,geom%nl0,geom%gmask_c0a,geom%gmask_c0u)
 geom%gmask_hor_c0u = any(geom%gmask_c0u,dim=2)
+
+! Check that Sc0 points in universe are not redundant
+call qsort(geom%nc0u,hash_c0u,order)
+do ic0u=2,geom%nc0u
+   if (eq(hash_c0u(ic0u),hash_c0u(ic0u-1))) call mpl%abort(subr,'redundant points in Sc0 point on universe, check the universe')
+end do
+
+! Release memory
+! TODO
 
 end subroutine geom_setup_c0
 
@@ -1522,6 +1580,28 @@
 end subroutine geom_rand_point
 
 !----------------------------------------------------------------------
+! Function: geom_mg_to_proc
+! Purpose: conversion from global to processor on model grid
+!----------------------------------------------------------------------
+function geom_mg_to_proc(geom,img)
+
+implicit none
+
+! Passed variables
+class(geom_type),intent(in) :: geom ! Geometry
+integer,intent(in) :: img           ! Global index
+
+! Returned variable
+integer :: geom_mg_to_proc
+
+! Find processor
+do geom_mg_to_proc=1,geom%nproc-1
+   if ((geom%proc_to_mg_offset(geom_mg_to_proc)<img).and.(img<=geom%proc_to_mg_offset(geom_mg_to_proc+1))) return
+end do
+
+end function geom_mg_to_proc
+
+!----------------------------------------------------------------------
 ! Function: geom_c0_to_c0a
 ! Purpose: conversion from global to halo A on subset Sc0
 !----------------------------------------------------------------------
