--- conflicted
+++ resolved
@@ -8,17 +8,13 @@
 module type_geom
 
 use atlas_module
-<<<<<<< HEAD
-use tools_atlas, only: field_to_fld
-=======
 use fckit_mpi_module, only: fckit_mpi_sum,fckit_mpi_min,fckit_mpi_max,fckit_mpi_status
 #if SABER_USE_METIS
 use metis_interface, only: metis_setdefaultoptions,metis_partgraphrecursive,metis_partgraphkway, &
                          & metis_noptions,metis_option_numbering,metis_ok
 #endif
 use netcdf
-use tools_atlas, only: create_atlas_function_space,field_to_fld
->>>>>>> a78770c7
+use tools_atlas, only: field_to_fld
 use tools_const, only: pi,req,deg2rad,rad2deg,reqkm
 use tools_func, only: lonlatmod,sphere_dist,lonlat2xyz,xyz2lonlat,vector_product,vector_triple_product
 use tools_kinds, only: kind_real,nc_kind_real
