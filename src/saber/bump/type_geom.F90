--- conflicted
+++ resolved
@@ -8,11 +8,7 @@
 module type_geom
 
 use atlas_module
-use fckit_mpi_module, only: fckit_mpi_sum,fckit_mpi_min,fckit_mpi_max,fckit_mpi_status
-#if SABER_USE_METIS
-use metis_interface, only: metis_setdefaultoptions,metis_partgraphrecursive,metis_partgraphkway, &
-                         & metis_noptions,metis_option_numbering,metis_ok
-#endif
+use fckit_mpi_module, only: fckit_mpi_sum,fckit_mpi_min,fckit_mpi_max
 use netcdf
 use tools_atlas, only: field_to_fld
 use tools_const, only: pi,req,deg2rad,rad2deg,reqkm
@@ -31,13 +27,11 @@
 
 ! Geometry derived type
 type geom_type
-   ! Number of points and levels
-   integer :: nmg                                 ! Number of model grid points
-   integer :: nc0                                 ! Number of points in subset Sc0
-   integer :: nl0                                 ! Number of levels in subset Sl0
-   integer :: nl0i                                ! Number of independent levels in subset Sl0
-
-   ! Basic geometry data on model grid, halo A
+   ! ATLAS function space
+   type(atlas_functionspace) :: afunctionspace_mg ! ATLAS function space of model grid
+
+   ! Geometry data on model grid, halo A
+   integer :: nmga                                ! Halo A size for model grid
    real(kind_real),allocatable :: lon_mga(:)      ! Longitudes
    real(kind_real),allocatable :: lat_mga(:)      ! Latitudes
    real(kind_real),allocatable :: area_mga(:,:)   ! Domain area
@@ -45,30 +39,67 @@
    logical,allocatable :: gmask_mga(:,:)          ! Geometry mask
    logical,allocatable :: smask_mga(:,:)          ! Sampling mask
 
-   ! ATLAS function space
-   type(atlas_functionspace) :: afunctionspace_mg ! ATLAS function space of model grid
-
-   ! Basic geometry data
-   real(kind_real),allocatable :: hash_c0(:)      ! Longitudes/latitudes hash on subset Sc0, global
-   real(kind_real),allocatable :: lon_c0(:)       ! Longitudes on subset Sc0, global
-   real(kind_real),allocatable :: lon_c0a(:)      ! Longitudes on subset Sc0, halo A
-   real(kind_real),allocatable :: lat_c0(:)       ! Latitudes on subset Sc0, global
-   real(kind_real),allocatable :: lat_c0a(:)      ! Latitudes on subset Sc0, halo A
-   real(kind_real),allocatable :: area(:)         ! Domain area
-   real(kind_real),allocatable :: vunit_c0(:,:)   ! Vertical unit on subset Sc0, global
-   real(kind_real),allocatable :: vunit_c0a(:,:)  ! Vertical unit on subset Sc0, halo A
+   ! Geometry data on model grid, global
+   integer :: nmg                                 ! Number of model grid points
+
+   ! Universe
+   logical,allocatable :: myuniverse(:)           ! MPI tasks in the universe of the local task
+
+   ! Geometry data on model grid, universe
+   integer :: nmgu                                ! Universe size for model grid
+
+   ! Link between halo A and universe on model grid
+   integer,allocatable :: mga_to_mgu(:)           ! Halo A to universe on model grid
+   integer,allocatable :: mgu_to_mga(:)           ! Universe to halo A on model grid
+
+   ! Geometry data on subset Sc0, universe
+   integer :: nc0u                                ! Universe size for subset Sc0
+   real(kind_real),allocatable :: lon_c0u(:)      ! Longitudes
+   real(kind_real),allocatable :: lat_c0u(:)      ! Latitudes
+   real(kind_real),allocatable :: hash_c0u(:)     ! Longitudes/latitudes hash
+   real(kind_real),allocatable :: area_c0u(:,:)   ! Domain area
+   real(kind_real),allocatable :: vunit_c0u(:,:)  ! Vertical unit
+   logical,allocatable :: gmask_c0u(:,:)          ! Geometry mask
+   logical,allocatable :: gmask_hor_c0u(:)        ! Union of horizontal geometry masks
+   real(kind_real),allocatable :: mdist_c0u(:,:)  ! Minimum distance to mask
+
+   ! Link between model grid and subset Sc0 on universe
+   integer,allocatable :: mgu_to_c0u(:)           ! Model grid to subset Sc0 on universe
+   integer,allocatable :: c0u_to_mgu(:)           ! Subset Sc0 to model grid on universe
+   logical :: same_grid                           ! Same grid and distribution flag
+
+   ! Geometry data on subset Sc0, halo A
+   integer :: nc0a                                ! Halo A size for subset Sc0
+   real(kind_real),allocatable :: lon_c0a(:)      ! Longitudes
+   real(kind_real),allocatable :: lat_c0a(:)      ! Latitudes
+   real(kind_real),allocatable :: hash_c0a(:)     ! Longitudes/latitudes hash
+   real(kind_real),allocatable :: area_c0a(:,:)   ! Domain area
+   real(kind_real),allocatable :: vunit_c0a(:,:)  ! Vertical unit
+   logical,allocatable :: gmask_c0a(:,:)          ! Geometry mask
+   logical,allocatable :: gmask_hor_c0a(:)        ! Union of horizontal geometry masks
+   logical,allocatable :: smask_c0a(:,:)          ! Sampling mask
+   real(kind_real),allocatable :: mdist_c0a(:,:)  ! Minimum distance to mask
+
+   ! Geometry data on subset Sc0, global
+   integer :: nc0                                 ! Number of subset Sc0 points
+
+   ! Link between halo A and global on subset Sc0
+   integer,allocatable :: c0_to_proc(:)           ! Subset Sc0 to local task
+   integer,allocatable :: c0_to_c0a(:)            ! Subset Sc0, global to halo A
+   integer,allocatable :: c0a_to_c0(:)            ! Subset Sc0, halo A to global
+
+   ! Link between model grid and subset Sc0 on halo A
+   integer,allocatable :: c0a_to_mga(:)           ! Subset Sc0 to model grid, halo A
+   type(com_type) :: com_mg                       ! Communication between subset Sc0 and model grid
+
+   ! Number of levels
+   integer :: nl0                                 ! Number of levels in subset Sl0
+   integer :: nl0i                                ! Number of independent levels in subset Sl0
+
+   ! Other fields
+   integer,allocatable :: nc0_mask(:)             ! Horizontal mask size on subset Sc0
    real(kind_real),allocatable :: vunitavg(:)     ! Averaged vertical unit
    real(kind_real),allocatable :: disth(:)        ! Horizontal distance
-
-   ! Masks
-   logical,allocatable :: mask_c0(:,:)            ! Mask on subset Sc0, global
-   logical,allocatable :: mask_c0a(:,:)           ! Mask on subset Sc0, halo A
-   logical,allocatable :: mask_hor_c0(:)          ! Union of horizontal masks on subset Sc0, global
-   logical,allocatable :: mask_hor_c0a(:)         ! Union of horizontal masks on subset Sc0, halo A
-   logical,allocatable :: mask_ver_c0(:)          ! Union of vertical masks
-   integer,allocatable :: nc0_mask(:)             ! Horizontal mask size on subset Sc0
-   logical,allocatable :: smask_c0a(:,:)          ! Sampling mask on subset Sc0, halo A
-   real(kind_real),allocatable :: mdist(:,:)      ! Minimum distance to mask
 
    ! Mesh
    type(mesh_type) :: mesh                        ! Mesh
@@ -82,7 +113,7 @@
    real(kind_real),allocatable :: v2bnda(:,:,:)   ! Boundary arcs, second vector
    real(kind_real),allocatable :: vabnda(:,:,:)   ! Boundary arcs, orthogonal vector
 
-   ! Dirac information
+   ! Dirac fields
    integer :: ndir                                ! Number of valid Dirac points
    real(kind_real),allocatable :: londir(:)       ! Dirac longitude
    real(kind_real),allocatable :: latdir(:)       ! Dirac latitude
@@ -91,24 +122,19 @@
    integer,allocatable :: il0dir(:)               ! Dirac level
    integer,allocatable :: ivdir(:)                ! Dirac variable
    integer,allocatable :: itsdir(:)               ! Dirac timeslot
-
-   ! MPI distribution
-   integer :: nmga                                ! Halo A size for model grid
-   integer :: nc0a                                ! Halo A size for subset Sc0
-   integer,allocatable :: proc_to_nmga(:)         ! Halo A size for each proc
-   integer,allocatable :: c0_to_proc_init(:)      ! Subset Sc0 to local task, initial version
-   integer,allocatable :: c0_to_proc(:)           ! Subset Sc0 to local task
-   logical :: same_grid                           ! Same grid and distribution flag
-   integer,allocatable :: c0_to_c0a(:)            ! Subset Sc0, global to halo A
-   integer,allocatable :: c0a_to_c0(:)            ! Subset Sc0, halo A to global
-   integer,allocatable :: c0a_to_mga(:)           ! Subset Sc0 to model grid, halo A
-   type(com_type) :: com_mg                       ! Communication between subset Sc0 and model grid
 contains
    procedure :: partial_dealloc => geom_partial_dealloc
    procedure :: dealloc => geom_dealloc
    procedure :: setup => geom_setup
    procedure :: from_atlas => geom_from_atlas
-   procedure :: remap => geom_remap
+   procedure :: define_universe => geom_define_universe
+   procedure :: setup_universe => geom_setup_universe
+   procedure :: setup_local => geom_setup_local
+   procedure :: setup_independent_levels => geom_setup_independent_levels
+   procedure :: setup_local => geom_setup_local
+   procedure :: setup_mask_distance => geom_setup_mask_distance
+   procedure :: setup_mask_check => geom_setup_mask_check
+!   procedure :: remap => geom_remap
    procedure :: define_dirac => geom_define_dirac
    procedure :: check_arc => geom_check_arc
    procedure :: copy_c0a_to_mga => geom_copy_c0a_to_mga
@@ -144,20 +170,20 @@
 if (allocated(geom%vunit_mga)) deallocate(geom%vunit_mga)
 if (allocated(geom%gmask_mga)) deallocate(geom%gmask_mga)
 if (allocated(geom%smask_mga)) deallocate(geom%smask_mga)
-if (allocated(geom%hash_c0)) deallocate(geom%hash_c0)
-if (allocated(geom%lon_c0)) deallocate(geom%lon_c0)
+if (allocated(geom%hash_c0u)) deallocate(geom%hash_c0u)
+if (allocated(geom%lon_c0u)) deallocate(geom%lon_c0u)
 if (allocated(geom%lon_c0a)) deallocate(geom%lon_c0a)
-if (allocated(geom%lat_c0)) deallocate(geom%lat_c0)
+if (allocated(geom%lat_c0u)) deallocate(geom%lat_c0u)
 if (allocated(geom%lat_c0a)) deallocate(geom%lat_c0a)
 if (allocated(geom%area)) deallocate(geom%area)
-if (allocated(geom%vunit_c0)) deallocate(geom%vunit_c0)
+if (allocated(geom%vunit_c0u)) deallocate(geom%vunit_c0u)
 if (allocated(geom%vunit_c0a)) deallocate(geom%vunit_c0a)
 if (allocated(geom%vunitavg)) deallocate(geom%vunitavg)
 if (allocated(geom%disth)) deallocate(geom%disth)
-if (allocated(geom%mask_c0)) deallocate(geom%mask_c0)
-if (allocated(geom%mask_hor_c0)) deallocate(geom%mask_hor_c0)
-if (allocated(geom%mask_hor_c0a)) deallocate(geom%mask_hor_c0a)
-if (allocated(geom%mask_ver_c0)) deallocate(geom%mask_ver_c0)
+if (allocated(geom%gmask_c0u)) deallocate(geom%gmask_c0u)
+if (allocated(geom%gmask_hor_c0u)) deallocate(geom%gmask_hor_c0u)
+if (allocated(geom%gmask_hor_c0a)) deallocate(geom%gmask_hor_c0a)
+if (allocated(geom%gmask_ver)) deallocate(geom%gmask_ver)
 if (allocated(geom%nc0_mask)) deallocate(geom%nc0_mask)
 if (allocated(geom%smask_c0a)) deallocate(geom%smask_c0a)
 if (allocated(geom%mdist)) deallocate(geom%mdist)
@@ -167,7 +193,6 @@
 if (allocated(geom%v1bnda)) deallocate(geom%v1bnda)
 if (allocated(geom%v2bnda)) deallocate(geom%v2bnda)
 if (allocated(geom%vabnda)) deallocate(geom%vabnda)
-if (allocated(geom%c0_to_proc_init)) deallocate(geom%c0_to_proc_init)
 if (allocated(geom%c0_to_proc)) deallocate(geom%c0_to_proc)
 if (allocated(geom%c0_to_c0a)) deallocate(geom%c0_to_c0a)
 if (allocated(geom%c0a_to_c0)) deallocate(geom%c0a_to_c0)
@@ -188,7 +213,7 @@
 ! Release memory
 call geom%partial_dealloc
 call geom%afunctionspace_mg%final()
-if (allocated(geom%mask_c0a)) deallocate(geom%mask_c0a)
+if (allocated(geom%gmask_c0a)) deallocate(geom%gmask_c0a)
 if (allocated(geom%c0a_to_mga)) deallocate(geom%c0a_to_mga)
 call geom%com_mg%dealloc
 
@@ -211,24 +236,7 @@
 type(atlas_fieldset),intent(in),optional :: afieldset  ! ATLAS fieldset
 
 ! Local variables
-integer :: ic0,jc0,kc0,i,j,k,ic0a,jc3,il0,il0i,offset,iproc,img,imga,iend,ibnda,nn_index(1),nc0own,ic0own
-<<<<<<< HEAD
-integer,allocatable :: proc_to_nmga(:),mg_to_mga(:),mga_to_mg(:),c0u_to_mgu(:),redundant(:),mgu_to_c0u(:),mga_to_c0(:),mg_to_proc(:)
-integer,allocatable :: c0own_to_mga(:),order(:),order_inv(:),bnda_to_c0(:,:)
-real(kind_real) :: xbar,ybar,zbar,x,y,z,lonbar,latbar,dist,lat_arc(2),lon_arc(2),xbnda(2),ybnda(2),zbnda(2)
-real(kind_real),allocatable :: proc_to_lonbar(:),proc_to_latbar(:)
-real(kind_real),allocatable :: list(:)
-=======
-integer,allocatable :: proc_to_nmga(:),mg_to_mga(:),mga_to_mg(:),c0_to_mg(:),redundant(:),mg_to_c0(:),mga_to_c0(:),mg_to_proc(:)
-integer,allocatable :: c0own_to_mga(:),order(:),bnda_to_c0(:,:)
-real(kind_real) :: lat_arc(2),lon_arc(2),xbnda(2),ybnda(2),zbnda(2)
-real(kind_real),allocatable :: sbuf(:),rbuf(:),lon_mg(:),lat_mg(:),area_mg(:),vunit_mg(:,:),list(:)
->>>>>>> 6ea5e533
-logical :: same_mask,init,imask,jmask,kmask
-logical,allocatable :: myuniverse(:),gmask_mg(:,:),mask_hor_mgu(:),not_mask_c0(:)
-character(len=1024),parameter :: subr = 'geom_setup'
-type(fckit_mpi_status) :: status
-type(tree_type) :: tree
+integer :: jc3,il0,iproc
 
 ! Number of levels
 geom%nl0 = nam%nl
@@ -241,515 +249,41 @@
    call geom%from_atlas(mpl,afunctionspace)
 end if
 
-! No mask
+! No mask option
 if (nam%nomask) then
    geom%gmask_mga = .true.
    geom%smask_mga = .true.
 end if
 
+! Define universe
+call geom%define_universe(mpl,nam)
+
+! Setup universe
+call geom%setup_universe(mpl)
+
+! Setup local distribution and communications
+call geom%setup_local(mpl)
+
 ! Allocation
-allocate(proc_to_lonbar(mpl%nproc))
-allocate(proc_to_latbar(mpl%nproc))
-allocate(myuniverse(mpl%nproc))
-allocate(proc_to_nmga(mpl%nproc))
-
-! Compute local barycenters coordinates
-xbar = 0.0
-ybar = 0.0
-zbar = 0.0
-do imga=1,geom%nmga
-   call lonlat2xyz(mpl,geom%lon_mga(imga),geom%lat_mga(imga),x,y,z)
-   xbar = xbar+x
-   ybar = ybar+y
-   zbar = zbar+z
-end do
-if (geom%nmga>0) then
-   xbar = xbar/real(geom%nmga,kind_real)
-   ybar = ybar/real(geom%nmga,kind_real)
-   zbar = zbar/real(geom%nmga,kind_real)
-   call xyz2lonlat(mpl,xbar,ybar,zbar,lonbar,latbar)
-else
-   lonbar = mpl%msv%vali
-   latbar = mpl%msv%vali
-end if
-write(mpl%info,'(a7,a,f6.1,a,f6.1)') '','Local barycenter coordinates: ',lonbar*rad2deg,' / ',latbar*rad2deg
-call mpl%flush
-
-! Communication
-call mpl%f_comm%allgather(lonbar,proc_to_lonbar)
-call mpl%f_comm%allgather(latbar,proc_to_latbar)
-
-! Compute distances between local barycenters to set universe
-write(mpl%info,'(a7,a)') '','Tasks in my universe: '
-call mpl%flush(.false.)
-do iproc=1,mpl%nproc
-   call sphere_dist(lonbar,latbar,proc_to_lonbar(iproc),proc_to_latbar(iproc),dist)
-   myuniverse(iproc) = (dist<0.4*pi) ! TODO: nam parameter
-   if (myuniverse(iproc)) then
-      write(mpl%info,'(i5)') iproc
-      call mpl%flush(.false.)
-   end if
-end do
-write(mpl%info,'(a)') ''
-call mpl%flush
-
-<<<<<<< HEAD
-! Communication
-call mpl%f_comm%allgather(geom%nmga,proc_to_nmga)
-=======
-   ! Define points order
-   do img=1,geom%nmg
-      list(img) = lonlathash(lon_mg(img),lat_mg(img))
-   end do
-   call qsort(geom%nmg,list,order)
->>>>>>> 6ea5e533
-
-! Model grid sizes
-geom%nmg = sum(proc_to_nmga)
-geom%nmgu = sum(proc_to_nmga,mask=myuniverse)
-
-! Allocation
-allocate(geom%mga_to_mg(geom%nmga))
-allocate(geom%mg_to_mga(geom%nmg))
-allocate(geom%mg_to_proc(geom%nmg))
-allocate(geom%mga_to_mgu(geom%nmga))
-allocate(geom%mgu_to_mga(geom%nmgu))
-allocate(geom%mgu_to_proc(geom%nmgu))
-allocate(geom%mgu_to_mg(geom%nmgu))
-
-! Subset Smg conversions
-img = 0
-imgu = 0
-do iproc=1,mpl%nproc
-   do imga=1,proc_to_nmga(iproc)
-      img = img+1
-      if (iproc==mpl%myproc) geom%mga_to_mg(imga) = img
-      geom%mg_to_mga(img) = imga
-      geom%mg_to_proc(img) = iproc
-      if (myuniverse(iproc)) then
-         imgu = imgu+1
-         if (iproc==mpl%myproc) geom%mga_to_mgu(imga) = imgu
-         geom%mgu_to_mga(imgu) = imga
-         geom%mgu_to_proc(imgu) = iproc
-         geom%mgu_to_mg(imgu) = img
-      end if
-   end do
-end do
-
-! Setup model grid communication, local to universe
-call geom%com_AU%setup(mpl,'com_AU',geom%nmg,geom%nmga,geom%nmgu,geom%nmga,geom%mgu_to_mg,geom%mga_to_mgu,geom%mg_to_proc,geom%mg_to_mga)
-
-! Extend model grid, halo A to universe
-call geom%com_AU%ext(mpl,geom%lon_mga,lon_mgu)
-call geom%com_AU%ext(mpl,geom%lat_mga,lat_mgu)
-call geom%com_AU%ext(mpl,geom%area_mga,area_mgu)
-call geom%com_AU%ext(mpl,geom%nl0,geom%vunit_mga,vunit_mgu)
-call geom%com_AU%ext(mpl,geom%nl0,geom%gmask_mga,gmask_mgu)
-
-! Allocation
-allocate(mgu_to_c0u(geom%nmgu))
-allocate(redundant(geom%nmgu))
-allocate(mask_hor_mgu(geom%nmgu))
-allocate(list(geom%nmgu))
-allocate(order(geom%nmgu))
+call geom%mesh%alloc(geom%nc0u)
 
 ! Initialization
-redundant = mpl%msv%vali
-
-! Look for redundant points
-write(mpl%info,'(a7,a)') '','Look for redundant points in the model grid'
-call mpl%flush
-
-! Define points order
-do img=1,geom%nmgu
-   list(imgu) = aint(abs(lon_mgu(imgu)+pi)*1.0e6)+abs(lat_mgu(imgu)+0.5*pi)*1.0e-1
-end do
-call qsort(geom%nmgu,list,order)
-
-! Look for redundant points
-do imgu=2,geom%nmgu
-   if (eq(list(imgu-1),list(imgu))) redundant(order(imgu)) = order(imgu-1)
-end do
-
-! Check for successive redundant points
-do imgu=1,geom%nmgu
-   if (mpl%msv%isnot(redundant(imgu))) then
-      do while (mpl%msv%isnot(redundant(redundant(imgu))))
-         redundant(imgu) = redundant(redundant(imgu))
-      end do
-   end if
-end do
-
-<<<<<<< HEAD
-! Horizontal model grid mask
-mask_hor_mgu = mpl%msv%is(redundant)
-=======
-   ! Allocation
-   allocate(geom%lon_c0(geom%nc0))
-   allocate(geom%lat_c0(geom%nc0))
-   allocate(geom%area(geom%nl0))
-   allocate(geom%vunit_c0(geom%nc0,geom%nl0))
-   allocate(geom%mask_c0(geom%nc0,geom%nl0))
-
-   ! Remove redundant points
-   geom%lon_c0 = lon_mg(c0_to_mg)
-   geom%lat_c0 = lat_mg(c0_to_mg)
-   do il0=1,geom%nl0
-      geom%area(il0) = sum(area_mg(c0_to_mg),gmask_mg(c0_to_mg,il0))/req**2
-      geom%vunit_c0(:,il0) = vunit_mg(c0_to_mg,il0)
-      geom%mask_c0(:,il0) = gmask_mg(c0_to_mg,il0)
-   end do
->>>>>>> 6ea5e533
-
-! Count subset Sc0 points on universe
-geom%nc0u = count(mask_hor_mgu)
-
-! Allocation
-allocate(c0u_to_mgu(geom%nc0u))
-
-<<<<<<< HEAD
-! Initialization
-mgu_to_c0u = mpl%msv%vali
-
-! Conversion
-ic0u = 0
-do imgu=1,geom%nmgu
-   if (mask_hor_mgu(imgu)) then
-      ic0u = ic0u+1
-      c0u_to_mgu(ic0u) = imgu
-      mgu_to_c0u(imgu) = ic0u
-   end if
-end do
-
-! Deal with redundant points
-do imgu=1,geom%nmgu
-   if (mpl%msv%isnot(redundant(imgu))) mgu_to_c0u(imgu) = mgu_to_c0u(redundant(imgu))
-end do
-=======
-if (.not.mpl%main) then
-   ! Allocation
-   allocate(mg_to_c0(geom%nmg))
-   allocate(c0_to_mg(geom%nc0))
-   allocate(geom%lon_c0(geom%nc0))
-   allocate(geom%lat_c0(geom%nc0))
-   allocate(geom%area(geom%nl0))
-   allocate(geom%vunit_c0(geom%nc0,geom%nl0))
-   allocate(geom%mask_c0(geom%nc0,geom%nl0))
-end if
-
-! Broadcast
-call mpl%f_comm%broadcast(mg_to_c0,mpl%rootproc-1)
-call mpl%f_comm%broadcast(c0_to_mg,mpl%rootproc-1)
-call mpl%f_comm%broadcast(geom%lon_c0,mpl%rootproc-1)
-call mpl%f_comm%broadcast(geom%lat_c0,mpl%rootproc-1)
-call mpl%f_comm%broadcast(geom%area,mpl%rootproc-1)
-call mpl%f_comm%broadcast(geom%vunit_c0,mpl%rootproc-1)
-call mpl%f_comm%broadcast(geom%mask_c0,mpl%rootproc-1)
-call mpl%f_comm%broadcast(proc_to_nmga,mpl%rootproc-1)
->>>>>>> 6ea5e533
-
-! Release memory
-deallocate(list)
-deallocate(order)
-
-! Deal with mask on redundant points
-do il0=1,geom%nl0
-   do imgu=1,geom%nmgu
-      if (mpl%msv%isnot(redundant(imgu))) gmask_mgu(imgu,il0) = gmask_mgu(imgu,il0).or.gmask_mgu(redundant(imgu),il0)
-   end do
-end do
-
-! Allocation
-allocate(geom%lon_c0u(geom%nc0u))
-allocate(geom%lat_c0u(geom%nc0u))
-allocate(geom%area_c0u(geom%nl0))
-allocate(geom%vunit_c0u(geom%nc0u,geom%nl0))
-allocate(geom%mask_c0u(geom%nc0u,geom%nl0))
-allocate(geom%mask_hor_c0u(geom%nc0u))
-
-! Remove redundant points
-geom%lon_c0u = lon_mgu(c0u_to_mgu)
-geom%lat_c0u = lat_mgu(c0u_to_mgu)
-do il0=1,geom%nl0
-   geom%area_c0u(il0) = sum(area_mgu(c0u_to_mgu),gmask_mgu(c0u_to_mgu,il0))/req**2
-   geom%vunit_c0u(:,il0) = vunit_mgu(c0u_to_mgu,il0)
-   geom%mask_c0u(:,il0) = gmask_mgu(c0u_to_mgu,il0)
-end do
-geom%mask_hor_c0u = any(geom%mask_c0u,dim=2)
-
-! Release memory
-deallocate(lon_mgu)
-deallocate(lat_mgu)
-deallocate(area_mgu)
-deallocate(vunit_mgu)
-deallocate(gmask_mgu)
-deallocate(redundant)
-deallocate(mask_hor_mgu)
-
-! Define halo A on subset Sc0
-
-! Allocation
-allocate(geom%c0u_to_proc_init(geom%nc0u))
-allocate(geom%c0u_to_proc(geom%nc0u))
-
-! Local distribution
-do ic0u=1,geom%nc0u
-   imgu = c0u_to_mgu(ic0)
-   iproc = mgu_to_proc(imgu)
-   geom%c0u_to_proc_init(ic0u) = iproc
-end do
-geom%c0u_to_proc = geom%c0u_to_proc_init
-
-if (nam%remap.and..false.) then ! TODO : condition on universe size
-   if (mpl%nproc>1) then
-      ! Modify distribution
-      write(mpl%info,'(a7,a)') '','Remap points to improve load balance'
-      call mpl%flush
-#if SABER_USE_METIS
-      call geom%remap(mpl,rng,nam)
-#else
-      call geom%remap(mpl,nam)
-#endif
-   else
-      ! Warning message
-      call mpl%warning(subr,'remapping with only one MPI task is not relevant')
-   end if
-end if
-
-! Check grid similarity (TODO: use mpi_land)
-diff_grid = count(.not.((geom%c0u_to_proc==geom%c0u_to_proc_init).and.(geom%nc0u==geom%nmgu)))
-call mpl%f_comm%allreduce(diff_grid,diff_grid_tot,fckit_mpi_sum())
-geom%same_grid = (diff_grid_tot==0)
-
-! Count points on each halo A on subset Sc0
-geom%nc0a = count(geom%c0u_to_proc==mpl%myproc)
-
-! Allocation
-allocate(geom%c0a_to_c0(geom%nc0a))
-allocate(geom%c0_to_c0a(geom%nc0))
-
-! Subset Sc0 conversions
-ic0a = 0
-do ic0u=1,geom%nc0u
-   iproc = geom%c0u_to_proc(ic0u)
-   if (iproc==mpl%myproc) then
-      ic0a = ic0a+1
-      geom%c0a_to_c0u(ic0a) = ic0u
-   end if
-end do
-call mpl%glb_to_loc_index(geom%nc0a,geom%c0a_to_c0u,geom%nc0u,geom%c0u_to_c0a)
-
-! Allocation
-allocate(mga_to_c0u(geom%nmga))
-allocate(geom%c0a_to_mga(geom%nc0a))
-
-! Inter-halo conversions
-do imga=1,geom%nmga
-   imgu = mga_to_mgu(imga)
-   ic0u = mgu_to_c0u(img)
-   mga_to_c0u(imga) = ic0u
-end do
-do ic0a=1,geom%nc0a
-   ic0u = geom%c0a_to_c0u(ic0a)
-   imgu = c0u_to_mgu(ic0u)
-   imga = mgu_to_mga(imgu)
-   geom%c0a_to_mga(ic0a) = imga
-end do
-
-! Release memory
-deallocate(proc_to_nmga)
-deallocate(mga_to_mg)
-deallocate(mgu_to_c0u)
-
-! Allocation
-<<<<<<< HEAD
-allocate(order(geom%nc0u))
-allocate(order_inv(geom%nc0u))
-allocate(list(geom%nc0u))
-
-! Define Sc0 points order
-do ic0u=1,geom%nc0u
-   list(ic0u) = aint(abs(geom%lon(ic0u)+pi)*1.0e6)+abs(geom%lat(ic0u)+0.5*pi)*1.0e-1
-end do
-call qsort(geom%nc0u,list,order)
-do ic0=1,geom%nc0u
-   order_inv(order(ic0u)) = ic0u
-end do
-
-! Reorder Sc0 points
-geom%c0u_to_proc = geom%c0u_to_proc(order)
-geom%c0u_to_c0a = geom%c0u_to_c0a(order)
-geom%c0a_to_c0u = order_inv(geom%c0a_to_c0u)
-geom%lon_c0u = geom%lon_c0u(order)
-geom%lat_c0u = geom%lat_c0u(order)
-do il0=1,geom%nl0
-   geom%vunit_c0u(:,il0) = geom%vunit_c0u(order,il0)
-   geom%mask_c0u(:,il0) = geom%mask_c0u(order,il0)
-end do
-geom%mask_hor_c0u = geom%mask_hor_c0u(order)
-mga_to_c0u = order_inv(mga_to_c0u)
-c0u_to_mgu = c0u_to_mgu(order)
-=======
-allocate(geom%hash_c0(geom%nc0))
-
-! Hash function
-do ic0=1,geom%nc0
-   geom%hash_c0(ic0) = lonlathash(geom%lon_c0(ic0),geom%lat_c0(ic0))
-end do
->>>>>>> 6ea5e533
-
-! Go through Sc0 subset distribution, first pass
-nc0own = 0
-do ic0a=1,geom%nc0a
-   ic0u = geom%c0a_to_c0u(ic0a)
-   imgu = c0u_to_mgu(ic0u)
-   iproc = mgu_to_proc(imgu)
-   if (mpl%myproc==iproc) nc0own = nc0own+1
-end do
-
-! Allocation
-allocate(c0own_to_mga(nc0own))
-
-! Go through Sc0 subset distribution, second pass
-ic0own = 0
-do ic0a=1,geom%nc0a
-   ic0u = geom%c0a_to_c0u(ic0a)
-   imgu = c0u_to_mgu(ic0u)
-   iproc = mgu_to_proc(imgu)
-   if (mpl%myproc==iproc) then
-      ic0own = ic0own+1
-      imga = mgu_to_mga(imgu)
-      c0own_to_mga(ic0own) = imga
-   end if
-end do
-
-! Setup redundant points communication
-call geom%com_mg%setup(mpl,'com_mg',geom%nc0,geom%nc0a,geom%nmga,nc0own,mga_to_c0,c0own_to_mga,c0_to_proc,c0_to_c0a)
-
-subroutine com_setup(com_out,mpl,prefix,nglb,nred,next,nown,ext_to_glb,own_to_ext,glb_to_proc,glb_to_red)
-
-! Release memory
-<<<<<<< HEAD
-deallocate(order)
-deallocate(order_inv)
-deallocate(list)
-deallocate(c0u_to_mgu)
-deallocate(mgu_to_proc)
-deallocate(mgu_to_mga)
-deallocate(mga_to_c0u)
-=======
-deallocate(c0_to_mg)
-deallocate(mg_to_proc)
-deallocate(mg_to_mga)
-deallocate(mga_to_c0)
->>>>>>> 6ea5e533
-deallocate(c0own_to_mga)
-
-
-
-! TODO: HERE!
-
-
-
-! Allocation
-
-allocate(geom%mask_ver_c0u(geom%nl0))
-allocate(geom%nc0u_mask(0:geom%nl0))
-allocate(geom%vunitavg(geom%nl0))
-
-
-! Other fields
-geom%mask_ver_c0u = any(geom%mask_c0u,dim=1)
-geom%nc0u_mask(0) = count(geom%mask_hor_c0u)
-geom%nc0u_mask(1:geom%nl0) = count(geom%mask_c0u,dim=1)
-do il0=1,geom%nl0
-   if (geom%mask_ver_c0u(il0)) then
-      geom%vunitavg(il0) = sum(geom%vunit_c0a(:,il0),geom%mask_c0(:,il0))/real(geom%nc0_mask(il0),kind_real)
-   else
-      geom%vunitavg(il0) = 0.0
-   end if
-end do
-
-
-
-
-
-! Allocation
-allocate(geom%lon_c0a(geom%nc0a))
-allocate(geom%lat_c0a(geom%nc0a))
-allocate(geom%vunit_c0a(geom%nc0a,geom%nl0))
-allocate(geom%mask_c0a(geom%nc0a,geom%nl0))
-allocate(geom%mask_hor_c0a(geom%nc0a))
-allocate(geom%smask_c0a(geom%nc0a,geom%nl0))
-
-! Define other fields
-geom%lon_c0a = geom%lon_c0(geom%c0a_to_c0)
-geom%lat_c0a = geom%lat_c0(geom%c0a_to_c0)
-geom%vunit_c0a = geom%vunit_c0(geom%c0a_to_c0,:)
-geom%mask_c0a = geom%mask_c0(geom%c0a_to_c0,:)
-geom%mask_hor_c0a = geom%mask_hor_c0(geom%c0a_to_c0)
-
-! Communicate sampling mask
-call geom%copy_mga_to_c0a(mpl,geom%smask_mga,geom%smask_c0a)
-
-! Allocation
-call geom%mesh%alloc(geom%nc0)
-
-! Initialization
-call geom%mesh%init(mpl,rng,geom%lon_c0,geom%lat_c0,.true.)
+call geom%mesh%init(mpl,rng,geom%lon_c0u,geom%lat_c0u,.true.)
 
 ! Compute boundary nodes
 call geom%mesh%bnodes(mpl,nam%adv_diag)
 
-! Check whether the mask is the same for all levels
-same_mask = .true.
-do il0=2,geom%nl0
-   same_mask = same_mask.and.(all((geom%mask_c0(:,il0).and.geom%mask_c0(:,1)) &
-             & .or.(.not.geom%mask_c0(:,il0).and..not.geom%mask_c0(:,1))))
-end do
-
 ! Define number of independent levels
-if (same_mask) then
-   geom%nl0i = 1
-else
-   geom%nl0i = geom%nl0
-end if
-write(mpl%info,'(a7,a,i3)') '','Number of independent levels: ',geom%nl0i
-call mpl%flush
-
-if ((trim(nam%draw_type)=='random_coast').or.(nam%adv_diag)) then
-   ! Define minimum distance to mask
-   allocate(geom%mdist(geom%nc0,geom%nl0i))
-   geom%mdist = pi
-   do il0i=1,geom%nl0i
-      ! Check mask
-      if (any(.not.geom%mask_c0(:,il0i))) then
-         ! Allocation
-         allocate(not_mask_c0(geom%nc0))
-         not_mask_c0 = .not.geom%mask_c0(:,il0i)
-         call tree%alloc(mpl,geom%nc0,mask=not_mask_c0)
-
-         ! Initialization
-         call tree%init(geom%lon_c0,geom%lat_c0)
-
-         ! Find nearest neighbors
-         do ic0=1,geom%nc0
-            if (geom%mask_c0(ic0,il0i)) call tree%find_nearest_neighbors(geom%lon_c0(ic0),geom%lat_c0(ic0),1,nn_index, &
-          & geom%mdist(ic0,il0i))
-         end do
-
-         ! Release memory
-         deallocate(not_mask_c0)
-         call tree%dealloc
-      end if
-   end do
-end if
+call geom%setup_independent_levels(mpl)
+
+! Define minimum distance to mask
+if ((trim(nam%draw_type)=='random_coast').or.(nam%adv_diag)) call geom%setup_mask_distance(mpl)
 
 ! Allocation
-call geom%tree%alloc(mpl,geom%nc0)
+call geom%tree%alloc(mpl,geom%nc0u)
 
 ! Initialization
-call geom%tree%init(geom%lon_c0,geom%lat_c0)
+call geom%tree%init(geom%lon_c0u,geom%lat_c0u)
 
 ! Horizontal distance
 allocate(geom%disth(nam%nc3))
@@ -760,97 +294,8 @@
 ! Define dirac points
 if (nam%new_cortrack.or.nam%new_corstats.or.nam%check_dirac.and.(nam%ndir>0)) call geom%define_dirac(mpl,nam)
 
-if (nam%mask_check) then
-   ! Allocation
-   allocate(geom%nbnda(0:geom%nl0))
-
-   ! Count boundary arcs
-   do il0=0,geom%nl0
-      geom%nbnda(il0) = 0
-      do i=1,geom%mesh%n
-         ic0 = geom%mesh%order(i)
-         if (il0==0) then
-            imask = geom%mask_hor_c0(ic0)
-         else
-            imask = geom%mask_c0(ic0,il0)
-         end if
-         if (.not.imask) then
-            iend = geom%mesh%lend(i)
-            init = .true.
-            do while ((iend/=geom%mesh%lend(i)).or.init)
-               j = abs(geom%mesh%list(iend))
-               k = abs(geom%mesh%list(geom%mesh%lptr(iend)))
-               jc0 = geom%mesh%order(j)
-               kc0 = geom%mesh%order(k)
-               if (il0==0) then
-                   jmask = geom%mask_hor_c0(jc0)
-                   kmask = geom%mask_hor_c0(kc0)
-               else
-                   jmask = geom%mask_c0(jc0,il0)
-                   kmask = geom%mask_c0(kc0,il0)
-               end if
-               if (.not.jmask.and.kmask) geom%nbnda(il0) = geom%nbnda(il0)+1
-               iend = geom%mesh%lptr(iend)
-               init = .false.
-            end do
-         end if
-      end do
-   end do
-
-   ! Allocation
-   allocate(geom%v1bnda(3,maxval(geom%nbnda),0:geom%nl0))
-   allocate(geom%v2bnda(3,maxval(geom%nbnda),0:geom%nl0))
-   allocate(geom%vabnda(3,maxval(geom%nbnda),0:geom%nl0))
-   allocate(bnda_to_c0(2,maxval(geom%nbnda)))
-
-   do il0=1,geom%nl0
-      ! Define boundary arcs
-      ibnda = 0
-      do i=1,geom%mesh%n
-         ic0 = geom%mesh%order(i)
-         if (il0==0) then
-            imask = geom%mask_hor_c0(ic0)
-         else
-            imask = geom%mask_c0(ic0,il0)
-         end if
-         if (.not.imask) then
-            iend = geom%mesh%lend(i)
-            init = .true.
-            do while ((iend/=geom%mesh%lend(i)).or.init)
-               j = abs(geom%mesh%list(iend))
-               k = abs(geom%mesh%list(geom%mesh%lptr(iend)))
-               jc0 = geom%mesh%order(j)
-               kc0 = geom%mesh%order(k)
-               if (il0==0) then
-                   jmask = geom%mask_hor_c0(jc0)
-                   kmask = geom%mask_hor_c0(kc0)
-               else
-                   jmask = geom%mask_c0(jc0,il0)
-                   kmask = geom%mask_c0(kc0,il0)
-               end if
-               if (.not.jmask.and.kmask) then
-                  ibnda = ibnda+1
-                  bnda_to_c0(1,ibnda) = ic0
-                  bnda_to_c0(2,ibnda) = jc0
-               end if
-               iend = geom%mesh%lptr(iend)
-               init = .false.
-            end do
-         end if
-      end do
-
-      ! Compute boundary arcs coordinates
-      do ibnda=1,geom%nbnda(il0)
-         lon_arc = geom%lon_c0(bnda_to_c0(:,ibnda))
-         lat_arc = geom%lat_c0(bnda_to_c0(:,ibnda))
-         call lonlat2xyz(mpl,lon_arc(1),lat_arc(1),xbnda(1),ybnda(1),zbnda(1))
-         call lonlat2xyz(mpl,lon_arc(2),lat_arc(2),xbnda(2),ybnda(2),zbnda(2))
-         geom%v1bnda(:,ibnda,il0) = (/xbnda(1),ybnda(1),zbnda(1)/)
-         geom%v2bnda(:,ibnda,il0) = (/xbnda(2),ybnda(2),zbnda(2)/)
-         call vector_product(geom%v1bnda(:,ibnda,il0),geom%v2bnda(:,ibnda,il0),geom%vabnda(:,ibnda,il0))
-      end do
-   end do
-end if
+! Setup mask check
+if (nam%mask_check) call geom%setup_mask_check(mpl)
 
 ! Print summary
 write(mpl%info,'(a7,a,i8)') '','Model grid size:         ',geom%nmg
@@ -887,14 +332,6 @@
    call mpl%flush
 end do
 
-! Deallocate memory
-deallocate(geom%lon_mga)
-deallocate(geom%lat_mga)
-deallocate(geom%area_mga)
-deallocate(geom%vunit_mga)
-deallocate(geom%gmask_mga)
-deallocate(geom%smask_mga)
-
 end subroutine geom_setup
 
 !----------------------------------------------------------------------
@@ -1035,253 +472,593 @@
 end subroutine geom_from_atlas
 
 !----------------------------------------------------------------------
-! Subroutine: geom_remap
-! Purpose: remap points to improve load balance
-!----------------------------------------------------------------------
-#if SABER_USE_METIS
-subroutine geom_remap(geom,mpl,rng,nam)
-#else
-subroutine geom_remap(geom,mpl,nam)
-#endif
+! Subroutine: geom_define_universe
+! Purpose: define universe
+!----------------------------------------------------------------------
+subroutine geom_define_universe(geom,mpl,nam)
 
 implicit none
 
 ! Passed variables
 class(geom_type),intent(inout) :: geom ! Geometry
 type(mpl_type),intent(inout) :: mpl    ! MPI data
-#if SABER_USE_METIS
-type(rng_type),intent(inout) :: rng    ! Random number generator
-#endif
 type(nam_type),intent(in) :: nam       ! Namelist
 
 ! Local variables
-integer :: ncid,nc0_id,lon_c0_id,lat_c0_id,c0_to_proc_init_id,c0_to_proc_id,info
-integer :: max_work,ic0,iproc
-integer :: c0_to_work(geom%nc0),proc_to_work(mpl%nproc)
-#if SABER_USE_METIS
-integer :: i,j,jc0,iadj,iend,ierr,im,jm,jproc,imax(2),ipart,ipart_max,iproc_max,nadj,objval,part_to_proc(mpl%nproc)
-integer :: affinity(mpl%nproc,mpl%nproc),c0_to_part(geom%nc0)
-integer,allocatable :: adjncy(:),adjwgt(:),full_to_m(:),options(:),part(:),vwgt(:),xadj(:)
-logical :: init,affinity_mask(mpl%nproc,mpl%nproc)
-type(mesh_type) :: mesh
-#endif
-real(kind_real) :: avg_work
-character(len=4) :: nprocchar
-character(len=1024) :: filename
-character(len=1024),parameter :: subr = 'geom_remap'
+integer :: imga,iproc
+real(kind_real) :: xbar,ybar,zbar,x,y,z,lonbar,latbar,dist
+real(kind_real),allocatable :: proc_to_lonbar(:),proc_to_latbar(:)
+logical,allocatable :: myuniverse(:)
+character(len=1024),parameter :: subr = 'geom_setup_universe'
+
+! Allocation
+allocate(proc_to_lonbar(mpl%nproc))
+allocate(proc_to_latbar(mpl%nproc))
+allocate(geom%myuniverse(mpl%nproc))
+
+! Compute local barycenters coordinates
+xbar = 0.0
+ybar = 0.0
+zbar = 0.0
+do imga=1,geom%nmga
+   call lonlat2xyz(mpl,geom%lon_mga(imga),geom%lat_mga(imga),x,y,z)
+   xbar = xbar+x
+   ybar = ybar+y
+   zbar = zbar+z
+end do
+if (geom%nmga>0) then
+   xbar = xbar/real(geom%nmga,kind_real)
+   ybar = ybar/real(geom%nmga,kind_real)
+   zbar = zbar/real(geom%nmga,kind_real)
+   call xyz2lonlat(mpl,xbar,ybar,zbar,lonbar,latbar)
+else
+   lonbar = mpl%msv%vali
+   latbar = mpl%msv%vali
+end if
+write(mpl%info,'(a7,a,f6.1,a,f6.1)') '','Local barycenter coordinates: ',lonbar*rad2deg,' / ',latbar*rad2deg
+call mpl%flush
+
+! Communication
+call mpl%f_comm%allgather(lonbar,proc_to_lonbar)
+call mpl%f_comm%allgather(latbar,proc_to_latbar)
+
+! Compute distances between local barycenters to set universe
+write(mpl%info,'(a7,a)') '','Tasks in my universe: '
+call mpl%flush(.false.)
+do iproc=1,mpl%nproc
+   call sphere_dist(lonbar,latbar,proc_to_lonbar(iproc),proc_to_latbar(iproc),dist)
+   geom%myuniverse(iproc) = (dist<0.4*pi) ! TODO: nam parameter
+   if (geom%myuniverse(iproc)) then
+      write(mpl%info,'(i5)') iproc
+      call mpl%flush(.false.)
+   end if
+end do
+write(mpl%info,'(a)') ''
+call mpl%flush
+
+end subroutine geom_define_universe
+
+!----------------------------------------------------------------------
+! Subroutine: geom_setup_universe
+! Purpose: setup geometry on universe
+!----------------------------------------------------------------------
+subroutine geom_setup_universe(geom,mpl)
+
+implicit none
+
+! Passed variables
+class(geom_type),intent(inout) :: geom ! Geometry
+type(mpl_type),intent(inout) :: mpl    ! MPI data
+
+! Local variables
+integer :: nmgu,iproc,img,imga,imgu,ic0u,diff_grid,diff_grid_tot
+integer :: proc_to_nmga(mpl%nproc)
+integer,allocatable :: mg_to_mga(:),mg_to_proc(:),mgu_to_proc(:),mgu_to_mg(:),redundant(:),order(:)
+real(kind_real),allocatable :: list(:)
+logical,allocatable :: mask_hor_mgu(:)
+type(com_type) :: com_AU
+
+! Communication
+call mpl%f_comm%allgather(geom%nmga,proc_to_nmga)
+
+! Model grid sizes
+geom%nmg = sum(proc_to_nmga)
+nmgu = sum(proc_to_nmga,mask=geom%myuniverse)
+
+! Allocation
+allocate(mg_to_mga(geom%nmg))
+allocate(mg_to_proc(geom%nmg))
+allocate(geom%mga_to_mgu(geom%nmga))
+allocate(geom%mgu_to_mga(geom%nmga))
+allocate(mgu_to_proc(nmgu))
+allocate(mgu_to_mg(nmgu))
+
+! Model grid conversions
+img = 0
+imgu = 0
+do iproc=1,mpl%nproc
+   do imga=1,proc_to_nmga(iproc)
+      img = img+1
+      mg_to_mga(img) = imga
+      mg_to_proc(img) = iproc
+      if (geom%myuniverse(iproc)) then
+         imgu = imgu+1
+         if (iproc==mpl%myproc) geom%mga_to_mgu(imga) = imgu
+         geom%mgu_to_mga(imgu) = imga
+         mgu_to_proc(imgu) = iproc
+         mgu_to_mg(imgu) = img
+      end if
+   end do
+end do
+
+! Setup model grid communication, local to universe
+call com_AU%setup(mpl,'com_AU',geom%nmg,geom%nmga,nmgu,geom%nmga,mgu_to_mg,geom%mga_to_mgu,mg_to_proc,mg_to_mga)
+
+! Extend model grid, halo A to universe
+call geom%com_AU%ext(mpl,geom%lon_mga,lon_mgu)
+call geom%com_AU%ext(mpl,geom%lat_mga,lat_mgu)
+call geom%com_AU%ext(mpl,geom%area_mga,area_mgu)
+call geom%com_AU%ext(mpl,geom%nl0,geom%vunit_mga,vunit_mgu)
+call geom%com_AU%ext(mpl,geom%nl0,geom%gmask_mga,gmask_mgu)
+
+! Deallocate memory
+deallocate(geom%lon_mga)
+deallocate(geom%lat_mga)
+deallocate(geom%area_mga)
+deallocate(geom%vunit_mga)
+deallocate(geom%gmask_mga)
+deallocate(geom%smask_mga)
+
+! Allocation
+allocate(list(nmgu))
+allocate(order(nmgu))
+allocate(redundant(nmgu))
+allocate(mask_hor_mgu(nmgu))
 
 ! Initialization
-do ic0=1,geom%nc0
-   c0_to_work(ic0) = count(geom%mask_c0(ic0,:))
-end do
-avg_work = real(sum(c0_to_work),kind_real)/real(mpl%nproc,kind_real)
-
-! Compute initial load unbalance
+redundant = mpl%msv%vali
+
+! Look for redundant points
+write(mpl%info,'(a7,a)') '','Look for redundant points in the model grid'
+call mpl%flush
+
+! Define points order
+do imgu=1,nmgu
+   list(imgu) = lonlathash(lon_mgu(imgu),lat_mgu(imgu))
+end do
+call qsort(nmgu,list,order)
+
+! Look for redundant points
+do imgu=2,nmgu
+   if (eq(list(imgu-1),list(imgu))) redundant(order(imgu)) = order(imgu-1)
+end do
+
+! Check for successive redundant points
+do imgu=1,nmgu
+   if (mpl%msv%isnot(redundant(imgu))) then
+      do while (mpl%msv%isnot(redundant(redundant(imgu))))
+         redundant(imgu) = redundant(redundant(imgu))
+      end do
+   end if
+end do
+
+! Horizontal model grid mask
+mask_hor_mgu = mpl%msv%is(redundant)
+
+! Count subset Sc0 points on universe
+geom%nc0u = count(mask_hor_mgu)
+
+! Check grid similarity
+if (geom%nc0u==geom%nmgu) then
+   diff_grid = 0
+else
+   diff_grid = 1
+end if
+call mpl%f_comm%allreduce(diff_grid,diff_grid_tot,fckit_mpi_sum())
+geom%same_grid = (diff_grid_tot==0)
+
+! Allocation
+allocate(geom%mgu_to_c0u(geom%nmgu))
+allocate(geom%c0u_to_mgu(geom%nc0u))
+
+! Initialization
+geom%mgu_to_c0u = mpl%msv%vali
+
+! Conversion
+ic0u = 0
+do imgu=1,nmgu
+   if (mask_hor_mgu(imgu)) then
+      ic0u = ic0u+1
+      geom%mgu_to_c0u(imgu) = ic0u
+      geom%c0u_to_mgu(ic0u) = imgu
+   end if
+end do
+
+! Deal with successive redundant points
+do imgu=1,nmgu
+   if (mpl%msv%isnot(redundant(imgu))) geom%mgu_to_c0u(imgu) = geom%mgu_to_c0u(redundant(imgu))
+end do
+
+! Deal with mask on redundant points
+do il0=1,geom%nl0
+   do imgu=1,nmgu
+      if (mpl%msv%isnot(redundant(imgu))) gmask_mgu(imgu,il0) = gmask_mgu(imgu,il0).or.gmask_mgu(redundant(imgu),il0)
+   end do
+end do
+
+! Allocation
+allocate(geom%lon_c0u(geom%nc0u))
+allocate(geom%lat_c0u(geom%nc0u))
+allocate(geom%hash_c0u(geom%nc0u))
+allocate(geom%area_c0u(geom%nl0))
+allocate(geom%vunit_c0u(geom%nc0u,geom%nl0))
+allocate(geom%gmask_c0u(geom%nc0u,geom%nl0))
+allocate(geom%gmask_hor_c0u(geom%nc0u))
+allocate(geom%c0u_to_proc(geom%nc0u))
+
+! Remove redundant points
+geom%lon_c0u = lon_mgu(geom%c0u_to_mgu)
+geom%lat_c0u = lat_mgu(geom%c0u_to_mgu)
+do il0=1,geom%nl0
+   geom%area_c0u(il0) = sum(area_mgu(geom%c0u_to_mgu),gmask_mgu(geom%c0u_to_mgu,il0))/req**2
+   geom%vunit_c0u(:,il0) = vunit_mgu(geom%c0u_to_mgu,il0)
+   geom%gmask_c0u(:,il0) = gmask_mgu(geom%c0u_to_mgu,il0)
+end do
+geom%gmask_hor_c0u = any(geom%gmask_c0u,dim=2)
+
+! Hash function
+do ic0u=1,geom%nc0u
+   geom%hash_c0u(ic0u) = lonlathash(geom%lon_c0u(ic0u),geom%lat_c0u(ic0u))
+end do
+
+! Local distribution
+do ic0u=1,geom%nc0u
+   imgu = geom%c0u_to_mgu(ic0)
+   iproc = mgu_to_proc(imgu)
+   geom%c0u_to_proc(ic0u) = iproc
+end do
+
+! Release memory
+deallocate(mg_to_mga)
+deallocate(mg_to_proc)
+deallocate(mgu_to_proc)
+deallocate(mgu_to_mg)
+deallocate(lon_mgu)
+deallocate(lat_mgu)
+deallocate(area_mgu)
+deallocate(vunit_mgu)
+deallocate(gmask_mgu)
+deallocate(redundant)
+deallocate(mask_hor_mgu)
+deallocate(list)
+deallocate(order)
+
+end subroutine geom_setup_universe
+
+!----------------------------------------------------------------------
+! Subroutine: geom_setup_local
+! Purpose: setup geometry on local task
+!----------------------------------------------------------------------
+subroutine geom_setup_universe(geom,mpl)
+
+implicit none
+
+! Passed variables
+class(geom_type),intent(inout) :: geom ! Geometry
+type(mpl_type),intent(inout) :: mpl    ! MPI data
+
+! Local variables
+integer :: ic0,ic0a,ic0u,iproc,imga,imgu,il0
+integer :: proc_to_nc0a(mpl%nproc),nc0_mask(0:geom%nl0),norm(geom%nl0),norm_tot(geom%nl0)
+integer,allocatable :: mga_to_c0(:)
+real(kind_real) :: vunitsum(geom%nl0),vunitsum_tot(geom%nl0)
+
+! Number of points on subset Sc0, halo A
+geom%nc0a = count(geom%c0u_to_proc==mpl%myproc)
+
+! Communication
+call mpl%f_comm%allgather(geom%nc0a,proc_to_nc0a)
+
+! Subset Sc0 global size
+geom%nc0 = sum(proc_to_nc0a)
+
+! Allocation
+allocate(geom%c0a_to_c0(geom%nc0a))
+allocate(geom%c0_to_c0a(geom%nc0))
+allocate(geom%c0_to_proc(geom%nc0))
+allocate(mga_to_c0(geom%nmga))
+allocate(geom%c0a_to_mga(geom%nc0a))
+
+! Subset Sc0 conversions
+do ic0u=1,geom%nc0u
+   iproc = geom%c0u_to_proc(ic0u)
+   if (iproc==mpl%myproc) then
+      ic0a = ic0a+1
+      geom%c0a_to_c0u(ic0a) = ic0u
+   end if
+end do
+ic0 = 0
 do iproc=1,mpl%nproc
-   proc_to_work(iproc) = sum(c0_to_work,mask=(geom%c0_to_proc==iproc).and.geom%mask_hor_c0)
-end do
-max_work = maxval(proc_to_work)
-write(mpl%info,'(a10,a,f6.2,a)') '','Initial load unbalance: ',100.0*real(max_work,kind_real)/avg_work,'%'
+   do ic0a=1,proc_to_nc0a(iproc)
+      ic0 = ic0+1
+      if (iproc==mpl%myproc) geom%c0a_to_c0(ic0a) = ic0
+      geom%c0_to_c0a(ic0) = ic0a
+      geom%c0_to_proc(ic0) = iproc
+   end do
+end do
+
+! Inter-halo conversions
+do imga=1,geom%nmga
+   imgu = geom%mga_to_mgu(imga)
+   ic0u = geom%mgu_to_c0u(imgu)
+   ic0a = geom%c0u_to_c0a(ic0u)
+   ic0 = geom%c0a_to_c0(ic0a)
+   mga_to_c0(imga) = ic0
+end do
+do ic0a=1,geom%nc0a
+   ic0u = geom%c0a_to_c0u(ic0a)
+   imgu = geom%c0u_to_mgu(ic0u)
+   imga = geom%mgu_to_mga(imgu)
+   geom%c0a_to_mga(ic0a) = imga
+end do
+
+! Setup redundant points communication
+call geom%com_mg%setup(mpl,'com_mg',geom%nc0,geom%nc0a,geom%nmga,geom%nc0a,mga_to_c0,geom%c0a_to_mga,geom%c0_to_proc, &
+ & geom%c0_to_c0a)
+
+! Allocation
+allocate(geom%lon_c0a(geom%nc0a))
+allocate(geom%lat_c0a(geom%nc0a))
+allocate(geom%hash_c0a(geom%nc0a))
+allocate(geom%vunit_c0a(geom%nc0a,geom%nl0))
+allocate(geom%gmask_c0a(geom%nc0a,geom%nl0))
+allocate(geom%gmask_hor_c0a(geom%nc0a))
+allocate(geom%smask_c0a(geom%nc0a,geom%nl0))
+allocate(geom%nc0_mask(0:geom%nl0))
+allocate(geom%vunitavg(geom%nl0))
+
+! Define fields on halo A
+geom%lon_c0a = geom%lon_c0u(geom%c0a_to_c0u)
+geom%lat_c0a = geom%lat_c0u(geom%c0a_to_c0u)
+geom%hash_c0a = geom%hash_c0u(geom%c0a_to_c0u,:)
+geom%vunit_c0a = geom%vunit_c0u(geom%c0a_to_c0u,:)
+geom%gmask_c0a = geom%gmask_c0u(geom%c0a_to_c0u,:)
+geom%gmask_hor_c0a = geom%gmask_hor_c0u(geom%c0a_to_c0u)
+call geom%copy_mga_to_c0a(mpl,geom%smask_mga,geom%smask_c0a)
+nc0_mask(0) = count(geom%gmask_hor_c0a)
+nc0_mask(1:geom%nl0) = count(geom%gmask_c0a,dim=1)
+call mpl%f_comm%allreduce(nc0_mask,geom%nc0_mask,fckit_mpi_sum())
+do il0=1,geom%nl0
+   norm(il0) = count(geom%gmask_c0a(:,il0))
+   if (norm(il0)>0) then
+      vunitsum(il0) = sum(geom%vunit_c0a(:,il0),mask=geom%gmask_c0a(:,il0))
+   else
+      vunitsum(il0) = 0.0
+   end if
+end do
+call mpl%f_comm%allreduce(norm,norm_tot,fckit_mpi_sum())
+call mpl%f_comm%allreduce(vunitsum,vunitsum_tot,fckit_mpi_sum())
+do il0=1,geom%nl0
+   if (norm_tot(il0)>0) then
+      geom%vunitavg(il0) = vunitsum_tot(il0)/real(norm_tot(il0),kind_real)
+   else
+      geom%vunitavg(il0) = mpl%msv%valr
+   end if
+end do
+
+! Release memory
+deallocate(mga_to_c0)
+
+end subroutine geom_setup_local
+
+!----------------------------------------------------------------------
+! Subroutine: geom_setup_independent_levels
+! Purpose: setup independent levels
+!----------------------------------------------------------------------
+subroutine geom_setup_independent_levels(geom,mpl)
+
+implicit none
+
+! Passed variables
+class(geom_type),intent(inout) :: geom ! Geometry
+type(mpl_type),intent(inout) :: mpl    ! MPI data
+
+! Local variables
+integer :: il0
+integer :: diff_mask,diff_mask_tot
+logical :: same_mask
+
+! Check local mask similarity
+same_mask = .true.
+do il0=2,geom%nl0
+   same_mask = same_mask.and.(all((geom%gmask_c0a(:,il0).and.geom%gmask_c0a(:,1)) &
+             & .or.(.not.geom%gmask_c0a(:,il0).and..not.geom%gmask_c0a(:,1))))
+end do
+if (same_mask) then
+   diff_mask = 0
+else
+   diff_mask = 1
+end if
+
+! Communication
+call mpl%f_comm%allreduce(diff_mask,diff_mask_tot,fckit_mpi_sum())
+
+! Global mask similarity
+same_mask = (diff_mask_tot==0)
+
+! Define number of independent levels
+if (same_mask) then
+   geom%nl0i = 1
+else
+   geom%nl0i = geom%nl0
+end if
+write(mpl%info,'(a7,a,i3)') '','Number of independent levels: ',geom%nl0i
 call mpl%flush
 
-if (mpl%main) then
-#if SABER_USE_METIS
-   ! Allocation
-   call mesh%alloc(geom%nc0)
-   allocate(full_to_m(geom%nc0))
-
-   ! Initialization
-   call mesh%init(mpl,rng,geom%lon_c0,geom%lat_c0,.false.)
-   full_to_m = mpl%msv%vali
-
-   ! Get boundary nodes
-   call mesh%bnodes(mpl)
-
-   ! Build adjacency list
-   nadj = 0
-   im = 0
-   do i=1,mesh%n
-      ic0 = mesh%order(i)
-      if (geom%mask_hor_c0(ic0)) then
-         im = im+1
-         full_to_m(i) = im
-         iend = mesh%lend(i)
+end subroutine geom_setup_independent_levels
+
+!----------------------------------------------------------------------
+! Subroutine: geom_setup_mask_distance
+! Purpose: setup minimum distance to mask
+!----------------------------------------------------------------------
+subroutine geom_setup_mask_distance(geom,mpl)
+
+implicit none
+
+! Passed variables
+class(geom_type),intent(inout) :: geom ! Geometry
+type(mpl_type),intent(inout) :: mpl    ! MPI data
+
+! Local variables
+integer :: il0i,ic0u,ic0a
+logical :: not_mask_c0u(geom%nc0u)
+type(tree_type) :: tree
+
+! Allocation
+allocate(geom%mdist_c0u(geom%nc0u,geom%nl0i))
+allocate(geom%mdist_c0a(geom%nc0a,geom%nl0i))
+
+! Initialization
+geom%mdist = pi
+
+do il0i=1,geom%nl0i
+   ! Check mask
+   if (any(.not.geom%gmask_c0u(:,il0i))) then
+      ! Allocation
+      not_mask_c0u = .not.geom%gmask_c0u(:,il0i)
+      call tree%alloc(mpl,geom%nc0u,mask=not_mask_c0u)
+
+      ! Initialization
+      call tree%init(geom%lon_c0u,geom%lat_c0u)
+
+      ! Find nearest neighbors
+      do ic0u=1,geom%nc0u
+         if (geom%gmask_c0u(ic0u,il0i)) call tree%find_nearest_neighbors(geom%lon_c0u(ic0u),geom%lat_c0u(ic0u),1,nn_index, &
+       & geom%mdist_c0u(ic0u,il0i))
+      end do
+
+      ! Release memory
+      call tree%dealloc
+   end if
+end do
+
+! Local field
+do ic0a=1,geom%nc0a
+   ic0u = geom%c0a_to_c0u(ic0a)
+   geom%mdist_c0a(ic0a,:) = geom%mdist_c0u(ic0u,:)
+end do
+
+end subroutine geom_setup_mask_distance
+
+!----------------------------------------------------------------------
+! Subroutine: geom_setup_mask_check
+! Purpose: setup mask checking tool
+!----------------------------------------------------------------------
+subroutine geom_setup_mask_check(geom,mpl)
+
+implicit none
+
+! Passed variables
+class(geom_type),intent(inout) :: geom ! Geometry
+type(mpl_type),intent(inout) :: mpl    ! MPI data
+
+! Local variables
+integer :: il0,i,j,k,ic0u,jc0u,kc0u,iend,ibnda
+integer,allocatable :: bnda_to_c0u(:)
+real(kind_real) :: lon_arc(2),lat_arc(2),xbnda(2),ybnda(2),zbnda(2)
+logical :: imask,jmask,kmask,init
+
+! Allocation
+allocate(geom%nbnda(0:geom%nl0))
+
+! Count boundary arcs
+do il0=0,geom%nl0
+   geom%nbnda(il0) = 0
+   do i=1,geom%mesh%n
+      ic0u = geom%mesh%order(i)
+      if (il0==0) then
+         imask = geom%gmask_hor_c0u(ic0u)
+      else
+         imask = geom%gmask_c0u(ic0u,il0)
+      end if
+      if (.not.imask) then
+         iend = geom%mesh%lend(i)
          init = .true.
-         do while ((iend/=mesh%lend(i)).or.init)
-            j = abs(mesh%list(iend))
-            jc0 = mesh%order(j)
-            if (geom%mask_hor_c0(jc0)) nadj = nadj+1
-            iend = mesh%lptr(iend)
+         do while ((iend/=geom%mesh%lend(i)).or.init)
+            j = abs(geom%mesh%list(iend))
+            k = abs(geom%mesh%list(geom%mesh%lptr(iend)))
+            jc0u = geom%mesh%order(j)
+            kc0u = geom%mesh%order(k)
+            if (il0==0) then
+               jmask = geom%gmask_hor_c0u(jc0u)
+               kmask = geom%gmask_hor_c0u(kc0u)
+            else
+               jmask = geom%gmask_c0u(jc0u,il0)
+               kmask = geom%gmask_c0u(kc0u,il0)
+            end if
+            if (.not.jmask.and.kmask) geom%nbnda(il0) = geom%nbnda(il0)+1
+            iend = geom%mesh%lptr(iend)
             init = .false.
          end do
       end if
    end do
-
-   ! Allocation
-   allocate(options(0:metis_noptions-1))
-   allocate(xadj(geom%nc0_mask(0)+1))
-   allocate(vwgt(geom%nc0_mask(0)))
-   allocate(adjncy(nadj))
-   allocate(adjwgt(nadj))
-   allocate(part(geom%nc0_mask(0)))
-
-   ! Build adjacency list
-   iadj = 1
-   do i=1,mesh%n
-      ic0 = mesh%order(i)
-      if (geom%mask_hor_c0(ic0)) then
-         im = full_to_m(i)
-         xadj(im) = iadj
-         vwgt(im) = c0_to_work(ic0)
-         iproc = geom%c0_to_proc_init(ic0)
-         iend = mesh%lend(i)
+end do
+
+! Allocation
+allocate(geom%v1bnda(3,maxval(geom%nbnda),0:geom%nl0))
+allocate(geom%v2bnda(3,maxval(geom%nbnda),0:geom%nl0))
+allocate(geom%vabnda(3,maxval(geom%nbnda),0:geom%nl0))
+allocate(bnda_to_c0u(2,maxval(geom%nbnda)))
+
+do il0=1,geom%nl0
+   ! Define boundary arcs
+   ibnda = 0
+   do i=1,geom%mesh%n
+      ic0u = geom%mesh%order(i)
+      if (il0==0) then
+         imask = geom%gmask_hor_c0u(ic0u)
+      else
+         imask = geom%gmask_c0u(ic0u,il0)
+      end if
+      if (.not.imask) then
+         iend = geom%mesh%lend(i)
          init = .true.
-         do while ((iend/=mesh%lend(i)).or.init)
-            j = abs(mesh%list(iend))
-            jc0 = mesh%order(j)
-            if (geom%mask_hor_c0(jc0)) then
-               jm = full_to_m(j)
-               adjncy(iadj) = jm
-               jproc = geom%c0_to_proc_init(jc0)
-               if (iproc==jproc) then
-                  adjwgt(iadj) = 100
-               else
-                  adjwgt(iadj) = 1
-               end if
-               iadj = iadj+1
+         do while ((iend/=geom%mesh%lend(i)).or.init)
+            j = abs(geom%mesh%list(iend))
+            k = abs(geom%mesh%list(geom%mesh%lptr(iend)))
+            jc0u = geom%mesh%order(j)
+            kc0u = geom%mesh%order(k)
+            if (il0==0) then
+                jmask = geom%gmask_hor_c0u(jc0u)
+                kmask = geom%gmask_hor_c0u(kc0u)
+            else
+                jmask = geom%gmask_c0u(jc0u,il0)
+                kmask = geom%gmask_c0u(kc0u,il0)
             end if
-            iend = mesh%lptr(iend)
+            if (.not.jmask.and.kmask) then
+               ibnda = ibnda+1
+               bnda_to_c0u(1,ibnda) = ic0u
+               bnda_to_c0u(2,ibnda) = jc0u
+            end if
+            iend = geom%mesh%lptr(iend)
             init = .false.
          end do
       end if
    end do
-   xadj(geom%nc0_mask(0)+1) = iadj
-
-   ! Set default METIS options
-   ierr = metis_setdefaultoptions(options)
-   if (ierr/=metis_ok) call mpl%abort(subr,'metis_setdefaultoptions failed')
-   options(metis_option_numbering) = 1
-
-   ! Partition graph using METIS
-   if (trim(metis_partgraph)=='recursive') then
-      ierr = metis_partgraphrecursive(geom%nc0_mask(0),1,xadj=xadj,adjncy=adjncy,vwgt=vwgt,adjwgt=adjwgt,nparts=mpl%nproc, &
-           & options=options,objval=objval,part=part)
-   elseif (trim(metis_partgraph)=='kway') then
-      ierr = metis_partgraphkway(geom%nc0_mask(0),1,xadj=xadj,adjncy=adjncy,vwgt=vwgt,adjwgt=adjwgt,nparts=mpl%nproc, &
-           & options=options,objval=objval,part=part)
-   else
-      call mpl%abort(subr,'wrong metis_partgraph')
-   end if
-   if (ierr/=metis_ok) call mpl%abort(subr,'metis_partgraph'//trim(metis_partgraph)//' failed')
-
-   ! Get partitioning
-   c0_to_part = mpl%msv%vali
-   do i=1,mesh%n
-      ic0 = mesh%order(i)
-      if (geom%mask_hor_c0(ic0)) then
-         im = full_to_m(i)
-         c0_to_part(ic0) = part(im)
-      end if
+
+   ! Compute boundary arcs coordinates
+   do ibnda=1,geom%nbnda(il0)
+      lon_arc = geom%lon_c0u(bnda_to_c0u(:,ibnda))
+      lat_arc = geom%lat_c0u(bnda_to_c0u(:,ibnda))
+      call lonlat2xyz(mpl,lon_arc(1),lat_arc(1),xbnda(1),ybnda(1),zbnda(1))
+      call lonlat2xyz(mpl,lon_arc(2),lat_arc(2),xbnda(2),ybnda(2),zbnda(2))
+      geom%v1bnda(:,ibnda,il0) = (/xbnda(1),ybnda(1),zbnda(1)/)
+      geom%v2bnda(:,ibnda,il0) = (/xbnda(2),ybnda(2),zbnda(2)/)
+      call vector_product(geom%v1bnda(:,ibnda,il0),geom%v2bnda(:,ibnda,il0),geom%vabnda(:,ibnda,il0))
    end do
-
-   ! Compute affinity
-   affinity = 0
-   do ic0=1,geom%nc0
-      if (geom%mask_hor_c0(ic0)) then
-         iproc = geom%c0_to_proc_init(ic0)
-         ipart = c0_to_part(ic0)
-         affinity(iproc,ipart) = affinity(iproc,ipart)+1
-      end if
-   end do
-
-   ! Reassign partitioning
-   affinity_mask = .true.
-   do iproc=1,mpl%nproc
-      imax = maxloc(affinity,mask=affinity_mask)
-      iproc_max = imax(1)
-      ipart_max = imax(2)
-      part_to_proc(ipart_max) = iproc_max
-      affinity_mask(iproc_max,:) = .false.
-      affinity_mask(:,ipart_max) = .false.
-   end do
-   do ic0=1,geom%nc0
-      if (geom%mask_hor_c0(ic0)) then
-         ipart = c0_to_part(ic0)
-         iproc = part_to_proc(ipart)
-         geom%c0_to_proc(ic0) = iproc
-      end if
-   end do
-
-   ! Release memory
-   deallocate(options)
-   deallocate(full_to_m)
-   deallocate(xadj)
-   deallocate(vwgt)
-   deallocate(adjncy)
-   deallocate(adjwgt)
-   deallocate(part)
-#else
-   ! Warning message
-   call mpl%warning(subr,'METIS has not been compiled, no remapping')
-#endif
-   ! Define file name
-   write(nprocchar,'(i4.4)') mpl%nproc
-   filename = trim(nam%prefix)//'_distribution_'//nprocchar
-
-   ! Check if the file exists
-   info = nf90_create(trim(nam%datadir)//'/'//trim(filename)//'.nc',or(nf90_noclobber,nf90_64bit_offset),ncid)
-   if (info==nf90_noerr) then
-      ! Write namelist parameters
-      call nam%write(mpl,ncid)
-   else
-      ! Open file
-      call mpl%ncerr(subr,nf90_open(trim(nam%datadir)//'/'//trim(filename)//'.nc',nf90_write,ncid))
-
-      ! Redef mode
-      call mpl%ncerr(subr,nf90_redef(ncid))
-   end if
-
-   ! Define dimension
-   nc0_id = mpl%ncdimcheck(subr,ncid,'nc0',geom%nc0,.true.)
-
-   ! Define variables
-   info = nf90_def_var(ncid,'lon_c0',nc_kind_real,(/nc0_id/),lon_c0_id)
-   if (info/=nf90_noerr) call mpl%ncerr(subr,nf90_inq_varid(ncid,'lon_c0',lon_c0_id))
-   info = nf90_def_var(ncid,'lat_c0',nc_kind_real,(/nc0_id/),lat_c0_id)
-   if (info/=nf90_noerr) call mpl%ncerr(subr,nf90_inq_varid(ncid,'lat_c0',lat_c0_id))
-   info = nf90_def_var(ncid,'c0_to_proc_init',nc_kind_real,(/nc0_id/),c0_to_proc_init_id)
-   if (info/=nf90_noerr) call mpl%ncerr(subr,nf90_inq_varid(ncid,'c0_to_proc_init',c0_to_proc_init_id))
-   info = nf90_def_var(ncid,'c0_to_proc',nc_kind_real,(/nc0_id/),c0_to_proc_id)
-   if (info/=nf90_noerr) call mpl%ncerr(subr,nf90_inq_varid(ncid,'c0_to_proc',c0_to_proc_id))
-
-   ! End definition mode
-   call mpl%ncerr(subr,nf90_enddef(ncid))
-
-   ! Write variables
-   call mpl%ncerr(subr,nf90_put_var(ncid,lon_c0_id,geom%lon_c0*rad2deg))
-   call mpl%ncerr(subr,nf90_put_var(ncid,lat_c0_id,geom%lat_c0*rad2deg))
-   call mpl%ncerr(subr,nf90_put_var(ncid,c0_to_proc_init_id,geom%c0_to_proc_init))
-   call mpl%ncerr(subr,nf90_put_var(ncid,c0_to_proc_id,geom%c0_to_proc))
-
-   ! Close file
-   call mpl%ncerr(subr,nf90_close(ncid))
-end if
-
-! Broadcast results
-call mpl%f_comm%broadcast(geom%c0_to_proc,mpl%rootproc-1)
-
-! Print results
-do iproc=1,mpl%nproc
-   proc_to_work(iproc) = sum(c0_to_work,mask=(geom%c0_to_proc==iproc).and.geom%mask_hor_c0)
-end do
-max_work = maxval(proc_to_work)
-write(mpl%info,'(a10,a,f6.2,a)') '','Final load unbalance: ',100.0*real(maxval(proc_to_work),kind_real)/avg_work,'%'
-call mpl%flush
-write(mpl%info,'(a10,a,f6.2,a)') '','Final communications: ', &
- & 100.0*real(count(geom%c0_to_proc/=geom%c0_to_proc_init),kind_real)/real(geom%nc0,kind_real),'%'
-call mpl%flush
-
-end subroutine geom_remap
+end do
+
+end subroutine geom_setup_mask_check
 
 !----------------------------------------------------------------------
 ! Subroutine: geom_define_dirac
@@ -1323,7 +1100,7 @@
    call geom%tree%find_nearest_neighbors(nam%londir(idir),nam%latdir(idir),1,nn_index)
    ic0dir = nn_index(1)
 
-   if (geom%mask_c0(ic0dir,il0dir)) then
+   if (geom%gmask_c0(ic0dir,il0dir)) then
       ! Add valid dirac point
       geom%ndir = geom%ndir+1
       geom%londir(geom%ndir) = nam%londir(idir)
@@ -1413,7 +1190,7 @@
 ! Set masked values at missing value
 do il0=1,geom%nl0
    do ic0a=1,geom%nc0a
-      if (geom%mask_c0a(ic0a,il0)) then
+      if (geom%gmask_c0a(ic0a,il0)) then
          fld_c0a_masked(ic0a,il0) = fld_c0a(ic0a,il0)
       else
          fld_c0a_masked(ic0a,il0) = mpl%msv%valr
@@ -1459,7 +1236,7 @@
 ! Set masked values at missing value
 do il0=1,geom%nl0
    do ic0a=1,geom%nc0a
-      if (.not.geom%mask_c0a(ic0a,il0)) fld_c0a(ic0a,il0) = mpl%msv%valr
+      if (.not.geom%gmask_c0a(ic0a,il0)) fld_c0a(ic0a,il0) = mpl%msv%valr
    end do
 end do
 
