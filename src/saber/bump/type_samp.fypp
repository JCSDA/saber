--- conflicted
+++ resolved
@@ -1946,7 +1946,6 @@
       valid = mpl%msv%isnot(samp%lon_c1a(ic1a)).and.mpl%msv%isnot(samp%lat_c1a(ic1a)).and.samp%smask_c1a(ic1a,il0)
 
       if (valid) then
-<<<<<<< HEAD
          do jc4=1,nam%nc4
             do jc3=1,nam%nc3
                ! Check lon/lat/mask
@@ -1954,25 +1953,12 @@
  & samp%smask_c3a(ic1a,jc3,jc4,il0)
 
                ! Check mask boundaries
-               if (valid.and.nam%mask_check) call geom%mesh_c0u%check_arc(mpl,samp%lon_c1a(ic1a),samp%lat_c1a(ic1a),il0, &
+               if (nam%mask_check) call geom%mesh_c0u%check_arc(mpl,samp%lon_c1a(ic1a),samp%lat_c1a(ic1a), &
  & samp%lon_c3a(ic1a,jc3,jc4),samp%lat_c3a(ic1a,jc3,jc4),il0,valid)
 
                ! Copy validity
                samp%smask_c3a(ic1a,jc3,jc4,il0) = valid
             end do
-=======
-         do jc3=1,nam%nc3
-            ! Check lon/lat/mask
-            valid = mpl%msv%isnot(samp%lon_c3a(ic1a,jc3)).and.mpl%msv%isnot(samp%lat_c3a(ic1a,jc3)).and. &
- & samp%smask_c3a(ic1a,jc3,il0)
-
-            ! Check mask boundaries
-            if (nam%mask_check) call geom%mesh_c0u%check_arc(mpl,samp%lon_c1a(ic1a),samp%lat_c1a(ic1a), &
- & samp%lon_c3a(ic1a,jc3),samp%lat_c3a(ic1a,jc3),il0,valid)
-
-            ! Copy validity
-            samp%smask_c3a(ic1a,jc3,il0) = valid
->>>>>>> 556e9f93
          end do
       else
          ! Copy validity
