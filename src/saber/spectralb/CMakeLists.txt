# (C) Crown Copyright 2022 Met Office
#
# This software is licensed under the terms of the Apache Licence Version 2.0
# which can be obtained at http://www.apache.org/licenses/LICENSE-2.0.

list(APPEND spectralb_src_files_list
    spectralb_cvtcoord_mod.F90
    spectralb_cvtderivtypes_mod.F90
    spectralb_netcdf_mod.F90
)

if( atlas_TRANS_FOUND )
    list(APPEND spectralb_src_files_list

    CovarianceStatistics.cc
    CovarianceStatistics.h
    CovarianceStatisticsUtils.h
    spectralb.h
    spectralbnointerp.h
    spectralb_covstats_interface.h
    spectralb_covstats_interface.F90
    spectralbParameters.h
    SpectralCovariance.cc
    SpectralCovariance.h
    SpectralToGauss.cc
    SpectralToGauss.h
    SPCTRL_Cov.cc
    SPCTRL_Cov.h
<<<<<<< HEAD
    SPNOINTERP_Cov.cc
    SPNOINTERP_Cov.h
    SPTOUV.cc
    SPTOUV.h
=======
>>>>>>> ab0740a8
    )
endif()

set( spectralb_src_files

${spectralb_src_files_list}

PARENT_SCOPE
)<|MERGE_RESOLUTION|>--- conflicted
+++ resolved
@@ -26,13 +26,8 @@
     SpectralToGauss.h
     SPCTRL_Cov.cc
     SPCTRL_Cov.h
-<<<<<<< HEAD
-    SPNOINTERP_Cov.cc
-    SPNOINTERP_Cov.h
     SPTOUV.cc
     SPTOUV.h
-=======
->>>>>>> ab0740a8
     )
 endif()
 
