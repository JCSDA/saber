# (C) Copyright 2017-2020 UCAR.
#
# This software is licensed under the terms of the Apache Licence Version 2.0
# which can be obtained at http://www.apache.org/licenses/LICENSE-2.0.

<<<<<<< HEAD
add_subdirectory( bump )
add_subdirectory( interfaces )
=======
add_subdirectory( bump )
>>>>>>> 93020bfa
<|MERGE_RESOLUTION|>--- conflicted
+++ resolved
@@ -3,9 +3,5 @@
 # This software is licensed under the terms of the Apache Licence Version 2.0
 # which can be obtained at http://www.apache.org/licenses/LICENSE-2.0.
 
-<<<<<<< HEAD
 add_subdirectory( bump )
-add_subdirectory( interfaces )
-=======
-add_subdirectory( bump )
->>>>>>> 93020bfa
+add_subdirectory( oops )