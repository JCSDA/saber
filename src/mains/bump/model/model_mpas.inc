--- conflicted
+++ resolved
@@ -88,10 +88,6 @@
 real(kind_real) :: fld_mg(model%nmg,model%nl0)
 character(len=1024),parameter :: subr = 'model_mpas_read'
 
-<<<<<<< HEAD
-! Open file
-if (mpl%main) call mpl%ncerr(subr,nf90_open(trim(nam%datadir)//'/'//trim(filename)//'.nc',nf90_nowrite,ncid))
-=======
 if (mpl%main) then
    ! Open file
    call mpl%ncerr(subr,nf90_open(trim(nam%datadir)//'/'//trim(filename),nf90_nowrite,ncid))
@@ -99,7 +95,6 @@
    ! Timeslot index
    read(nam%timeslot(its),'(i2)') timeslot
 end if
->>>>>>> a2d2f29d
 
 do iv=1,nam%nv
    if (mpl%main) then
