!----------------------------------------------------------------------
! Subroutine: model_wrf_coord
! Purpose: get WRF coordinates
!----------------------------------------------------------------------
subroutine model_wrf_coord(model,mpl,nam)

implicit none

! Passed variables
class(model_type),intent(inout) :: model ! Model
type(mpl_type),intent(inout) :: mpl      ! MPI data
type(nam_type),intent(in) :: nam         ! Namelist

! Local variables
integer :: img,ilon,ilat
integer :: ncid,nlon_id,nlat_id,nlev_id,lon_id,lat_id,pres_id
real(kind_real) :: dx,dy
real(kind_real),allocatable :: lon(:,:),lat(:,:),pres(:)
character(len=1024),parameter :: subr = 'model_wrf_coord'

! Open file and get dimensions
model%ntile = 1
call mpl%ncerr(subr,nf90_open(trim(nam%datadir)//'/grid.nc',nf90_share,ncid))
call mpl%ncerr(subr,nf90_inq_dimid(ncid,'west_east',nlon_id))
call mpl%ncerr(subr,nf90_inquire_dimension(ncid,nlon_id,len=model%nlon))
call mpl%ncerr(subr,nf90_inq_dimid(ncid,'south_north',nlat_id))
call mpl%ncerr(subr,nf90_inquire_dimension(ncid,nlat_id,len=model%nlat))
model%nmg = model%nlon*model%nlat
call mpl%ncerr(subr,nf90_inq_dimid(ncid,'bottom_top',nlev_id))
call mpl%ncerr(subr,nf90_inquire_dimension(ncid,nlev_id,len=model%nlev))

! Allocation
call model%alloc
allocate(lon(model%nlon,model%nlat))
allocate(lat(model%nlon,model%nlat))
allocate(pres(model%nlev))

! Read data and close file
call mpl%ncerr(subr,nf90_inq_varid(ncid,'XLONG',lon_id))
call mpl%ncerr(subr,nf90_inq_varid(ncid,'XLAT',lat_id))
call mpl%ncerr(subr,nf90_inq_varid(ncid,'PB',pres_id))
call mpl%ncerr(subr,nf90_get_var(ncid,lon_id,lon,(/1,1,1/),(/model%nlon,model%nlat,1/)))
call mpl%ncerr(subr,nf90_get_var(ncid,lat_id,lat,(/1,1,1/),(/model%nlon,model%nlat,1/)))
call mpl%ncerr(subr,nf90_get_var(ncid,pres_id,pres))
call mpl%ncerr(subr,nf90_get_att(ncid,nf90_global,'DX',dx))
call mpl%ncerr(subr,nf90_get_att(ncid,nf90_global,'DY',dy))
call mpl%ncerr(subr,nf90_close(ncid))

! Convert to radian
lon = lon*deg2rad
lat = lat*deg2rad

! Model grid
img = 0
do ilon=1,model%nlon
   do ilat=1,model%nlat
      img = img+1
      model%mg_to_tile(img) = 1
      model%mg_to_lon(img) = ilon
      model%mg_to_lat(img) = ilat
      model%lon(img) = lon(ilon,ilat)
      model%lat(img) = lat(ilon,ilat)
   end do
end do
model%area = dx*dy/req**2
model%mask = .true.

! Vertical unit
do img=1,model%nmg
   if (nam%logpres) then
      model%vunit(img,1:nam%nl) = log(pres(nam%levs(1:nam%nl)))
      if (model%nl0>nam%nl) model%vunit(img,model%nl0) = log(ps)
   else
      model%vunit(img,:) = real(nam%levs(1:model%nl0),kind_real)
   end if
end do

! Release memory
deallocate(lon)
deallocate(lat)
deallocate(pres)

end subroutine model_wrf_coord

!----------------------------------------------------------------------
! Subroutine: model_wrf_read
! Purpose: read WRF field
!----------------------------------------------------------------------
subroutine model_wrf_read(model,mpl,nam,filename,its,fld)

implicit none

! Passed variables
class(model_type),intent(inout) :: model                        ! Model
type(mpl_type),intent(inout) :: mpl                             ! MPI data
type(nam_type),intent(in) :: nam                                ! Namelist
character(len=*),intent(in) :: filename                         ! File name
integer,intent(in) :: its                                       ! Timeslot index
real(kind_real),intent(out) :: fld(model%nmga,model%nl0,nam%nv) ! Field

! Local variables
integer :: iv,il0,img,ilon,ilat,timeslot
integer :: ncid,fld_id
real(kind_real) :: fld_tmp2,fld_mg(model%nmg,model%nl0)
real(kind_real),allocatable :: fld_tmp(:,:,:)
character(len=1024),parameter :: subr = 'model_wrf_read'

if (mpl%main) then
   ! Allocation
   allocate(fld_tmp(model%nlon,model%nlat,model%nl0))

   ! Open file
<<<<<<< HEAD
   call mpl%ncerr(subr,nf90_open(trim(nam%datadir)//'/'//trim(filename)//'.nc',nf90_nowrite,ncid))
=======
   call mpl%ncerr(subr,nf90_open(trim(nam%datadir)//'/'//trim(filename),nf90_nowrite,ncid))

   ! Timeslot index
   read(nam%timeslot(its),'(i2)') timeslot
>>>>>>> a2d2f29d
end if

do iv=1,nam%nv
   if (mpl%main) then
      ! Get variable id
      call mpl%ncerr(subr,nf90_inq_varid(ncid,trim(nam%varname(iv)),fld_id))

      ! Read data
      do il0=1,nam%nl
         call mpl%ncerr(subr,nf90_get_var(ncid,fld_id,fld_tmp(:,:,il0),(/1,1,nam%levs(il0),timeslot/), &
       & (/model%nlon,model%nlat,1,1/)))
         select case (trim(nam%varname(iv)))
         case ('U')
            do ilat=1,model%nlat
               do ilon=1,model%nlon
                  call mpl%ncerr(subr,nf90_get_var(ncid,fld_id,fld_tmp2,(/ilon+1,ilat,nam%levs(il0),timeslot/)))
                  fld_tmp(ilon,ilat,il0) = 0.5*(fld_tmp(ilon,ilat,il0)+fld_tmp2)
               end do
            end do
         case ('V')
            do ilat=1,model%nlat
               do ilon=1,model%nlon
                  call mpl%ncerr(subr,nf90_get_var(ncid,fld_id,fld_tmp2,(/ilon,ilat+1,nam%levs(il0),timeslot/)))
                  fld_tmp(ilon,ilat,il0) = 0.5*(fld_tmp(ilon,ilat,il0)+fld_tmp2)
               end do
            end do
         end select
      end do

      ! Pack
      do il0=1,model%nl0
         do img=1,model%nmg
            ilon = model%mg_to_lon(img)
            ilat = model%mg_to_lat(img)
            fld_mg(img,il0) = fld_tmp(ilon,ilat,il0)
         end do
      end do
   end if
   call mpl%glb_to_loc(model%nl0,model%nmg,model%mg_to_proc,model%mg_to_mga,fld_mg,model%nmga,fld(:,:,iv))
end do

if (mpl%main) then
   ! Close file
   call mpl%ncerr(subr,nf90_close(ncid))

   ! Release memory
   deallocate(fld_tmp)
end if

end subroutine model_wrf_read<|MERGE_RESOLUTION|>--- conflicted
+++ resolved
@@ -110,14 +110,10 @@
    allocate(fld_tmp(model%nlon,model%nlat,model%nl0))
 
    ! Open file
-<<<<<<< HEAD
-   call mpl%ncerr(subr,nf90_open(trim(nam%datadir)//'/'//trim(filename)//'.nc',nf90_nowrite,ncid))
-=======
    call mpl%ncerr(subr,nf90_open(trim(nam%datadir)//'/'//trim(filename),nf90_nowrite,ncid))
 
    ! Timeslot index
    read(nam%timeslot(its),'(i2)') timeslot
->>>>>>> a2d2f29d
 end if
 
 do iv=1,nam%nv
