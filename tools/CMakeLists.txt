# Copy
list( APPEND test_files
    saber_compare.sh
    saber_cpplint.py
    saber_links.ksh
    saber_parallel.sh
    saber_plot.py
    saber_plot/adv.py
    saber_plot/avg.py
    saber_plot/corstats.py
    saber_plot/cortrack.py
    saber_plot/diag.py
    saber_plot/dirac.py
    saber_plot/lct.py
    saber_plot/local_diag_cor.py
    saber_plot/local_diag_cor_gridded.py
    saber_plot/local_diag_loc.py
    saber_plot/local_diag_loc_gridded.py
    saber_plot/normality.py
    saber_plot/randomization.py
    saber_plot/sampling_grids.py
    saber_plot/umf.py
    saber_plot/var.py
    saber_set_ref.sh
    saber_tar_data.sh
    saber_tar_ref.sh
    saber_valgrind.sh
)

if( oops_qg_FOUND )
    list( APPEND test_files saber_qg_links.sh )
endif()

<<<<<<< HEAD
file(MAKE_DIRECTORY ${CMAKE_BINARY_DIR}/bin/saber_plot)
foreach(FILENAME ${test_files})
=======
foreach( FILENAME ${test_files} )
>>>>>>> f2d01b3a
    execute_process( COMMAND ${CMAKE_COMMAND} -E create_symlink
                             ${PROJECT_SOURCE_DIR}/tools/${FILENAME}
                             ${CMAKE_BINARY_DIR}/bin/${FILENAME} )
endforeach()<|MERGE_RESOLUTION|>--- conflicted
+++ resolved
@@ -1,4 +1,4 @@
-# Copy
+# Link scripts
 list( APPEND test_files
     saber_compare.sh
     saber_cpplint.py
@@ -31,12 +31,8 @@
     list( APPEND test_files saber_qg_links.sh )
 endif()
 
-<<<<<<< HEAD
-file(MAKE_DIRECTORY ${CMAKE_BINARY_DIR}/bin/saber_plot)
-foreach(FILENAME ${test_files})
-=======
+file( MAKE_DIRECTORY ${CMAKE_BINARY_DIR}/bin/saber_plot )
 foreach( FILENAME ${test_files} )
->>>>>>> f2d01b3a
     execute_process( COMMAND ${CMAKE_COMMAND} -E create_symlink
                              ${PROJECT_SOURCE_DIR}/tools/${FILENAME}
                              ${CMAKE_BINARY_DIR}/bin/${FILENAME} )
