# Create Data directory for test input data
list( APPEND test_files
<<<<<<< HEAD
  bump_compare.sh
  bump_compare_specific.sh
  bump_links.ksh
  bump_parallel.sh
  bump_set_ref.sh
  bump_tar_data.sh
  bump_tar_ref.sh
  bump_valgrind.sh
  bump_wrapper.sh
=======
    cpplint.py
    saber_compare.sh
    saber_links.ksh
    saber_set_ref.sh
    saber_tar_data.sh
    saber_tar_ref.sh
    saber_valgrind.sh
>>>>>>> dbaf074c
)

if (${OOPS_FOUND})
   if (${ENABLE_OOPS_TOYMODELS})
       list( APPEND test_files saber_oops_links.sh )
   endif()
endif()

foreach(FILENAME ${test_files})
    execute_process( COMMAND ${CMAKE_COMMAND} -E copy
                             ${PROJECT_SOURCE_DIR}/tools/${FILENAME}
                             ${CMAKE_BINARY_DIR}/bin/${FILENAME} )
endforeach(FILENAME)<|MERGE_RESOLUTION|>--- conflicted
+++ resolved
@@ -1,30 +1,18 @@
 # Create Data directory for test input data
 list( APPEND test_files
-<<<<<<< HEAD
-  bump_compare.sh
-  bump_compare_specific.sh
-  bump_links.ksh
-  bump_parallel.sh
-  bump_set_ref.sh
-  bump_tar_data.sh
-  bump_tar_ref.sh
-  bump_valgrind.sh
-  bump_wrapper.sh
-=======
+    bump_compare.sh
+    bump_links.ksh
+    bump_parallel.sh
+    bump_valgrind.sh
+    bump_wrapper.sh
     cpplint.py
-    saber_compare.sh
-    saber_links.ksh
     saber_set_ref.sh
     saber_tar_data.sh
     saber_tar_ref.sh
-    saber_valgrind.sh
->>>>>>> dbaf074c
 )
 
-if (${OOPS_FOUND})
-   if (${ENABLE_OOPS_TOYMODELS})
-       list( APPEND test_files saber_oops_links.sh )
-   endif()
+if (${OOPS_FOUND} AND ${ENABLE_OOPS_TOYMODELS})
+   list( APPEND test_files qg_links.sh )
 endif()
 
 foreach(FILENAME ${test_files})
