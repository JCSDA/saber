#!/usr/bin/env bash
#----------------------------------------------------------------------
# Bash script: saber_compare
# Author: Benjamin Menetrier
# Licensing: this code is distributed under the CeCILL-C license
# Copyright 2015-... UCAR, CERFACS, METEO-FRANCE and IRIT
#----------------------------------------------------------------------

# Parameters
test=$1

# Special suffixes lists
mpi_dependent="mom lct_cor nicas_grids nicas_local normality sampling_local sampling_grids vbal_cov_local vbal_local"
not_compared=""

# Initialize exit status
status=0

# BUMP tests
if test "${test%%_*}" = "bump" ; then
   # NCCMP Parameters
   nthreads=4
   tolerance=1.e-4

   # Get comparison type
   compare_type=''
   if test "$#" = 3 ; then
      # Arguments 2 and 3 are integer => normal
      if [[ $2 =~ ^-?[0-9]+$ ]] && [[ $3 =~ ^-?[0-9]+$ ]] ; then
         compare_type="normal"
      fi
      if [[ ! $2 =~ ^-?[0-9]+$ ]] && [[ ! $4 =~ ^-?[0-9]+$ ]] && [[ ! $3 =~ ^-?[0-9]+$ ]] ; then
         compare_type="specific"
      fi
   fi

   # Check comparison type
   if test "${compare_type}" = '' ; then
      echo -e "\e[31mWrong number/type of arguments\e[0m"
      exit
   fi

   if test "${compare_type}" = "normal" ; then
      # Normal tests
      mpi=$2
      omp=$3

      # Check number of files
      nfiles=`ls testdata/${test}/test_${mpi}-${omp}_*.nc 2>/dev/null | wc -l`
      if test "${nfiles}" = "0"; then
         echo -e "\e[31mNo NetCDF file to check\e[0m"
         status=1
      fi

      for file in `ls testdata/${test}/test_${mpi}-${omp}_*.nc 2>/dev/null` ; do
<<<<<<< HEAD
         if test -e ${file}; then
=======
         if test ! -h ${file}; then
>>>>>>> da6c05b4
            # Get suffix
            tmp=${file#testdata/${test}/test_${mpi}-${omp}_}
            suffix=${tmp%.nc}

            if printf %s\\n "${suffix}" | grep -qF "distribution" ; then
               # Remove distribution
               rm -f ${file}
            else
               # Check if this file should be compared
               compare=true
               for special in ${not_compared} ; do
                  if printf %s\\n "${suffix}" | grep -qF "${special}" ; then
                     compare=false
                  fi
               done

               if test "${compare}" = "true"; then
                  # Build reference file name, with a special case where the file is mpi-dependent
                  fileref=testref/${test}/test_1-1_${suffix}.nc
                  for special in ${mpi_dependent} ; do
                     if printf %s\\n "${suffix}" | grep -qF "${special}" ; then
                        fileref=testref/${test}/test_${mpi}-1_${suffix}.nc
                     fi
                  done

                  if [ -x "$(command -v nccmp)" ] ; then
                     # Compare files with NCCMP
                     echo -e "Command: nccmp -dfFmqS --threads=${nthreads} -T ${tolerance} ${file} ${fileref}"
                     nccmp -dfFmqS --threads=${nthreads} -T ${tolerance} ${file} ${fileref}
                     exit_code=$?
                     if test "${exit_code}" != "0" ; then
                        echo -e "\e[31mTest failed (nccmp) checking: "${file#testdata/}"\e[0m"
                        status=2
                     fi
                  else
                     echo -e "\e[31mCannot find command: nccmp\e[0m"
                     status=3
                  fi
               fi
            fi
         fi
      done

      # Check number of files
      nfiles=`ls testoutput/${test}/test_${mpi}-${omp}.000000.out 2>/dev/null | wc -l`
      if test "${nfiles}" = "0"; then
         echo -e "\e[31mNo log file to check\e[0m"
         status=4
      fi

      for file in `ls testoutput/${test}/test_${mpi}-${omp}.000000.out 2>/dev/null` ; do
         # Check for stars
         grep -q "*" ${file}
         exit_code=$?
         if test "${exit_code}" = "0" ; then
            echo -e "\e[31mTest failed (stars in output) checking: "${file#testoutput/}"\e[0m"
            status=5
         fi

         # Check for "Close listings" line
         grep -q "\-\-\- Close listings" ${file}
         exit_code=$?
         if test "${exit_code}" != "0" ; then
            echo -e "\e[31mTest failed (no listing closure) checking: "${file#testoutput/}"\e[0m"
            status=6
         fi
      done
   fi

   if test "${compare_type}" = "specific" ; then
      # Specific tests
      testref=$2
      mpiomp=$3

      # Check number of files
      nfiles=`ls testdata/${test}/test_${mpiomp}_*.nc 2>/dev/null | wc -l`
      if test "${nfiles}" = "0"; then
         echo -e "\e[31mNo NetCDF file to check\e[0m"
         status=7
      fi

      for file in `ls testdata/${test}/test_${mpiomp}_*.nc 2>/dev/null` ; do
         if test ! -L ${file}; then
            # Get suffix
            tmp=${file#testdata/${test}/test_${mpiomp}_}
            suffix=${tmp%.nc}

            if printf %s\\n "${suffix}" | grep -qF "distribution" ; then
               # Remove distribution
               rm -f ${file}
            else
               # Check if this file should be compared
               compare=true
               for special in ${not_compared} ; do
                  if printf %s\\n "${suffix}" | grep -qF "${special}" ; then
                     compare=false
                  fi
               done

               if test "${compare}" = "true"; then
                  fileref=testdata/${test}/test_${mpiomp}_${suffix}.nc
                  if [ -x "$(command -v nccmp)" ] ; then
                     # Compare files with NCCMP
                     echo -e "Command: nccmp -dfFmqS --threads=${nthreads} -T ${tolerance} ${file} ${fileref}"
                     nccmp -dfFmqS --threads=${nthreads} -T ${tolerance} ${file} ${fileref}
                     exit_code=$?
                     if test "${exit_code}" != "0" ; then
                        echo -e "\e[31mTest failed (nccmp) checking: "${file#testdata/}"\e[0m"
                        status=8
                     fi
                  else
                     echo -e "\e[31mCannot find command: nccmp\e[0m"
                     status=9
                  fi
               fi
            fi
         fi
      done
   fi
fi

# QG tests
if test "${test%%_*}" = "qg" ; then
   # Grep
   grep 'Test     : ' testoutput/${test}/test.log.out > testdata/${test}/test.log.out

   # Diff
   diff -s testref/${test}/test.log.out testdata/${test}/test.log.out
fi

# Exit
exit ${status}<|MERGE_RESOLUTION|>--- conflicted
+++ resolved
@@ -53,11 +53,7 @@
       fi
 
       for file in `ls testdata/${test}/test_${mpi}-${omp}_*.nc 2>/dev/null` ; do
-<<<<<<< HEAD
-         if test -e ${file}; then
-=======
          if test ! -h ${file}; then
->>>>>>> da6c05b4
             # Get suffix
             tmp=${file#testdata/${test}/test_${mpi}-${omp}_}
             suffix=${tmp%.nc}
