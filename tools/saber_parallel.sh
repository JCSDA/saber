--- conflicted
+++ resolved
@@ -55,10 +55,7 @@
 list_run=`ctest -N | grep test_bump | grep _run | awk '{print $(NF)}'`
 list_compare=`ctest -N | grep test_bump | grep _compare | awk '{print $(NF)}'`
 list_plot=`ctest -N | grep test_bump | grep _plot | awk '{print $(NF)}'`
-<<<<<<< HEAD
-=======
 list_valgrind=`ctest -N | grep test_bump | grep _valgrind | awk '{print $(NF)}'`
->>>>>>> 7c5a6943
 list_qg=`ctest -N | grep test_qg | awk '{print $(NF)}'`
 
 # Tests variables
@@ -78,22 +75,15 @@
 ntest_plot=${#list_plot_array[@]}
 stest_plot=0
 ftest_plot=0
-<<<<<<< HEAD
-=======
 list_valgrind_array=(${list_valgrind})
 ntest_valgrind=${#list_valgrind_array[@]}
 stest_valgrind=0
 ftest_valgrind=0
->>>>>>> 7c5a6943
 list_qg_array=(${list_qg})
 ntest_qg=${#list_qg_array[@]}
 stest_qg=0
 ftest_qg=0
-<<<<<<< HEAD
-ntest_tot=$((ntest_run+ntest_compare+ntest_plot+ntest_qg))
-=======
 ntest_tot=$((ntest_run+ntest_compare+ntest_plot+ntest_valgrind+ntest_qg))
->>>>>>> 7c5a6943
 itest=0
 if test ${ntest_tot} = 0; then
    echo "No test detected, this script should be run from \${build_directory}/saber/test"
@@ -103,7 +93,7 @@
 # Declare pids array
 declare -A pids=()
 
-# Download tests
+# Download data
 for get in ${list_get}; do
    echo "Handling process ${get}" >> saber_ctest_log/execution.log
    ctest -R ${get} > saber_ctest_log/${get}.log 2> saber_ctest_log/${get}.err &
@@ -283,7 +273,7 @@
 done
 navail=${nproc}
 
-# Compare tests
+# Compare
 for compare in ${list_compare}; do
    echo "Handling process ${compare}" >> saber_ctest_log/execution.log
 
@@ -407,21 +397,13 @@
    done
 done
 
-<<<<<<< HEAD
-
-=======
->>>>>>> 7c5a6943
 # Re-initialize cpus array
 for i in $(seq 1 ${nproc}); do
    cpus[$i]=""
 done
 navail=${nproc}
 
-<<<<<<< HEAD
 # Plot
-=======
-# Plot tests
->>>>>>> 7c5a6943
 for plot in ${list_plot}; do
    echo "Handling process ${plot}" >> saber_ctest_log/execution.log
 
@@ -540,8 +522,6 @@
             echo "${cplot} failed" >> saber_ctest_log/execution.log
             ftest_plot=$((ftest_plot+1))
             echo -e "${itest_tot} / ${ntest_tot}: \033[31mfailed\033[0m ~> ${cplot}"
-<<<<<<< HEAD
-=======
          fi
       fi
    done
@@ -553,7 +533,7 @@
 done
 navail=${nproc}
 
-# Valgrind tests
+# Valgrind
 for valgrind in ${list_valgrind}; do
    echo "Handling process ${valgrind}" >> saber_ctest_log/execution.log
 
@@ -673,7 +653,6 @@
             echo "${cvalgrind} failed" >> saber_ctest_log/execution.log
             ftest_valgrind=$((ftest_valgrind+1))
             echo -e "${itest_tot} / ${ntest_tot}: \033[31mfailed\033[0m ~> ${cvalgrind}"
->>>>>>> 7c5a6943
          fi
       fi
    done
@@ -722,11 +701,7 @@
 
 # Grep failed tests
 failed_tests=`grep failed saber_ctest_log/execution.log | awk '{print $1}'`
-<<<<<<< HEAD
-ftest=$((ftest_get+ftest_run+ftest_compare+ftest_plot+ftest_qg))
-=======
 ftest=$((ftest_get+ftest_run+ftest_compare+ftest_plot+ftest_valgrind+ftest_qg))
->>>>>>> 7c5a6943
 if test "${ftest}" -gt "0"; then
    echo -e ""
    echo -e "Failed tests:"
@@ -738,32 +713,6 @@
 # Print summary
 echo -e ""
 echo -e "Summary:"
-<<<<<<< HEAD
-# Download tests
-stest=`printf "%03d" $((stest_get))`
-ftest=`printf "%03d" $((ftest_get))`
-echo -e "  Download: \033[32m${stest}\033[0m tests passed and \033[31m${ftest}\033[0m failed"
-
-# Run tests
-stest=`printf "%03d" $((stest_run))`
-ftest=`printf "%03d" $((ftest_run))`
-echo -e "  Run:      \033[32m${stest}\033[0m tests passed and \033[31m${ftest}\033[0m failed"
-
-# Compare tests
-stest=`printf "%03d" $((stest_compare))`
-ftest=`printf "%03d" $((ftest_compare))`
-echo -e "  Compare:  \033[32m${stest}\033[0m tests passed and \033[31m${ftest}\033[0m failed"
-
-# Plot tests
-stest=`printf "%03d" $((stest_plot))`
-ftest=`printf "%03d" $((ftest_plot))`
-echo -e "  Plot:     \033[32m${stest}\033[0m tests passed and \033[31m${ftest}\033[0m failed"
-
-# QG tests
-stest=`printf "%03d" $((stest_qg))`
-ftest=`printf "%03d" $((ftest_qg))`
-echo -e "  QG:       \033[32m${stest}\033[0m tests passed and \033[31m${ftest}\033[0m failed"
-=======
 
 if test "${ntest_get}" -gt "0"; then
    # Download tests
@@ -806,6 +755,5 @@
    ftest=`printf "%03d" $((ftest_qg))`
    echo -e "  QG:       \033[32m${stest}\033[0m tests passed and \033[31m${ftest}\033[0m failed"
 fi
->>>>>>> 7c5a6943
 
 exit 0