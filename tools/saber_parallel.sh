--- conflicted
+++ resolved
@@ -84,15 +84,11 @@
 ntest_qg=${#list_qg_array[@]}
 stest_qg=0
 ftest_qg=0
-<<<<<<< HEAD
 list_interpolation_array=(${list_interpolation})
 ntest_interpolation=${#list_interpolation_array[@]}
 stest_interpolation=0
 ftest_interpolation=0
-ntest_tot=$((ntest_run+ntest_compare+ntest_qg+ntest_interpolation))
-=======
-ntest_tot=$((ntest_run+ntest_compare+ntest_plot+ntest_valgrind+ntest_qg))
->>>>>>> d2136b17
+ntest_tot=$((ntest_run+ntest_compare+ntest_plot+ntest_valgrind+ntest_qg+ntest_interpolation))
 itest=0
 if test ${ntest_tot} = 0; then
    echo "No test detected, this script should be run from \${build_directory}/saber/test"
@@ -673,7 +669,7 @@
 done
 navail=${nproc}
 
-# QG
+# QG tests
 for qg in ${list_qg}; do
    echo "Handling process ${qg}" >> saber_ctest_log/execution.log
 
@@ -697,30 +693,29 @@
    fi
 done
 
-# Interpolation
+# Interpolation tests
 for interpolation in ${list_interpolation}; do
    echo "Handling process ${interpolation}" >> saber_ctest_log/execution.log
 
    # Get command and arguments
    ctest -VV -R ${interpolation} > saber_ctest_log/${interpolation}.log 2> saber_ctest_log/${interpolation}.err
 
-   # Check if this process succeed
-   err=`wc -l saber_ctest_log/${interpolation}.err | awk '{print $1}'`
+   # Check if this process passed
+   err=`grep PASSED saber_ctest_log/${interpolation}.log | awk '{print $2}'`
    itest=$((itest+1))
    itest_tot=`printf "%03d" ${itest}`
-   if test "${err}" = "0"; then
-      # Interpolation succeed
-      echo "${interpolation} succeed" >> saber_ctest_log/execution.log
+   if test "${err}" = "PASSED"; then
+      # Interpolation passed
+      echo "${interpolation} passed" >> saber_ctest_log/execution.log
       stest_interpolation=$((stest_interpolation+1))
-      echo -e "${itest_tot} / ${ntest_tot}: \033[32mPassed\033[0m ~> ${interpolation}"
+      echo -e "${itest_tot} / ${ntest_tot}: \033[32mpassed\033[0m ~> ${interpolation}"
    else
       # Interpolation failed
       echo "${interpolation} failed" >> saber_ctest_log/execution.log
       ftest_interpolation=$((ftest_interpolation+1))
-      echo -e "${itest_tot} / ${ntest_tot}: \033[31mFailed\033[0m ~> ${interpolation}"
+      echo -e "${itest_tot} / ${ntest_tot}: \033[31mfailed\033[0m ~> ${interpolation}"
    fi
 done
-echo "All interpolation tests done" >> saber_ctest_log/execution.log
 
 # Final time
 final_time=`date`
@@ -748,72 +743,53 @@
 echo -e ""
 echo -e "Summary:"
 
-<<<<<<< HEAD
-# Run tests
-stest=`printf "%03d" $((stest_run))`
-ftest=`printf "%03d" $((ftest_run))`
-echo "Run ----------- ${stest} tests succeed and ${ftest} failed" >> saber_ctest_log/execution.log
-echo -e "Run ----------- \033[32m${stest}\033[0m tests succeed and \033[31m${ftest}\033[0m failed"
-
-# Compare tests
-stest=`printf "%03d" $((stest_compare))`
-ftest=`printf "%03d" $((ftest_compare))`
-echo "Compare ------- ${stest} tests succeed and ${ftest} failed" >> saber_ctest_log/execution.log
-echo -e "Compare ------- \033[32m${stest}\033[0m tests succeed and \033[31m${ftest}\033[0m failed"
-
-# QG tests
-stest=`printf "%03d" $((stest_qg))`
-ftest=`printf "%03d" $((ftest_qg))`
-echo "QG ------------ ${stest} tests succeed and ${ftest} failed" >> saber_ctest_log/execution.log
-echo -e "QG ------------ \033[32m${stest}\033[0m tests succeed and \033[31m${ftest}\033[0m failed"
-
-# Interpolation tests
-stest=`printf "%03d" $((stest_interpolation))`
-ftest=`printf "%03d" $((ftest_interpolation))`
-echo "Interpolation - ${stest} tests succeed and ${ftest} failed" >> saber_ctest_log/execution.log
-echo -e "Interpolation - \033[32m${stest}\033[0m tests succeed and \033[31m${ftest}\033[0m failed"
-=======
 if test "${ntest_get}" -gt "0"; then
    # Download tests
    stest=`printf "%03d" $((stest_get))`
    ftest=`printf "%03d" $((ftest_get))`
-   echo -e "  Download: \033[32m${stest}\033[0m tests passed and \033[31m${ftest}\033[0m failed"
+   echo -e "  Download:      \033[32m${stest}\033[0m tests passed and \033[31m${ftest}\033[0m failed"
 fi
 
 if test "${ntest_run}" -gt "0"; then
    # Run tests
    stest=`printf "%03d" $((stest_run))`
    ftest=`printf "%03d" $((ftest_run))`
-   echo -e "  Run:      \033[32m${stest}\033[0m tests passed and \033[31m${ftest}\033[0m failed"
+   echo -e "  Run:           \033[32m${stest}\033[0m tests passed and \033[31m${ftest}\033[0m failed"
 fi
 
 if test "${ntest_compare}" -gt "0"; then
    # Compare tests
    stest=`printf "%03d" $((stest_compare))`
    ftest=`printf "%03d" $((ftest_compare))`
-   echo -e "  Compare:  \033[32m${stest}\033[0m tests passed and \033[31m${ftest}\033[0m failed"
+   echo -e "  Compare:       \033[32m${stest}\033[0m tests passed and \033[31m${ftest}\033[0m failed"
 fi
 
 if test "${ntest_plot}" -gt "0"; then
    # Plot tests
    stest=`printf "%03d" $((stest_plot))`
    ftest=`printf "%03d" $((ftest_plot))`
-   echo -e "  Plot:     \033[32m${stest}\033[0m tests passed and \033[31m${ftest}\033[0m failed"
+   echo -e "  Plot:          \033[32m${stest}\033[0m tests passed and \033[31m${ftest}\033[0m failed"
 fi
 
 if test "${ntest_valgrind}" -gt "0"; then
    # Valgrind tests
    stest=`printf "%03d" $((stest_valgrind))`
    ftest=`printf "%03d" $((ftest_valgrind))`
-   echo -e "  Plot:     \033[32m${stest}\033[0m tests passed and \033[31m${ftest}\033[0m failed"
+   echo -e "  Valgrind:      \033[32m${stest}\033[0m tests passed and \033[31m${ftest}\033[0m failed"
 fi
 
 if test "${ntest_qg}" -gt "0"; then
    # QG tests
    stest=`printf "%03d" $((stest_qg))`
    ftest=`printf "%03d" $((ftest_qg))`
-   echo -e "  QG:       \033[32m${stest}\033[0m tests passed and \033[31m${ftest}\033[0m failed"
-fi
->>>>>>> d2136b17
+   echo -e "  QG:            \033[32m${stest}\033[0m tests passed and \033[31m${ftest}\033[0m failed"
+fi
+
+if test "${ntest_interpolation}" -gt "0"; then
+   # Interpolation tests
+   stest=`printf "%03d" $((stest_interpolation))`
+   ftest=`printf "%03d" $((ftest_interpolation))`
+   echo -e "  Interpolation: \033[32m${stest}\033[0m tests passed and \033[31m${ftest}\033[0m failed"
+fi
 
 exit 0