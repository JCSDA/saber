[![travis develop](https://travis-ci.com/JCSDA/saber.svg?token=zswWHqwVimHTBAygfenZ&branch=develop&logo=travis)](https://travis-ci.com/JCSDA/saber)
[![codecov](https://codecov.io/gh/JCSDA/saber/branch/develop/graph/badge.svg?token=aLmdMnzx1C)](https://codecov.io/gh/JCSDA/saber)
GNU: [![AWS-gnu](https://codebuild.us-east-1.amazonaws.com/badges?uuid=eyJlbmNyeXB0ZWREYXRhIjoiV2dVMmxFVENKL2dCVzN5UlgyZHJuSmhvbTV6dDhOalYwTEJDaXdZWGFDbXp2YlU4VzdsV3ZRNm9mT25mRnM3NlVYWXE2R2pmYVlZbWhxbHJ1OXFpdzVjPSIsIml2UGFyYW1ldGVyU3BlYyI6Ilp2T04vNnBRR0xFYmQ3UzAiLCJtYXRlcmlhbFNldFNlcmlhbCI6MX0%3D&branch=develop)](https://us-east-1.console.aws.amazon.com/codesuite/codebuild/projects/automated-testing-saber-gnu/history)
INTEL: [![AWS-intel](https://codebuild.us-east-1.amazonaws.com/badges?uuid=eyJlbmNyeXB0ZWREYXRhIjoiYUROTE5DZVdranpBQTBKbTlBam1vb2pVWXJteDdEMk1RLzhWdmlQU2NUQUhueFF2UnhINWxDcGZ1eWFqcFpBUVRDMGpYdVhzSWdmazNYcmRDeUdOd0xRPSIsIml2UGFyYW1ldGVyU3BlYyI6IjhqZnUxOHpObWFGSnFtUzYiLCJtYXRlcmlhbFNldFNlcmlhbCI6MX0%3D&branch=develop)](https://us-east-1.console.aws.amazon.com/codesuite/codebuild/projects/automated-testing-saber-intel/history?region=us-east-1)
CLANG: [![AWS-Clang](https://codebuild.us-east-1.amazonaws.com/badges?uuid=eyJlbmNyeXB0ZWREYXRhIjoiL3NrZ05zdXQzbmlhOTJOT0RVanBwKzhocXhIb0tpdnFFMzAzdjd6RmN4V0FpRTJMVkdYcGJoVS9CTlE0L3dXS3JvclZxZU12U0lVWjdBb3krZ2xzODBBPSIsIml2UGFyYW1ldGVyU3BlYyI6IklHcGQ0VUJNOWdzNHNyWE0iLCJtYXRlcmlhbFNldFNlcmlhbCI6MX0%3D&branch=develop)](https://us-east-1.console.aws.amazon.com/codesuite/codebuild/projects/automated-testing-saber-clang/history?region=us-east-1)

# SABER
&copy; Copyright 2019 UCAR

This software is licensed under the terms of the Apache Licence Version 2.0
which can be obtained at [http://www.apache.org/licenses/LICENSE-2.0](http://www.apache.org/licenses/LICENSE-2.0).

Details about the repository can be found in the [overview of the SABER code](doc/overview.md).

## BUMP

The BUMP (B matrix on an Unstructured Mesh Package) library estimates and applies background error covariance-related operators, defined on an unstructured mesh.

### Licensing
Most of the BUMP code is distributed under the [CeCILL-C license](http://www.cecill.info/licences/Licence_CeCILL-C_V1-en.html) (Copyright © 2015-... UCAR, CERFACS, METEO-FRANCE and IRIT).

The fact that you are downloading this code means that you have had knowledge of the [CeCILL-C license](http://www.cecill.info/licences/Licence_CeCILL-C_V1-en.html) and that you accept its terms.

### Theoretical documentation
 - about covariance filtering: [covariance_filtering.pdf](https://github.com/benjaminmenetrier/covariance_filtering/blob/master/covariance_filtering.pdf)
 - about the NICAS method: TO BE DONE
 - about multivariate localization: [multivariate_localization.pdf](https://github.com/benjaminmenetrier/multivariate_localization/blob/master/multivariate_localization.pdf)
 - about diffusion and the Matern function: TO BE DONE

### Code documentation
 - [Standalone or online usage](doc/bump/standalone_or_online_usage.md)
<<<<<<< HEAD
=======
 - [Code auto-documentation](doc/bump/code_autodoc.md)
>>>>>>> adc94487
 - [Input data](doc/bump/input_data.md)
 - [Running the code](doc/bump/running_the_code.md)
 - [Test](doc/bump/test.md)
 - [Adding a new model](doc/bump/adding_a_new_model.md)

## Other libraries coming soon ...<|MERGE_RESOLUTION|>--- conflicted
+++ resolved
@@ -10,31 +10,29 @@
 This software is licensed under the terms of the Apache Licence Version 2.0
 which can be obtained at [http://www.apache.org/licenses/LICENSE-2.0](http://www.apache.org/licenses/LICENSE-2.0).
 
-Details about the repository can be found in the [overview of the SABER code](doc/overview.md).
+The compilation of SABER is made easier by using the [saber-bundle](bundle/README.md).
 
 ## BUMP
 
 The BUMP (B matrix on an Unstructured Mesh Package) library estimates and applies background error covariance-related operators, defined on an unstructured mesh.
 
-### Licensing
 Most of the BUMP code is distributed under the [CeCILL-C license](http://www.cecill.info/licences/Licence_CeCILL-C_V1-en.html) (Copyright © 2015-... UCAR, CERFACS, METEO-FRANCE and IRIT).
 
 The fact that you are downloading this code means that you have had knowledge of the [CeCILL-C license](http://www.cecill.info/licences/Licence_CeCILL-C_V1-en.html) and that you accept its terms.
 
-### Theoretical documentation
- - about covariance filtering: [covariance_filtering.pdf](https://github.com/benjaminmenetrier/covariance_filtering/blob/master/covariance_filtering.pdf)
- - about the NICAS method: TO BE DONE
- - about multivariate localization: [multivariate_localization.pdf](https://github.com/benjaminmenetrier/multivariate_localization/blob/master/multivariate_localization.pdf)
- - about diffusion and the Matern function: TO BE DONE
+Theoretical documentation:
+ - about covariance filtering: [covariance_filtering.pdf](doc/bump/pdf/covariance_filtering.pdf)
+ - about the NICAS method: [nicas.pdf](doc/bump/pdf/nicas.pdf)
+ - about multivariate localization: [multivariate_localization.pdf](doc/bump/pdf/multivariate_localization.pdf)
+ - about diffusion and the Matern function: [diffusion_matern_function.pdf](doc/bump/pdf/diffusion_matern_function.pdf)
 
-### Code documentation
+Code documentation:
+ - [Code size and characteristics](doc/bump/CLOC_REPORT.md)
  - [Standalone or online usage](doc/bump/standalone_or_online_usage.md)
-<<<<<<< HEAD
-=======
  - [Code auto-documentation](doc/bump/code_autodoc.md)
->>>>>>> adc94487
  - [Input data](doc/bump/input_data.md)
  - [Running the code](doc/bump/running_the_code.md)
+ - [NCL plots](doc/bump/ncl_plots.md)
  - [Test](doc/bump/test.md)
  - [Adding a new model](doc/bump/adding_a_new_model.md)
 
