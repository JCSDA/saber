version: 0.2

env:
  parameter-store:
    GIT_USER: "/CodeBuild/Git_USER"
    GIT_PASS: "/CodeBuild/Git_PASS"

phases:
  install:
    commands:
      - echo Executing install phase
      - echo $CODEBUILD_WEBHOOK_TRIGGER
      - echo $CODEBUILD_WEBHOOK_BASE_REF
      - echo $CODEBUILD_WEBHOOK_ACTOR_ACCOUNT_ID
      - echo $CODEBUILD_WEBHOOK_EVENT
      - echo $CODEBUILD_RESOLVED_SOURCE_VERSION

      - if [ "$CODEBUILD_WEBHOOK_EVENT" = "PULL_REQUEST_MERGED" ];
        then export CODEBUILD_GIT_BRANCH="develop";
        echo "Merging to develop";
        else CODEBUILD_GIT_BRANCH="$(git branch -a --contains $CODEBUILD_RESOLVED_SOURCE_VERSION | sed -n 2p | awk '{ printf $1 }')";
        export CODEBUILD_GIT_BRANCH=${CODEBUILD_GIT_BRANCH#remotes/origin/};
        fi

      - echo "CODEBUILD_GIT_BRANCH=${CODEBUILD_GIT_BRANCH}"
      - echo "CODEBUILD_SOURCE_VERSION=${CODEBUILD_SOURCE_VERSION}"

  pre_build:
    commands:
      - echo Executing pre_build phase
      - mkdir /build_container
      - mkdir /jcsda
      - mkdir /jcsda/saber-bundle

      - cp CI/CMakeLists.txt /jcsda/saber-bundle

      - git lfs install 
      - cd CI

      # fckit
      - ./clone.sh $GIT_USER $GIT_PASS fckit $CODEBUILD_GIT_BRANCH fckit /jcsda/saber-bundle release-stable
      # atlas
      - ./clone.sh $GIT_USER $GIT_PASS atlas $CODEBUILD_GIT_BRANCH atlas /jcsda/saber-bundle release-stable
      # oops
      - ./clone.sh $GIT_USER $GIT_PASS oops $CODEBUILD_GIT_BRANCH oops /jcsda/saber-bundle develop
      # saber
      - ./clone.sh $GIT_USER $GIT_PASS saber $CODEBUILD_GIT_BRANCH saber /jcsda/saber-bundle develop
     
      - cd /jcsda/saber-bundle
      - ls
<<<<<<< HEAD
      - sed -i 's/BRANCH develop UPDATE//' CMakeLists.txt
      - sed -i 's/BRANCH release-stable UPDATE//' CMakeLists.txt
      - sed -i '/PROJECT eckit/d' CMakeLists.txt
=======
>>>>>>> cae43085

  build:
    commands:
      - echo Executing build phase
      - cd /build_container 
      - ls
      - ecbuild /jcsda/saber-bundle/
      - cd saber
      - make -j4

      - export BUILD_STATUS="0"
      - echo $BUILD_STATUS
      - echo $CODEBUILD_BUILD_SUCCEEDING

      - if [ "$CODEBUILD_BUILD_SUCCEEDING" = "1" ];
        then export BUILD_STATUS="1";
        echo "Build passed";
        fi
      - echo $BUILD_STATUS

      - cd /build_container/saber 
      - ctest
  
  post_build:
    commands:
      - echo Executing post_build phase
      - echo $CODEBUILD_BUILD_SUCCEEDING
      - if [ "$BUILD_STATUS" = "1" ] && [ "$CODEBUILD_BUILD_SUCCEEDING" = "0" ];
        then echo "Build passed, rerun failed tests";
        cd /build_container/saber;
        ctest -VV --rerun-failed;
        fi<|MERGE_RESOLUTION|>--- conflicted
+++ resolved
@@ -34,31 +34,27 @@
 
       - cp CI/CMakeLists.txt /jcsda/saber-bundle
 
-      - git lfs install 
+      - git lfs install
       - cd CI
 
       # fckit
       - ./clone.sh $GIT_USER $GIT_PASS fckit $CODEBUILD_GIT_BRANCH fckit /jcsda/saber-bundle release-stable
       # atlas
       - ./clone.sh $GIT_USER $GIT_PASS atlas $CODEBUILD_GIT_BRANCH atlas /jcsda/saber-bundle release-stable
+      # metis
+      - ./clone.sh $GIT_USER $GIT_PASS metis $CODEBUILD_GIT_BRANCH metis /jcsda/saber-bundle develop
       # oops
       - ./clone.sh $GIT_USER $GIT_PASS oops $CODEBUILD_GIT_BRANCH oops /jcsda/saber-bundle develop
       # saber
       - ./clone.sh $GIT_USER $GIT_PASS saber $CODEBUILD_GIT_BRANCH saber /jcsda/saber-bundle develop
-     
+
       - cd /jcsda/saber-bundle
       - ls
-<<<<<<< HEAD
-      - sed -i 's/BRANCH develop UPDATE//' CMakeLists.txt
-      - sed -i 's/BRANCH release-stable UPDATE//' CMakeLists.txt
-      - sed -i '/PROJECT eckit/d' CMakeLists.txt
-=======
->>>>>>> cae43085
 
   build:
     commands:
       - echo Executing build phase
-      - cd /build_container 
+      - cd /build_container
       - ls
       - ecbuild /jcsda/saber-bundle/
       - cd saber
@@ -74,9 +70,9 @@
         fi
       - echo $BUILD_STATUS
 
-      - cd /build_container/saber 
+      - cd /build_container/saber
       - ctest
-  
+
   post_build:
     commands:
       - echo Executing post_build phase
