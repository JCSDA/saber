--- conflicted
+++ resolved
@@ -40,18 +40,9 @@
       # fckit
       - ./clone.sh $GIT_USER $GIT_PASS fckit $CODEBUILD_GIT_BRANCH fckit /jcsda/saber-bundle release-stable
       # atlas
-<<<<<<< HEAD
-      - git clone https://$GIT_USER:$GIT_PASS@github.com/jcsda/atlas saber-bundle/atlas
-      - cd saber-bundle/atlas
-      - git checkout $CODEBUILD_GIT_BRANCH || echo "No branch named $CODEBUILD_GIT_BRANCH in atlas repo"
-      - cd $CODEBUILD_SRC_DIR
-      - ls
-
-=======
       - ./clone.sh $GIT_USER $GIT_PASS atlas $CODEBUILD_GIT_BRANCH atlas /jcsda/saber-bundle release-stable
       # metis
       - ./clone.sh $GIT_USER $GIT_PASS metis $CODEBUILD_GIT_BRANCH metis /jcsda/saber-bundle develop
->>>>>>> 42614169
       # oops
       - ./clone.sh $GIT_USER $GIT_PASS oops $CODEBUILD_GIT_BRANCH oops /jcsda/saber-bundle develop
       # saber
