--- conflicted
+++ resolved
@@ -114,12 +114,7 @@
 
       ! Read data
       do il0=1,nam%nl
-<<<<<<< HEAD
-         call mpl%ncerr(subr,nf90_get_var(ncid,fld_id,fld_tmp(:,:,il0),(/1,1,nam%levs(il0),timeslot/), &
- & (/model%nlon,model%nlat,1,1/)))
-=======
          call mpl%ncerr(subr,nf90_get_var(ncid,fld_id,fld_tmp(:,:,il0),(/1,1,nam%levs(il0),1/),(/model%nlon,model%nlat,1,1/)))
->>>>>>> 063f03ef
       end do
 
       ! Pack
