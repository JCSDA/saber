!----------------------------------------------------------------------
! Subroutine: model_wrf_coord
! Purpose: get WRF coordinates
!----------------------------------------------------------------------
subroutine model_wrf_coord(model,mpl,nam)

implicit none

! Passed variables
class(model_type),intent(inout) :: model ! Model
type(mpl_type),intent(inout) :: mpl      ! MPI data
type(nam_type),intent(in) :: nam         ! Namelist

! Local variables
integer :: img,ilon,ilat
integer :: ncid,nlon_id,nlat_id,nlev_id,lon_id,lat_id,pres_id
real(kind_real) :: dx,dy
real(kind_real),allocatable :: lon(:,:),lat(:,:),pres(:)
character(len=1024),parameter :: subr = 'model_wrf_coord'

! Open file and get dimensions
model%ntile = 1
call mpl%ncerr(subr,nf90_open(trim(nam%datadir)//'/grid.nc',nf90_share,ncid))
call mpl%ncerr(subr,nf90_inq_dimid(ncid,'west_east',nlon_id))
call mpl%ncerr(subr,nf90_inquire_dimension(ncid,nlon_id,len=model%nlon))
call mpl%ncerr(subr,nf90_inq_dimid(ncid,'south_north',nlat_id))
call mpl%ncerr(subr,nf90_inquire_dimension(ncid,nlat_id,len=model%nlat))
model%nmg = model%nlon*model%nlat
call mpl%ncerr(subr,nf90_inq_dimid(ncid,'bottom_top',nlev_id))
call mpl%ncerr(subr,nf90_inquire_dimension(ncid,nlev_id,len=model%nlev))

! Allocation
call model%alloc
allocate(lon(model%nlon,model%nlat))
allocate(lat(model%nlon,model%nlat))
allocate(pres(model%nlev))

! Read data and close file
call mpl%ncerr(subr,nf90_inq_varid(ncid,'XLONG',lon_id))
call mpl%ncerr(subr,nf90_inq_varid(ncid,'XLAT',lat_id))
call mpl%ncerr(subr,nf90_inq_varid(ncid,'PB',pres_id))
call mpl%ncerr(subr,nf90_get_var(ncid,lon_id,lon,(/1,1,1/),(/model%nlon,model%nlat,1/)))
call mpl%ncerr(subr,nf90_get_var(ncid,lat_id,lat,(/1,1,1/),(/model%nlon,model%nlat,1/)))
call mpl%ncerr(subr,nf90_get_var(ncid,pres_id,pres))
call mpl%ncerr(subr,nf90_get_att(ncid,nf90_global,'DX',dx))
call mpl%ncerr(subr,nf90_get_att(ncid,nf90_global,'DY',dy))
call mpl%ncerr(subr,nf90_close(ncid))

! Convert to radian
lon = lon*deg2rad
lat = lat*deg2rad

! Model grid
img = 0
do ilon=1,model%nlon
   do ilat=1,model%nlat
      img = img+1
      model%mg_to_tile(img) = 1
      model%mg_to_lon(img) = ilon
      model%mg_to_lat(img) = ilat
      model%lon(img) = lon(ilon,ilat)
      model%lat(img) = lat(ilon,ilat)
   end do
end do
model%area = dx*dy/req**2
model%mask = .true.

! Vertical unit
do img=1,model%nmg
   if (nam%logpres) then
      model%vunit(img,1:nam%nl) = log(pres(nam%levs(1:nam%nl)))
      if (model%nl0>nam%nl) model%vunit(img,model%nl0) = log(ps)
   else
      model%vunit(img,:) = real(nam%levs(1:model%nl0),kind_real)
   end if
end do

! Release memory
deallocate(lon)
deallocate(lat)
deallocate(pres)

end subroutine model_wrf_coord

!----------------------------------------------------------------------
! Subroutine: model_wrf_read
! Purpose: read WRF field
!----------------------------------------------------------------------
subroutine model_wrf_read(model,mpl,nam,filename,fld)

implicit none

! Passed variables
class(model_type),intent(inout) :: model                        ! Model
type(mpl_type),intent(inout) :: mpl                             ! MPI data
type(nam_type),intent(in) :: nam                                ! Namelist
character(len=*),intent(in) :: filename                         ! File name
real(kind_real),intent(out) :: fld(model%nmga,model%nl0,nam%nv) ! Field

! Local variables
integer :: iv,il0,img,ilon,ilat,ndims
integer :: ncid,fld_id
real(kind_real) :: fld_tmp2,fld_mg(model%nmg,model%nl0)
real(kind_real),allocatable :: fld_tmp(:,:,:)
character(len=1024),parameter :: subr = 'model_wrf_read'

if (mpl%main) then
   ! Allocation
   allocate(fld_tmp(model%nlon,model%nlat,model%nl0))

   ! Open file
   call mpl%ncerr(subr,nf90_open(trim(nam%datadir)//'/'//trim(filename)//'.nc',nf90_nowrite,ncid))
end if

do iv=1,nam%nv
   if (mpl%main) then
      ! Get variable id
      call mpl%ncerr(subr,nf90_inq_varid(ncid,nam%variables(iv),fld_id))

      ! Check field size
      call mpl%ncerr(subr,nf90_inquire_variable(ncid,fld_id,ndims=ndims))

      ! Read data
      select case (ndims)
      case (3)
         ! 2D data
         fld_tmp = mpl%msv%valr
         if (trim(nam%lev2d)=='first') then
<<<<<<< HEAD
            call mpl%ncerr(subr,nf90_get_var(ncid,fld_id,fld_tmp(:,:,1),(/1,1,timeslot/), &
 & (/model%nlon,model%nlat,1/)))
         elseif (trim(nam%lev2d)=='last') then
            call mpl%ncerr(subr,nf90_get_var(ncid,fld_id,fld_tmp(:,:,model%nl0),(/1,1,timeslot/), &
 & (/model%nlon,model%nlat,1/)))
=======
            call mpl%ncerr(subr,nf90_get_var(ncid,fld_id,fld_tmp(:,:,1),(/1,1,1/),(/model%nlon,model%nlat,1/)))
         elseif (trim(nam%lev2d)=='last') then
            call mpl%ncerr(subr,nf90_get_var(ncid,fld_id,fld_tmp(:,:,model%nl0),(/1,1,1/),(/model%nlon,model%nlat,1/)))
>>>>>>> 063f03ef
         end if
      case (4) 
         ! 3D data
         do il0=1,nam%nl
<<<<<<< HEAD
            call mpl%ncerr(subr,nf90_get_var(ncid,fld_id,fld_tmp(:,:,il0),(/1,1,nam%levs(il0),timeslot/), &
 & (/model%nlon,model%nlat,1,1/)))
=======
            call mpl%ncerr(subr,nf90_get_var(ncid,fld_id,fld_tmp(:,:,il0),(/1,1,nam%levs(il0),1/),(/model%nlon,model%nlat,1,1/)))
>>>>>>> 063f03ef
            select case (trim(nam%variables(iv)))
            case ('U')
               do ilat=1,model%nlat
                  do ilon=1,model%nlon
                     call mpl%ncerr(subr,nf90_get_var(ncid,fld_id,fld_tmp2,(/ilon+1,ilat,nam%levs(il0),1/)))
                     fld_tmp(ilon,ilat,il0) = 0.5*(fld_tmp(ilon,ilat,il0)+fld_tmp2)
                  end do
               end do
            case ('V')
               do ilat=1,model%nlat
                  do ilon=1,model%nlon
                     call mpl%ncerr(subr,nf90_get_var(ncid,fld_id,fld_tmp2,(/ilon,ilat+1,nam%levs(il0),1/)))
                     fld_tmp(ilon,ilat,il0) = 0.5*(fld_tmp(ilon,ilat,il0)+fld_tmp2)
                  end do
               end do
            end select
         end do
      case default
         call mpl%abort(subr,'wrong number of dimensions for variable '//trim(nam%variables(iv)))
      end select


      ! Read data
      do il0=1,nam%nl
<<<<<<< HEAD
         call mpl%ncerr(subr,nf90_get_var(ncid,fld_id,fld_tmp(:,:,il0),(/1,1,nam%levs(il0),timeslot/), &
 & (/model%nlon,model%nlat,1,1/)))
=======
         call mpl%ncerr(subr,nf90_get_var(ncid,fld_id,fld_tmp(:,:,il0),(/1,1,nam%levs(il0),1/),(/model%nlon,model%nlat,1,1/)))
>>>>>>> 063f03ef
         select case (trim(nam%variables(iv)))
         case ('U')
            do ilat=1,model%nlat
               do ilon=1,model%nlon
                  call mpl%ncerr(subr,nf90_get_var(ncid,fld_id,fld_tmp2,(/ilon+1,ilat,nam%levs(il0),1/)))
                  fld_tmp(ilon,ilat,il0) = 0.5*(fld_tmp(ilon,ilat,il0)+fld_tmp2)
               end do
            end do
         case ('V')
            do ilat=1,model%nlat
               do ilon=1,model%nlon
                  call mpl%ncerr(subr,nf90_get_var(ncid,fld_id,fld_tmp2,(/ilon,ilat+1,nam%levs(il0),1/)))
                  fld_tmp(ilon,ilat,il0) = 0.5*(fld_tmp(ilon,ilat,il0)+fld_tmp2)
               end do
            end do
         end select
      end do

      ! Pack
      do il0=1,model%nl0
         do img=1,model%nmg
            ilon = model%mg_to_lon(img)
            ilat = model%mg_to_lat(img)
            fld_mg(img,il0) = fld_tmp(ilon,ilat,il0)
         end do
      end do
   end if
   call mpl%glb_to_loc(model%nl0,model%nmga,model%nmg,model%mga_to_mg,fld_mg,fld(:,:,iv))
end do

if (mpl%main) then
   ! Close file
   call mpl%ncerr(subr,nf90_close(ncid))

   ! Release memory
   deallocate(fld_tmp)
end if

end subroutine model_wrf_read<|MERGE_RESOLUTION|>--- conflicted
+++ resolved
@@ -126,27 +126,14 @@
          ! 2D data
          fld_tmp = mpl%msv%valr
          if (trim(nam%lev2d)=='first') then
-<<<<<<< HEAD
-            call mpl%ncerr(subr,nf90_get_var(ncid,fld_id,fld_tmp(:,:,1),(/1,1,timeslot/), &
- & (/model%nlon,model%nlat,1/)))
-         elseif (trim(nam%lev2d)=='last') then
-            call mpl%ncerr(subr,nf90_get_var(ncid,fld_id,fld_tmp(:,:,model%nl0),(/1,1,timeslot/), &
- & (/model%nlon,model%nlat,1/)))
-=======
             call mpl%ncerr(subr,nf90_get_var(ncid,fld_id,fld_tmp(:,:,1),(/1,1,1/),(/model%nlon,model%nlat,1/)))
          elseif (trim(nam%lev2d)=='last') then
             call mpl%ncerr(subr,nf90_get_var(ncid,fld_id,fld_tmp(:,:,model%nl0),(/1,1,1/),(/model%nlon,model%nlat,1/)))
->>>>>>> 063f03ef
          end if
       case (4) 
          ! 3D data
          do il0=1,nam%nl
-<<<<<<< HEAD
-            call mpl%ncerr(subr,nf90_get_var(ncid,fld_id,fld_tmp(:,:,il0),(/1,1,nam%levs(il0),timeslot/), &
- & (/model%nlon,model%nlat,1,1/)))
-=======
             call mpl%ncerr(subr,nf90_get_var(ncid,fld_id,fld_tmp(:,:,il0),(/1,1,nam%levs(il0),1/),(/model%nlon,model%nlat,1,1/)))
->>>>>>> 063f03ef
             select case (trim(nam%variables(iv)))
             case ('U')
                do ilat=1,model%nlat
@@ -171,12 +158,7 @@
 
       ! Read data
       do il0=1,nam%nl
-<<<<<<< HEAD
-         call mpl%ncerr(subr,nf90_get_var(ncid,fld_id,fld_tmp(:,:,il0),(/1,1,nam%levs(il0),timeslot/), &
- & (/model%nlon,model%nlat,1,1/)))
-=======
          call mpl%ncerr(subr,nf90_get_var(ncid,fld_id,fld_tmp(:,:,il0),(/1,1,nam%levs(il0),1/),(/model%nlon,model%nlat,1,1/)))
->>>>>>> 063f03ef
          select case (trim(nam%variables(iv)))
          case ('U')
             do ilat=1,model%nlat
