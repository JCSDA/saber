--- conflicted
+++ resolved
@@ -23,14 +23,10 @@
 
 implicit none
 
-<<<<<<< HEAD
-logical :: qg_red = .true.                     ! QG model with redundant points
-logical :: qg_lam = .false.                    ! QG model as a Limited Area Model
-character(len=1024) :: zone = 'C+I'            ! Computation zone for AROME ('C', 'C+I' or 'C+I+E')
-=======
+logical :: qg_red = .true.                 !< QG model with redundant points
+logical :: qg_lam = .false.                !< QG model as a Limited Area Model
 real(kind_real),parameter :: qmin = 1.0e-6 !< Minimum specific humidity value in the log variable change
 character(len=1024) :: zone = 'C+I'        !< Computation zone for AROME ('C', 'C+I' or 'C+I+E')
->>>>>>> 1a68f5e3
 
 ! Model derived type
 type model_type
