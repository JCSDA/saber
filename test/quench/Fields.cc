/*
 * (C) Copyright 2022 UCAR.
 *
 * This software is licensed under the terms of the Apache Licence Version 2.0
 * which can be obtained at http://www.apache.org/licenses/LICENSE-2.0.
 */

#include "quench/Fields.h"

#include <netcdf.h>

#include <algorithm>
#include <fstream>
#include <iostream>
#include <iterator>
#include <string>
#include <vector>

#include "atlas/field.h"
#include "atlas/functionspace.h"
#include "atlas/output/Gmsh.h"
#include "atlas/util/Config.h"

#include "eckit/config/Configuration.h"
#include "eckit/mpi/Comm.h"

#include "oops/base/Variables.h"
#include "oops/util/abor1_cpp.h"
#include "oops/util/Logger.h"
#include "oops/util/Random.h"

#include "quench/Geometry.h"

#include "saber/src/saber/interpolation/AtlasInterpWrapper.h"

#define ERR(e) {ABORT(nc_strerror(e));}

// -----------------------------------------------------------------------------
namespace quench {
// -----------------------------------------------------------------------------
Fields::Fields(const Geometry & geom, const oops::Variables & vars,
               const util::DateTime & time):
  geom_(new Geometry(geom)), vars_(vars), time_(time)
{
  oops::Log::trace() << "Fields::Fields starting" << std::endl;

  // Reset ATLAS fieldset
  fset_ = atlas::FieldSet();

  // Create fields
  for (const auto var : vars_.variables()) {
    atlas::Field field = geom_->functionSpace().createField<double>(
      atlas::option::name(var) | atlas::option::levels(geom_->levels()));
    fset_.add(field);
  }

  // Set fields to zero
  this->zero();

  oops::Log::trace() << "Fields::Fields done" << std::endl;
}
// -----------------------------------------------------------------------------
Fields::Fields(const Fields & other, const Geometry & geom):
  geom_(new Geometry(geom)), vars_(other.vars_), time_(other.time_)
{
  oops::Log::trace() << "Fields::Fields starting" << std::endl;

  // Reset ATLAS fieldset
  fset_ = atlas::FieldSet();

  // Check number of levels
  if (geom_->levels() != geom.levels()) ABORT("different number of levels, cannot interpolate");

  // Create fields
  for (const auto var : vars_.variables()) {
    atlas::Field field = geom_->functionSpace().createField<double>(
      atlas::option::name(var) | atlas::option::levels(geom_->levels()));
    fset_.add(field);
  }

  // Interpolate
  saber::interpolation::AtlasInterpWrapper interp(other.geom_->partitioner(),
    other.geom_->functionSpace(), geom.grid(), geom.functionSpace());
  interp.execute(other.fset_, fset_);

  oops::Log::trace() << "Fields::Fields done" << std::endl;
}
// -----------------------------------------------------------------------------
Fields::Fields(const Fields & other, const bool copy):
  geom_(other.geom_), vars_(other.vars_), time_(other.time_)
{
  oops::Log::trace() << "Fields::Fields starting" << std::endl;

  // Reset ATLAS fieldset
  fset_ = atlas::FieldSet();

  // Create fields
  for (const auto var : vars_.variables()) {
    atlas::Field field = geom_->functionSpace().createField<double>(
      atlas::option::name(var) | atlas::option::levels(geom_->levels()));
    fset_.add(field);
  }

  // Set fields to zero
  this->zero();

  // Copy if necessary
  if (copy) {
    for (const auto var : vars_.variables()) {
      atlas::Field field = fset_[var];
      atlas::Field fieldOther = other.fset_[var];
      if (field.rank() == 2) {
        auto view = atlas::array::make_view<double, 2>(field);
        auto viewOther = atlas::array::make_view<double, 2>(fieldOther);
        for (atlas::idx_t jnode = 0; jnode < field.shape(0); ++jnode) {
          for (atlas::idx_t jlevel = 0; jlevel < field.shape(1); ++jlevel) {
            view(jnode, jlevel) = viewOther(jnode, jlevel);
          }
        }
      }
    }
  }

  oops::Log::trace() << "Fields::Fields done" << std::endl;
}
// -----------------------------------------------------------------------------
Fields::Fields(const Fields & other):
  geom_(other.geom_), vars_(other.vars_), time_(other.time_)
{
  // Reset ATLAS fieldset
  fset_ = atlas::FieldSet();

  // Create fields and copy data
  for (const auto var : vars_.variables()) {
    atlas::Field field = geom_->functionSpace().createField<double>(
      atlas::option::name(var) | atlas::option::levels(geom_->levels()));
    atlas::Field fieldOther = other.fset_[var];
    if (field.rank() == 2) {
      auto view = atlas::array::make_view<double, 2>(field);
      auto viewOther = atlas::array::make_view<double, 2>(fieldOther);
      for (atlas::idx_t jnode = 0; jnode < field.shape(0); ++jnode) {
        for (atlas::idx_t jlevel = 0; jlevel < field.shape(1); ++jlevel) {
          view(jnode, jlevel) = viewOther(jnode, jlevel);
        }
      }
    }
    fset_.add(field);
  }
}
// -----------------------------------------------------------------------------
void Fields::zero() {
  for (const auto var : vars_.variables()) {
    atlas::Field field = fset_[var];
    if (field.rank() == 2) {
      auto view = atlas::array::make_view<double, 2>(field);
      for (atlas::idx_t jnode = 0; jnode < field.shape(0); ++jnode) {
        for (atlas::idx_t jlevel = 0; jlevel < field.shape(1); ++jlevel) {
          view(jnode, jlevel) = 0.0;
        }
      }
    }
  }
}
// -----------------------------------------------------------------------------
Fields & Fields::operator=(const Fields & rhs) {
  for (const auto var : vars_.variables()) {
    atlas::Field field = fset_[var];
    atlas::Field fieldRhs = rhs.fset_[var];
    if (field.rank() == 2) {
      auto view = atlas::array::make_view<double, 2>(field);
      auto viewRhs = atlas::array::make_view<double, 2>(fieldRhs);
      for (atlas::idx_t jnode = 0; jnode < field.shape(0); ++jnode) {
        for (atlas::idx_t jlevel = 0; jlevel < field.shape(1); ++jlevel) {
          view(jnode, jlevel) = viewRhs(jnode, jlevel);
        }
      }
    }
  }
  time_ = rhs.time_;
  return *this;
}
// -----------------------------------------------------------------------------
Fields & Fields::operator+=(const Fields & rhs) {
  for (const auto var : vars_.variables()) {
    atlas::Field field = fset_[var];
    atlas::Field fieldRhs = rhs.fset_[var];
    if (field.rank() == 2) {
      auto view = atlas::array::make_view<double, 2>(field);
      auto viewRhs = atlas::array::make_view<double, 2>(fieldRhs);
      for (atlas::idx_t jnode = 0; jnode < field.shape(0); ++jnode) {
        for (atlas::idx_t jlevel = 0; jlevel < field.shape(1); ++jlevel) {
          view(jnode, jlevel) += viewRhs(jnode, jlevel);
        }
      }
    }
  }
  return *this;
}
// -----------------------------------------------------------------------------
Fields & Fields::operator-=(const Fields & rhs) {
  for (const auto var : vars_.variables()) {
    atlas::Field field = fset_[var];
    atlas::Field fieldRhs = rhs.fset_[var];
    if (field.rank() == 2) {
      auto view = atlas::array::make_view<double, 2>(field);
      auto viewRhs = atlas::array::make_view<double, 2>(fieldRhs);
      for (atlas::idx_t jnode = 0; jnode < field.shape(0); ++jnode) {
        for (atlas::idx_t jlevel = 0; jlevel < field.shape(1); ++jlevel) {
          view(jnode, jlevel) -= viewRhs(jnode, jlevel);
        }
      }
    }
  }
  return *this;
}
// -----------------------------------------------------------------------------
Fields & Fields::operator*=(const double & zz) {
  for (const auto var : vars_.variables()) {
    atlas::Field field = fset_[var];
    if (field.rank() == 2) {
      auto view = atlas::array::make_view<double, 2>(field);
      for (atlas::idx_t jnode = 0; jnode < field.shape(0); ++jnode) {
        for (atlas::idx_t jlevel = 0; jlevel < field.shape(1); ++jlevel) {
          view(jnode, jlevel) *= zz;
        }
      }
    }
  }
  return *this;
}
// -----------------------------------------------------------------------------
void Fields::axpy(const double & zz, const Fields & rhs) {
  for (const auto var : vars_.variables()) {
    atlas::Field field = fset_[var];
    atlas::Field fieldRhs = rhs.fset_[var];
    if (field.rank() == 2) {
      auto view = atlas::array::make_view<double, 2>(field);
      auto viewRhs = atlas::array::make_view<double, 2>(fieldRhs);
      for (atlas::idx_t jnode = 0; jnode < field.shape(0); ++jnode) {
        for (atlas::idx_t jlevel = 0; jlevel < field.shape(1); ++jlevel) {
          view(jnode, jlevel) *= zz;
          view(jnode, jlevel) += viewRhs(jnode, jlevel);
        }
      }
    }
  }
}
// -----------------------------------------------------------------------------
double Fields::dot_product_with(const Fields & fld2) const {
  double zz = 0;
  atlas::Field ghost = geom_->functionSpace().ghost();
  auto ghostView = atlas::array::make_view<int, 1>(ghost);
  for (const auto var : vars_.variables()) {
    atlas::Field field1 = fset_[var];
    atlas::Field field2 = fld2.fset_[var];
    if (field1.rank() == 2) {
      auto view1 = atlas::array::make_view<double, 2>(field1);
      auto view2 = atlas::array::make_view<double, 2>(field2);
      for (atlas::idx_t jnode = 0; jnode < field1.shape(0); ++jnode) {
        for (atlas::idx_t jlevel = 0; jlevel < field1.shape(1); ++jlevel) {
          if (ghostView(jnode) == 0) zz += view1(jnode, jlevel)*view2(jnode, jlevel);
        }
      }
    }
  }
  this->geom_->getComm().allReduceInPlace(zz, eckit::mpi::sum());
  return zz;
}
// -----------------------------------------------------------------------------
void Fields::schur_product_with(const Fields & dx) {
  for (const auto var : vars_.variables()) {
    atlas::Field field = fset_[var];
    atlas::Field fieldDx = dx.fset_[var];
    if (field.rank() == 2) {
      auto view = atlas::array::make_view<double, 2>(field);
      auto viewDx = atlas::array::make_view<double, 2>(fieldDx);
      for (atlas::idx_t jnode = 0; jnode < field.shape(0); ++jnode) {
        for (atlas::idx_t jlevel = 0; jlevel < field.shape(1); ++jlevel) {
          view(jnode, jlevel) *= viewDx(jnode, jlevel);
        }
      }
    }
  }
}
// -----------------------------------------------------------------------------
void Fields::random() {
  // Total size
  size_t n = 0;
  atlas::Field ghost = geom_->functionSpace().ghost();
  auto ghostView = atlas::array::make_view<int, 1>(ghost);
  for (const auto var : vars_.variables()) {
    atlas::Field field = fset_[var];
    if (field.rank() == 2) {
      for (atlas::idx_t jnode = 0; jnode < field.shape(0); ++jnode) {
        if (ghostView(jnode) == 0) n += field.shape(1);
      }
    }
  }

  // Random vector
  util::NormalDistribution<double>rand_vec(n, 0.0, 1.0, 1);

  // Copy random values
  n = 0;
  for (const auto var : vars_.variables()) {
    atlas::Field field = fset_[var];
    if (field.rank() == 2) {
      auto view = atlas::array::make_view<double, 2>(field);
      for (atlas::idx_t jnode = 0; jnode < field.shape(0); ++jnode) {
        if (ghostView(jnode) == 0) {
          for (atlas::idx_t jlevel = 0; jlevel < field.shape(1); ++jlevel) {
            view(jnode, jlevel) = rand_vec[n];
            n += 1;
          }
        }
      }
    }
  }
}
// -----------------------------------------------------------------------------
void Fields::dirac(const eckit::Configuration & config) {
  // Get dirac specifications
  std::vector<double> lon = config.getDoubleVector("lon");
  std::vector<double> lat = config.getDoubleVector("lat");
  std::vector<atlas::idx_t> level = config.getIntVector("level");
  std::vector<std::string> variable = config.getStringVector("variable");

  // Check sizes
  if (lon.size() != lat.size()) ABORT("Inconsistent dirac specification size");
  if (lon.size() != level.size()) ABORT("Inconsistent dirac specification size");
  if (lon.size() != variable.size()) ABORT("Inconsistent dirac specification size");

  // Build KDTree for each MPI task
  atlas::util::IndexKDTree search;
  search.reserve(geom_->functionSpace().size());
  auto ghostView = atlas::array::make_view<int, 1>(geom_->functionSpace().ghost());
  auto lonlatView = atlas::array::make_view<double, 2>(geom_->functionSpace().lonlat());
  atlas::idx_t n{0};
  for (atlas::idx_t jnode = 0; jnode < geom_->functionSpace().size(); ++jnode) {
    if (ghostView(jnode) == 0) {
      atlas::PointLonLat pointLonLat(lonlatView(jnode, 0), lonlatView(jnode, 1));
      pointLonLat.normalise();
      atlas::PointXY point(pointLonLat);
      search.insert(point, n++);
    }
  }
  search.build();

  // Set fields to zero
  this->zero();

  // Set dirac points
  for (size_t jdir = 0; jdir < lon.size(); ++jdir) {
    // Get field
    atlas::Field field = fset_[variable[jdir]];

    // Find MPI task
    atlas::PointLonLat pointLonLat(lon[jdir], lat[jdir]);
    pointLonLat.normalise();

    // Search nearest neighbor
    atlas::util::IndexKDTree::ValueList neighbor = search.closestPoints(pointLonLat, 1);
    size_t index(neighbor[0].payload());
    double distance(neighbor[0].distance());
    std::vector<double> distances(geom_->getComm().size());
    geom_->getComm().gather(distance, distances, 0);

    // Find local task
    size_t localTask(-1);
    if (geom_->getComm().rank() == 0) {
      localTask = std::distance(std::begin(distances), std::min_element(std::begin(distances),
        std::end(distances)));
    }
    geom_->getComm().broadcast(localTask, 0);

    if (geom_->getComm().rank() == localTask) {
      // Add Dirac impulse
      if (field.rank() == 2) {
        auto view = atlas::array::make_view<double, 2>(field);
        view(index, level[jdir]-1) = 1.0;
      }
    }
  }
}
// -----------------------------------------------------------------------------
void Fields::diff(const Fields & x1, const Fields & x2) {
  for (const auto var : vars_.variables()) {
    atlas::Field field = fset_[var];
    atlas::Field fieldx1 = x1.fset_[var];
    atlas::Field fieldx2 = x2.fset_[var];
    if (field.rank() == 2) {
      auto view = atlas::array::make_view<double, 2>(field);
      auto viewx1 = atlas::array::make_view<double, 2>(fieldx1);
      auto viewx2 = atlas::array::make_view<double, 2>(fieldx2);
      for (atlas::idx_t jnode = 0; jnode < field.shape(0); ++jnode) {
        for (atlas::idx_t jlevel = 0; jlevel < field.shape(1); ++jlevel) {
          view(jnode, jlevel) = viewx1(jnode, jlevel)-viewx2(jnode, jlevel);
        }
      }
    }
  }
}
// -----------------------------------------------------------------------------
void Fields::toFieldSet(atlas::FieldSet & fset) const {
  for (auto var : vars_.variables()) {
    if (fset_.has_field(var)) {
      fset->add(fset_[var]);
      atlas::Field field_input = fset_[var];
      atlas::Field field_local = fset[var];
      auto view_input = atlas::array::make_view<double, 2>(field_input);
      auto view_local = atlas::array::make_view<double, 2>(field_local);
      for (atlas::idx_t jnode = 0; jnode < field_input.shape(0); ++jnode) {
        for (atlas::idx_t jlevel = 0; jlevel < field_input.shape(1); ++jlevel) {
          view_local(jnode, jlevel) = view_input(jnode, jlevel);
        }
      }
    } else {
      ABORT("Variable " + var + " not in source fieldset");
    }
  }
}
// -----------------------------------------------------------------------------
void Fields::fromFieldSet(const atlas::FieldSet & fset) {
  atlas::Field ghost = geom_->functionSpace().ghost();
  auto ghostView = atlas::array::make_view<int, 1>(ghost);
  for (auto var : vars_.variables()) {
    if (fset_.has_field(var)) {
      if (fset.has_field(var)) {
        atlas::Field field_input = fset_[var];
        atlas::Field field_local = fset[var];
        auto view_input = atlas::array::make_view<double, 2>(field_input);
        auto view_local = atlas::array::make_view<double, 2>(field_local);
        for (atlas::idx_t jnode = 0; jnode < field_input.shape(0); ++jnode) {
          for (atlas::idx_t jlevel = 0; jlevel < field_input.shape(1); ++jlevel) {
            if (ghostView(jnode) == 0) view_input(jnode, jlevel) = view_local(jnode, jlevel);
          }
        }

        if (geom_->gridType() == "regular_lonlat") {
          // Copy poles points
          atlas::functionspace::StructuredColumns fs(geom_->functionSpace());
          atlas::StructuredGrid grid = fs.grid();
          auto view = atlas::array::make_view<double, 2>(field_input);
          auto view_i = atlas::array::make_view<int, 1>(fs.index_i());
          auto view_j = atlas::array::make_view<int, 1>(fs.index_j());
          std::vector<double> north(field_input.shape(1), 0.0);
          std::vector<double> south(field_input.shape(1), 0.0);
          for (atlas::idx_t j = fs.j_begin(); j < fs.j_end(); ++j) {
            for (atlas::idx_t i = fs.i_begin(j); i < fs.i_end(j); ++i) {
              atlas::idx_t jnode = fs.index(i, j);
              if ((view_j(jnode) == 1)  && (view_i(jnode) == 1)) {
                for (atlas::idx_t jlevel = 0; jlevel < field_input.shape(1); ++jlevel) {
                  north[jlevel] = view(jnode, jlevel);
                }
              }
              if ((view_j(jnode) == grid.ny())  && (view_i(jnode) == 1)) {
                for (atlas::idx_t jlevel = 0; jlevel < field_input.shape(1); ++jlevel) {
                  south[jlevel] = view(jnode, jlevel);
                }
              }
            }
          }
          geom_->getComm().allReduceInPlace(north.begin(), north.end(), eckit::mpi::sum());
          geom_->getComm().allReduceInPlace(south.begin(), south.end(), eckit::mpi::sum());
          for (atlas::idx_t j = fs.j_begin_halo(); j < fs.j_end_halo(); ++j) {
            for (atlas::idx_t i = fs.i_begin_halo(j); i < fs.i_end_halo(j); ++i) {
              atlas::idx_t jnode = fs.index(i, j);
              if (view_j(jnode) == 1) {
                for (atlas::idx_t jlevel = 0; jlevel < field_input.shape(1); ++jlevel) {
                  view(jnode, jlevel) = north[jlevel];
                }
              }
              if (view_j(jnode) == grid.ny()) {
                for (atlas::idx_t jlevel = 0; jlevel < field_input.shape(1); ++jlevel) {
                  view(jnode, jlevel) = south[jlevel];
                }
              }
            }
          }
        }
      } else {
        ABORT("Variable " + var + " not in destination fieldset");
      }
    } else {
      ABORT("Variable " + var + " not in source fieldset");
    }
  }
}
// -----------------------------------------------------------------------------
void Fields::read(const eckit::Configuration & config) {
  // Filepath
  std::string filepath = config.getString("filepath");
  if (config.has("member")) {
    std::ostringstream out;
    out << std::setfill('0') << std::setw(6) << config.getInt("member");
    filepath.append("_");
    filepath.append(out.str());
  }

  // Common object
  atlas::FieldSet globalData;

  // NetCDF input
  if (geom_->functionSpace().type() == "StructuredColumns") {
    // StructuredColumns
    atlas::functionspace::StructuredColumns fs(geom_->functionSpace());

    // Create global data fieldset
    for (const auto var : vars_.variables()) {
      atlas::Field field = fs.createField<double>(atlas::option::name(var)
        | atlas::option::levels(geom_->levels()) | atlas::option::global());
      globalData.add(field);
    }

    if (geom_->getComm().rank() == 0) {
      // Get grid
      atlas::StructuredGrid grid = fs.grid();

      // Get sizes
      atlas::idx_t nx = grid.nxmax();
      atlas::idx_t ny = grid.ny();
      atlas::idx_t nz = globalData.field(0).levels();

      // NetCDF IDs
      int ncid, retval, var_id[vars_.size()];

      // NetCDF file path
      std::string ncfilepath = filepath;
      ncfilepath.append(".");
      ncfilepath.append(config.getString("netcdf extension", "nc"));
      oops::Log::info() << "Reading file: " << ncfilepath << std::endl;

      // Open NetCDF file
      if ((retval = nc_open(ncfilepath.c_str(), NC_NOWRITE, &ncid))) ERR(retval);

      // Get variables
      for (size_t jvar = 0; jvar < vars_.size(); ++jvar) {
        if ((retval = nc_inq_varid(ncid, vars_[jvar].c_str(), &var_id[jvar]))) ERR(retval);
      }

      for (size_t jvar = 0; jvar < vars_.size(); ++jvar) {
        // Read data
        double zvar[nz][ny][nx];
        if ((retval = nc_get_var_double(ncid, var_id[jvar], &zvar[0][0][0]))) ERR(retval);

        // Copy data
        auto varView = atlas::array::make_view<double, 2>(globalData[vars_[jvar]]);
        for (atlas::idx_t k = 0; k < nz; ++k) {
          for (atlas::idx_t j = 0; j < ny; ++j) {
            for (atlas::idx_t i = 0; i < grid.nx(j); ++i) {
              atlas::gidx_t gidx = grid.index(i, j);
              varView(gidx, k) = zvar[k][j][i];
            }
          }
        }
      }

      // Close file
      if ((retval = nc_close(ncid))) ERR(retval);
    }
  } else if (geom_->functionSpace().type() == "NodeColumns") {
    // NodeColumns
    atlas::idx_t nb_nodes;
    if (geom_->grid().name().compare(0, 2, std::string{"CS"}) == 0) {
// TODO(Benjamin): remove this line once ATLAS is upgraded to 0.29.0 everywhere
#if atlas_TRANS_FOUND
      // CubedSphere
      atlas::functionspace::CubedSphereNodeColumns fs(geom_->functionSpace());

      // Create global data fieldset
      for (const auto var : vars_.variables()) {
        atlas::Field field = fs.createField<double>(atlas::option::name(var)
          | atlas::option::levels(geom_->levels()) | atlas::option::global());
        globalData.add(field);
      }

      // Get global number of nodes
      nb_nodes = fs.nb_nodes_global();
#else
      ABORT("TRANS required");
#endif
    } else {
      // Other NodeColumns
      atlas::functionspace::NodeColumns fs(geom_->functionSpace());

      // Create global data fieldset
      for (const auto var : vars_.variables()) {
        atlas::Field field = fs.createField<double>(atlas::option::name(var)
          | atlas::option::levels(geom_->levels()) | atlas::option::global());
        globalData.add(field);
      }

      // Get global number of nodes
      nb_nodes = fs.nb_nodes_global();
    }

    if (geom_->getComm().rank() == 0) {
      // Get number of levels
      atlas::idx_t nz = globalData.field(0).levels();

      // NetCDF IDs
      int ncid, retval, var_id[vars_.size()];

      // NetCDF file path
      std::string ncfilepath = filepath;
      ncfilepath.append(".nc");
      oops::Log::info() << "Reading file: " << ncfilepath << std::endl;

      // Open NetCDF file
      if ((retval = nc_open(ncfilepath.c_str(), NC_NOWRITE, &ncid))) ERR(retval);

      // Get variables
      for (size_t jvar = 0; jvar < vars_.size(); ++jvar) {
        if ((retval = nc_inq_varid(ncid, vars_[jvar].c_str(), &var_id[jvar]))) ERR(retval);
      }

      for (size_t jvar = 0; jvar < vars_.size(); ++jvar) {
        // Read data
        double zvar[nb_nodes][nz];
        if ((retval = nc_get_var_double(ncid, var_id[jvar], &zvar[0][0]))) ERR(retval);

        // Copy data
        auto varView = atlas::array::make_view<double, 2>(globalData[vars_[jvar]]);
        for (atlas::idx_t k = 0; k < nz; ++k) {
          for (atlas::idx_t i = 0; i < nb_nodes; ++i) {
            varView(i, k) = zvar[i][k];
          }
        }
      }

      // Close file
      if ((retval = nc_close(ncid))) ERR(retval);
    }
  } else {
    ABORT(geom_->functionSpace().type() + " function space not supported yet");
  }

  // Scatter data from main processor
  if (geom_->functionSpace().type() == "StructuredColumns") {
    // StructuredColumns
    atlas::functionspace::StructuredColumns fs(geom_->functionSpace());
    fs.scatter(globalData, fset_);
  } else if (geom_->functionSpace().type() == "NodeColumns") {
    // NodeColumns
    if (geom_->grid().name().compare(0, 2, std::string{"CS"}) == 0) {
// TODO(Benjamin): remove this line once ATLAS is upgraded to 0.29.0 everywhere
#if atlas_TRANS_FOUND
      // CubedSphere
      atlas::functionspace::CubedSphereNodeColumns fs(geom_->functionSpace());
      fs.scatter(globalData, fset_);
#else
      ABORT("TRANS required");
#endif
    } else {
      // Other NodeColumns
      atlas::functionspace::NodeColumns fs(geom_->functionSpace());
      fs.scatter(globalData, fset_);
    }
  } else {
    ABORT(geom_->functionSpace().type() + " function space not supported yet");
  }
}
// -----------------------------------------------------------------------------
void Fields::write(const eckit::Configuration & config) const {
  // Filepath
  std::string filepath = config.getString("filepath");
  if (config.has("member")) {
    std::ostringstream out;
    out << std::setfill('0') << std::setw(6) << config.getInt("member");
    filepath.append("_");
    filepath.append(out.str());
  }

  // Missing value
  double msv(-999.0);  // TODO(Benjamin) should be missing values

  // Common objects
  atlas::FieldSet localCoordinates;
  atlas::Field lonLocal;
  atlas::Field latLocal;
  atlas::FieldSet globalCoordinates;
  atlas::Field lonGlobal;
  atlas::Field latGlobal;
  atlas::FieldSet globalData;

  // NetCDF output
  if (geom_->functionSpace().type() == "StructuredColumns") {
    // StructuredColumns
    atlas::functionspace::StructuredColumns fs(geom_->functionSpace());

    // Create local coordinates fieldset
    lonLocal = fs.createField<double>(atlas::option::name("lon"));
    localCoordinates.add(lonLocal);
    latLocal = fs.createField<double>(atlas::option::name("lat"));
    localCoordinates.add(latLocal);
    auto lonlatView = atlas::array::make_view<double, 2>(fs.xy());
    auto lonView = atlas::array::make_view<double, 1>(lonLocal);
    auto latView = atlas::array::make_view<double, 1>(latLocal);
    for (atlas::idx_t jnode = 0; jnode < lonLocal.shape(0); ++jnode) {
       lonView(jnode) = lonlatView(jnode, 0);
       latView(jnode) = lonlatView(jnode, 1);
    }

    // Create global coordinates fieldset
    lonGlobal = fs.createField<double>(atlas::option::name("lon")
      | atlas::option::global());
    globalCoordinates.add(lonGlobal);
    latGlobal = fs.createField<double>(atlas::option::name("lat")
      | atlas::option::global());
    globalCoordinates.add(latGlobal);

    // Gather coordinates on main processor
    fs.gather(localCoordinates, globalCoordinates);

    // Create global data fieldset
    for (const auto var : vars_.variables()) {
      atlas::Field field = fs.createField<double>(atlas::option::name(var)
        | atlas::option::levels(geom_->levels()) | atlas::option::global());
      globalData.add(field);
    }

    // Gather data on main processor
    fs.gather(fset_, globalData);

    if (geom_->getComm().rank() == 0) {
      // Get grid
      atlas::StructuredGrid grid = fs.grid();

      // Get sizes
      atlas::idx_t nx = grid.nxmax();
      atlas::idx_t ny = grid.ny();
      atlas::idx_t nz = globalData.field(0).levels();

      // NetCDF IDs
      int ncid, retval, nx_id, ny_id, nz_id, d2D_id[2], d3D_id[3],
        lon_id, lat_id, var_id[vars_.size()];

      // NetCDF file path
      std::string ncfilepath = filepath;
      ncfilepath.append(".nc");
      oops::Log::info() << "Writing file: " << ncfilepath << std::endl;

      // Create NetCDF file
      if ((retval = nc_create(ncfilepath.c_str(), NC_CLOBBER, &ncid))) ERR(retval);

      // Create dimensions
      if ((retval = nc_def_dim(ncid, "nx", nx, &nx_id))) ERR(retval);
      if ((retval = nc_def_dim(ncid, "ny", ny, &ny_id))) ERR(retval);
      if ((retval = nc_def_dim(ncid, "nz", nz, &nz_id))) ERR(retval);

      // Define coordinates
      d2D_id[0] = nx_id;
      d2D_id[1] = ny_id;
      if ((retval = nc_def_var(ncid, "lon", NC_DOUBLE, 2, d2D_id, &lon_id))) ERR(retval);
      if ((retval = nc_def_var(ncid, "lat", NC_DOUBLE, 2, d2D_id, &lat_id))) ERR(retval);
      if ((retval = nc_put_att_double(ncid, lon_id, "_FillValue", NC_DOUBLE, 1, &msv)))
        ERR(retval);
      if ((retval = nc_put_att_double(ncid, lat_id, "_FillValue", NC_DOUBLE, 1, &msv)))
        ERR(retval);

      // Define variables
      d3D_id[0] = nz_id;
      d3D_id[1] = ny_id;
      d3D_id[2] = nx_id;
      for (size_t jvar = 0; jvar < vars_.size(); ++jvar) {
        if ((retval = nc_def_var(ncid, vars_[jvar].c_str(), NC_DOUBLE, 3, d3D_id,
          &var_id[jvar]))) ERR(retval);
        if ((retval = nc_put_att_double(ncid, var_id[jvar], "_FillValue", NC_DOUBLE, 1, &msv)))
          ERR(retval);
      }

      // End definition mode
      if ((retval = nc_enddef(ncid))) ERR(retval);

      // Copy coordinates
      double zlon[ny][nx];
      double zlat[ny][nx];
      auto lonView = atlas::array::make_view<double, 1>(lonGlobal);
      auto latView = atlas::array::make_view<double, 1>(latGlobal);
      for (atlas::idx_t j = 0; j < ny; ++j) {
        for (atlas::idx_t i = 0; i < nx; ++i) {
          zlon[j][i] = msv;
          zlat[j][i] = msv;
        }
        for (atlas::idx_t i = 0; i < grid.nx(j); ++i) {
          atlas::gidx_t gidx = grid.index(i, j);
          zlon[j][i] = lonView(gidx);
          zlat[j][i] = latView(gidx);
        }
      }

      // Write coordinates
      if ((retval = nc_put_var_double(ncid, lon_id, &zlon[0][0]))) ERR(retval);
      if ((retval = nc_put_var_double(ncid, lat_id, &zlat[0][0]))) ERR(retval);

      for (size_t jvar = 0; jvar < vars_.size(); ++jvar) {
        // Copy data
        auto varView = atlas::array::make_view<double, 2>(globalData[vars_[jvar]]);
        double zvar[nz][ny][nx];
        for (atlas::idx_t k = 0; k < nz; ++k) {
          for (atlas::idx_t j = 0; j < ny; ++j) {
            for (atlas::idx_t i = 0; i < nx; ++i) {
              zvar[k][j][i] = msv;
            }
            for (atlas::idx_t i = 0; i < grid.nx(j); ++i) {
              atlas::gidx_t gidx = grid.index(i, j);
              zvar[k][j][i] = varView(gidx, k);
            }
          }
        }

        // Write data
        if ((retval = nc_put_var_double(ncid, var_id[jvar], &zvar[0][0][0]))) ERR(retval);
      }

      // Close file
      if ((retval = nc_close(ncid))) ERR(retval);
    }
  } else if (geom_->functionSpace().type() == "NodeColumns") {
    // NodeColumns
    atlas::idx_t nb_nodes;
    if (geom_->grid().name().compare(0, 2, std::string{"CS"}) == 0) {
// TODO(Benjamin): remove this line once ATLAS is upgraded to 0.29.0 everywhere
#if atlas_TRANS_FOUND
      // CubedSphere
      atlas::functionspace::CubedSphereNodeColumns fs(geom_->functionSpace());

      // Create local coordinates fieldset
      lonLocal = fs.createField<double>(atlas::option::name("lon"));
      localCoordinates.add(lonLocal);
      latLocal = fs.createField<double>(atlas::option::name("lat"));
      localCoordinates.add(latLocal);
      auto lonlatView = atlas::array::make_view<double, 2>(fs.lonlat());
      auto lonView = atlas::array::make_view<double, 1>(lonLocal);
      auto latView = atlas::array::make_view<double, 1>(latLocal);
      for (atlas::idx_t jnode = 0; jnode < lonLocal.shape(0); ++jnode) {
         lonView(jnode) = lonlatView(jnode, 0);
         latView(jnode) = lonlatView(jnode, 1);
      }

      // Create global coordinates fieldset
      lonGlobal = fs.createField<double>(atlas::option::name("lon")
        | atlas::option::global());
      globalCoordinates.add(lonGlobal);
      latGlobal = fs.createField<double>(atlas::option::name("lat")
        | atlas::option::global());
      globalCoordinates.add(latGlobal);

      // Gather coordinates on main processor
      fs.gather(localCoordinates, globalCoordinates);

      // Create global data fieldset
      for (const auto var : vars_.variables()) {
        atlas::Field field = fs.createField<double>(atlas::option::name(var)
          | atlas::option::levels(geom_->levels()) | atlas::option::global());
        globalData.add(field);
      }

      // Gather data on main processor
      fs.gather(fset_, globalData);

      // Get global number of nodes
      nb_nodes = fs.nb_nodes_global();
#else
      ABORT("TRANS required");
#endif
    } else {
      // Other NodeColumns
      atlas::functionspace::NodeColumns fs(geom_->functionSpace());

      // Create local coordinates fieldset
      lonLocal = fs.createField<double>(atlas::option::name("lon"));
      localCoordinates.add(lonLocal);
      latLocal = fs.createField<double>(atlas::option::name("lat"));
      localCoordinates.add(latLocal);
      auto lonlatView = atlas::array::make_view<double, 2>(fs.lonlat());
      auto lonView = atlas::array::make_view<double, 1>(lonLocal);
      auto latView = atlas::array::make_view<double, 1>(latLocal);
      for (atlas::idx_t jnode = 0; jnode < lonLocal.shape(0); ++jnode) {
         lonView(jnode) = lonlatView(jnode, 0);
         latView(jnode) = lonlatView(jnode, 1);
      }

      // Create global coordinates fieldset
      lonGlobal = fs.createField<double>(atlas::option::name("lon")
        | atlas::option::global());
      globalCoordinates.add(lonGlobal);
      latGlobal = fs.createField<double>(atlas::option::name("lat")
        | atlas::option::global());
      globalCoordinates.add(latGlobal);

      // Gather coordinates on main processor
      fs.gather(localCoordinates, globalCoordinates);

      // Create global data fieldset
      for (const auto var : vars_.variables()) {
        atlas::Field field = fs.createField<double>(atlas::option::name(var)
          | atlas::option::levels(geom_->levels()) | atlas::option::global());
        globalData.add(field);
      }

      // Gather data on main processor
      fs.gather(fset_, globalData);

      // Get global number of nodes
      nb_nodes = fs.nb_nodes_global();
    }

    if (geom_->getComm().rank() == 0) {
      // Get number of levels
      atlas::idx_t nz = globalData.field(0).levels();

      // NetCDF IDs
      int ncid, retval, nb_nodes_id, nz_id, d1D_id[1], d2D_id[2],
        lon_id, lat_id, var_id[vars_.size()];

      // NetCDF file path
      std::string ncfilepath = filepath;
      ncfilepath.append(".nc");
      oops::Log::info() << "Writing file: " << ncfilepath << std::endl;

      // Create NetCDF file
      if ((retval = nc_create(ncfilepath.c_str(), NC_CLOBBER, &ncid))) ERR(retval);

      // Create dimensions
      if ((retval = nc_def_dim(ncid, "nb_nodes", nb_nodes, &nb_nodes_id))) ERR(retval);
      if ((retval = nc_def_dim(ncid, "nz", nz, &nz_id))) ERR(retval);

      // Define coordinates
      d1D_id[0] = nb_nodes_id;
      if ((retval = nc_def_var(ncid, "lon", NC_DOUBLE, 1, d1D_id, &lon_id))) ERR(retval);
      if ((retval = nc_def_var(ncid, "lat", NC_DOUBLE, 1, d1D_id, &lat_id))) ERR(retval);

      // Define variables
      d2D_id[0] = nb_nodes_id;
      d2D_id[1] = nz_id;
      for (size_t jvar = 0; jvar < vars_.size(); ++jvar) {
        if ((retval = nc_def_var(ncid, vars_[jvar].c_str(), NC_DOUBLE, 2, d2D_id,
          &var_id[jvar]))) ERR(retval);
      }

      // End definition mode
      if ((retval = nc_enddef(ncid))) ERR(retval);

      // Copy coordinates
      double zlon[nb_nodes][1];
      double zlat[nb_nodes][1];
      auto lonView = atlas::array::make_view<double, 1>(lonGlobal);
      auto latView = atlas::array::make_view<double, 1>(latGlobal);
      for (atlas::idx_t i = 0; i < nb_nodes; ++i) {
        zlon[i][0] = lonView(i);
        zlat[i][0] = latView(i);
      }

      // Write coordinates
      if ((retval = nc_put_var_double(ncid, lon_id, &zlon[0][0]))) ERR(retval);
      if ((retval = nc_put_var_double(ncid, lat_id, &zlat[0][0]))) ERR(retval);

      for (size_t jvar = 0; jvar < vars_.size(); ++jvar) {
        // Copy data
        auto varView = atlas::array::make_view<double, 2>(globalData[vars_[jvar]]);
        double zvar[nb_nodes][nz];
        for (atlas::idx_t k = 0; k < nz; ++k) {
          for (atlas::idx_t i = 0; i < nb_nodes; ++i) {
            zvar[i][k] = varView(i, k);
          }
        }

        // Write data
        if ((retval = nc_put_var_double(ncid, var_id[jvar], &zvar[0][0]))) ERR(retval);
      }

      // Close file
      if ((retval = nc_close(ncid))) ERR(retval);
    }
  } else if (geom_->functionSpace().type() == "PointCloud") {
    // PointCloud
    atlas::functionspace::PointCloud fs(geom_->functionSpace());

    if (geom_->getComm().rank() == 0) {
      // Get sizes
      atlas::idx_t nlocs = fs.size();
      atlas::idx_t nz = fset_.field(0).levels();

      // NetCDF IDs
      int ncid, retval, nlocs_id, nz_id[vars_.size()], d1D_id[1], d2D_id[2],
        lon_id, lat_id, var_id[vars_.size()];

      // NetCDF file path
      std::string ncfilepath = filepath;
      ncfilepath.append(".nc");
      oops::Log::info() << "Writing file: " << ncfilepath << std::endl;

      // Create NetCDF file
      if ((retval = nc_create(ncfilepath.c_str(), NC_CLOBBER, &ncid))) ERR(retval);

      // Create dimensions
      if ((retval = nc_def_dim(ncid, "nlocs", nlocs, &nlocs_id))) ERR(retval);

      // Define coordinates
      d1D_id[0] = nlocs_id;
      if ((retval = nc_def_var(ncid, "lon", NC_DOUBLE, 1, d1D_id, &lon_id))) ERR(retval);
      if ((retval = nc_def_var(ncid, "lat", NC_DOUBLE, 1, d1D_id, &lat_id))) ERR(retval);

      // Define variables
      d2D_id[0] = nlocs_id;
      for (size_t jvar = 0; jvar < vars_.size(); ++jvar) {
        std::string nz_nval = vars_[jvar];
        nz_nval.append("_nval");
        if ((retval = nc_def_dim(ncid, nz_nval.c_str(), nz, &nz_id[jvar]))) ERR(retval);
        d2D_id[1] = nz_id[jvar];
        if ((retval = nc_def_var(ncid, vars_[jvar].c_str(), NC_DOUBLE, 2, d2D_id,
          &var_id[jvar]))) ERR(retval);
      }

      // End definition mode
      if ((retval = nc_enddef(ncid))) ERR(retval);

      // Copy coordinates
      double zlon[nlocs][1];
      double zlat[nlocs][1];
      auto lonlatView = atlas::array::make_view<double, 2>(fs.lonlat());
      for (atlas::idx_t i = 0; i < nlocs; ++i) {
        zlon[i][0] = lonlatView(i, 0);
        zlat[i][0] = lonlatView(i, 1);
      }

      // Write coordinates
      if ((retval = nc_put_var_double(ncid, lon_id, &zlon[0][0]))) ERR(retval);
      if ((retval = nc_put_var_double(ncid, lat_id, &zlat[0][0]))) ERR(retval);

      for (size_t jvar = 0; jvar < vars_.size(); ++jvar) {
        // Copy data
        double zvar[nlocs][nz];
        auto varView = atlas::array::make_view<double, 2>(fset_[vars_[jvar]]);
        for (atlas::idx_t k = 0; k < nz; ++k) {
          for (atlas::idx_t i = 0; i < nlocs; ++i) {
            zvar[i][k] = varView(i, k);
          }
        }

        // Write data
        if ((retval = nc_put_var_double(ncid, var_id[jvar], &zvar[0][0]))) ERR(retval);
      }

      // Close file
      if ((retval = nc_close(ncid))) ERR(retval);
    }
  } else {
    ABORT(geom_->functionSpace().type() + " function space not supported yet");
  }

  if (geom_->mesh().generated()) {
    // GMSH file path
    std::string gmshfilepath = filepath;
    gmshfilepath.append(".msh");
    oops::Log::info() << "Writing file: " << gmshfilepath << std::endl;

    // GMSH configuration
    const auto gmshConfig =
    atlas::util::Config("coordinates", "xyz") | atlas::util::Config("ghost", true) |
    atlas::util::Config("info", true);
    atlas::output::Gmsh gmsh(gmshfilepath, gmshConfig);

     // Write GMSH
    gmsh.write(geom_->mesh());
    gmsh.write(fset_, fset_[0].functionspace());
  }
}
// -----------------------------------------------------------------------------
double Fields::norm() const {
  double zz = this->dot_product_with(*this);
  zz = sqrt(zz);
  return zz;
}
// -----------------------------------------------------------------------------
void Fields::print(std::ostream & os) const {
  os << std::endl;
  os << *geom_;
  os << "Fields:";

<<<<<<< HEAD
  for (size_t jvar = 0; jvar < vars_.size(); ++jvar) {
    os << std::endl;
=======
  atlas::Field ghost = geom_->functionSpace().ghost();
  auto ghostView = atlas::array::make_view<int, 1>(ghost);
  for (const auto var : vars_.variables()) {
>>>>>>> ca6c3fff
    double zz = 0.0;
    atlas::Field field = fset_[var];
    if (field.rank() == 2) {
      auto view = atlas::array::make_view<double, 2>(field);
      for (atlas::idx_t jnode = 0; jnode < field.shape(0); ++jnode) {
        for (atlas::idx_t jlevel = 0; jlevel < field.shape(1); ++jlevel) {
          if (ghostView(jnode) == 0) zz += view(jnode, jlevel)*view(jnode, jlevel);
        }
      }
    }
    this->geom_->getComm().allReduceInPlace(zz, eckit::mpi::sum());
    zz = sqrt(zz);
<<<<<<< HEAD
    os << "  " << vars_[jvar] << ": " << zz;
=======
    os << "  " << var << ": " << zz << std::endl;
>>>>>>> ca6c3fff
  }
}
// -----------------------------------------------------------------------------
size_t Fields::serialSize() const {
  size_t nn = 0;
  if (geom_->functionSpace().type() == "StructuredColumns") {
    nn = geom_->functionSpace().size();
  } else if (geom_->functionSpace().type() == "NodeColumns") {
    nn = geom_->functionSpace().size();
  }
  return nn;
}
// -----------------------------------------------------------------------------
void Fields::serialize(std::vector<double> & vect)  const {
  ABORT("not implemented yet");
}
// -----------------------------------------------------------------------------
void Fields::deserialize(const std::vector<double> & vect, size_t & index) {
  ABORT("not implemented yet");
}
// -----------------------------------------------------------------------------
}  // namespace quench<|MERGE_RESOLUTION|>--- conflicted
+++ resolved
@@ -1079,14 +1079,10 @@
   os << *geom_;
   os << "Fields:";
 
-<<<<<<< HEAD
-  for (size_t jvar = 0; jvar < vars_.size(); ++jvar) {
-    os << std::endl;
-=======
   atlas::Field ghost = geom_->functionSpace().ghost();
   auto ghostView = atlas::array::make_view<int, 1>(ghost);
   for (const auto var : vars_.variables()) {
->>>>>>> ca6c3fff
+    os << std::endl;
     double zz = 0.0;
     atlas::Field field = fset_[var];
     if (field.rank() == 2) {
@@ -1099,11 +1095,7 @@
     }
     this->geom_->getComm().allReduceInPlace(zz, eckit::mpi::sum());
     zz = sqrt(zz);
-<<<<<<< HEAD
-    os << "  " << vars_[jvar] << ": " << zz;
-=======
-    os << "  " << var << ": " << zz << std::endl;
->>>>>>> ca6c3fff
+    os << "  " << var << ": " << zz;
   }
 }
 // -----------------------------------------------------------------------------
