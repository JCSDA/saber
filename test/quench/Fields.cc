/*
 * (C) Copyright 2022 UCAR.
 *
 * This software is licensed under the terms of the Apache Licence Version 2.0
 * which can be obtained at http://www.apache.org/licenses/LICENSE-2.0.
 */

#include "quench/Fields.h"

#include <netcdf.h>

#include <fstream>
#include <iostream>
#include <iterator>
#include <string>
#include <vector>

#include "atlas/field.h"

#include "eckit/config/Configuration.h"
#include "eckit/mpi/Comm.h"

#include "oops/base/Variables.h"
#include "oops/util/abor1_cpp.h"
#include "oops/util/Logger.h"
#include "oops/util/Random.h"

#include "quench/Geometry.h"
#include "quench/Interface.h"

#define ERR(e) {printf("Error: %s\n", nc_strerror(e)); exit(1);}

// -----------------------------------------------------------------------------
namespace quench {
// -----------------------------------------------------------------------------
Fields::Fields(const Geometry & geom, const oops::Variables & vars,
               const util::DateTime & time):
  geom_(new Geometry(geom)), vars_(vars), time_(time), useNetcdfOutput_(true)
{
  // Reset ATLAS fieldset
  atlasFieldSet_.reset(new atlas::FieldSet());

  // Create fields
  for (size_t jvar = 0; jvar < vars_.size(); ++jvar) {
    atlas::Field field = geom_->atlasFunctionSpace()->createField<double>(
      atlas::option::name(vars_[jvar]) | atlas::option::levels(geom_->levels()));
    atlasFieldSet_->add(field);
  }

  // Set fields to zero
  this->zero();
}
// -----------------------------------------------------------------------------
Fields::Fields(const Fields & other, const bool copy):
  geom_(other.geom_), vars_(other.vars_), time_(other.time_),
  useNetcdfOutput_(other.useNetcdfOutput_)
{
  // Reset ATLAS fieldset
  atlasFieldSet_.reset(new atlas::FieldSet());

  // Create fields
  for (size_t jvar = 0; jvar < vars_.size(); ++jvar) {
    atlas::Field field = geom_->atlasFunctionSpace()->createField<double>(
      atlas::option::name(vars_[jvar]) | atlas::option::levels(geom_->levels()));
    atlasFieldSet_->add(field);
  }

  // Set fields to zero
  this->zero();

  // Copy if necessary
  if (copy) {
    for (size_t jvar = 0; jvar < vars_.size(); ++jvar) {
      atlas::Field field = atlasFieldSet_->field(vars_[jvar]);
      atlas::Field fieldOther = other.atlasFieldSet_->field(vars_[jvar]);
      if (field.rank() == 1) {
        auto view = atlas::array::make_view<double, 1>(field);
        auto viewOther = atlas::array::make_view<double, 1>(fieldOther);
        for (atlas::idx_t jnode = 0; jnode < field.shape(0); ++jnode) {
          view(jnode) = viewOther(jnode);
        }
      } else if (field.rank() == 2) {
        auto view = atlas::array::make_view<double, 2>(field);
        auto viewOther = atlas::array::make_view<double, 2>(fieldOther);
        for (atlas::idx_t jnode = 0; jnode < field.shape(0); ++jnode) {
          for (atlas::idx_t jlevel = 0; jlevel < field.shape(1); ++jlevel) {
            view(jnode, jlevel) = viewOther(jnode, jlevel);
          }
        }
      }
    }
  }
}

// -----------------------------------------------------------------------------
Fields::Fields(const Fields & other):
  geom_(other.geom_), vars_(other.vars_), time_(other.time_),
  useNetcdfOutput_(other.useNetcdfOutput_)
{
  // Reset ATLAS fieldset
  atlasFieldSet_.reset(new atlas::FieldSet());

  // Create fields and copy data
  for (size_t jvar = 0; jvar < vars_.size(); ++jvar) {
    atlas::Field field = geom_->atlasFunctionSpace()->createField<double>(
      atlas::option::name(vars_[jvar]) | atlas::option::levels(geom_->levels()));
    atlas::Field fieldOther = other.atlasFieldSet_->field(vars_[jvar]);
    if (field.rank() == 1) {
      auto view = atlas::array::make_view<double, 1>(field);
      auto viewOther = atlas::array::make_view<double, 1>(fieldOther);
      for (atlas::idx_t jnode = 0; jnode < field.shape(0); ++jnode) {
        view(jnode) = viewOther(jnode);
      }
    } else if (field.rank() == 2) {
      auto view = atlas::array::make_view<double, 2>(field);
      auto viewOther = atlas::array::make_view<double, 2>(fieldOther);
      for (atlas::idx_t jnode = 0; jnode < field.shape(0); ++jnode) {
        for (atlas::idx_t jlevel = 0; jlevel < field.shape(1); ++jlevel) {
          view(jnode, jlevel) = viewOther(jnode, jlevel);
        }
      }
    }
    atlasFieldSet_->add(field);
  }
}
// -----------------------------------------------------------------------------
void Fields::zero() {
  for (size_t jvar = 0; jvar < vars_.size(); ++jvar) {
    atlas::Field field = atlasFieldSet_->field(vars_[jvar]);
    if (field.rank() == 1) {
      auto view = atlas::array::make_view<double, 1>(field);
      for (atlas::idx_t jnode = 0; jnode < field.shape(0); ++jnode) {
        view(jnode) = 0.0;
      }
    } else if (field.rank() == 2) {
      auto view = atlas::array::make_view<double, 2>(field);
      for (atlas::idx_t jnode = 0; jnode < field.shape(0); ++jnode) {
        for (atlas::idx_t jlevel = 0; jlevel < field.shape(1); ++jlevel) {
          view(jnode, jlevel) = 0.0;
        }
      }
    }
  }
}
// -----------------------------------------------------------------------------
Fields & Fields::operator=(const Fields & rhs) {
  // Get fields and copy data
  for (size_t jvar = 0; jvar < vars_.size(); ++jvar) {
    atlas::Field field = atlasFieldSet_->field(vars_[jvar]);
    atlas::Field fieldRhs = rhs.atlasFieldSet_->field(vars_[jvar]);
    if (field.rank() == 1) {
      auto view = atlas::array::make_view<double, 1>(field);
      auto viewRhs = atlas::array::make_view<double, 1>(fieldRhs);
      for (atlas::idx_t jnode = 0; jnode < field.shape(0); ++jnode) {
        view(jnode) = viewRhs(jnode);
      }
    } else if (field.rank() == 2) {
      auto view = atlas::array::make_view<double, 2>(field);
      auto viewRhs = atlas::array::make_view<double, 2>(fieldRhs);
      for (atlas::idx_t jnode = 0; jnode < field.shape(0); ++jnode) {
        for (atlas::idx_t jlevel = 0; jlevel < field.shape(1); ++jlevel) {
          view(jnode, jlevel) = viewRhs(jnode, jlevel);
        }
      }
    }
  }
  time_ = rhs.time_;
  useNetcdfOutput_ = rhs.useNetcdfOutput_;
  return *this;
}
// -----------------------------------------------------------------------------
Fields & Fields::operator+=(const Fields & rhs) {
  // Get fields and add data
  for (size_t jvar = 0; jvar < vars_.size(); ++jvar) {
    atlas::Field field = atlasFieldSet_->field(vars_[jvar]);
    atlas::Field fieldRhs = rhs.atlasFieldSet_->field(vars_[jvar]);
    if (field.rank() == 1) {
      auto view = atlas::array::make_view<double, 1>(field);
      auto viewRhs = atlas::array::make_view<double, 1>(fieldRhs);
      for (atlas::idx_t jnode = 0; jnode < field.shape(0); ++jnode) {
        view(jnode) = view(jnode)+viewRhs(jnode);
      }
    } else if (field.rank() == 2) {
      auto view = atlas::array::make_view<double, 2>(field);
      auto viewRhs = atlas::array::make_view<double, 2>(fieldRhs);
      for (atlas::idx_t jnode = 0; jnode < field.shape(0); ++jnode) {
        for (atlas::idx_t jlevel = 0; jlevel < field.shape(1); ++jlevel) {
          view(jnode, jlevel) = view(jnode, jlevel)+viewRhs(jnode, jlevel);
        }
      }
    }
  }
  return *this;
}
// -----------------------------------------------------------------------------
Fields & Fields::operator-=(const Fields & rhs) {
  // Get fields and subtract data
  for (size_t jvar = 0; jvar < vars_.size(); ++jvar) {
    atlas::Field field = atlasFieldSet_->field(vars_[jvar]);
    atlas::Field fieldRhs = rhs.atlasFieldSet_->field(vars_[jvar]);
    if (field.rank() == 1) {
      auto view = atlas::array::make_view<double, 1>(field);
      auto viewRhs = atlas::array::make_view<double, 1>(fieldRhs);
      for (atlas::idx_t jnode = 0; jnode < field.shape(0); ++jnode) {
        view(jnode) = view(jnode)-viewRhs(jnode);
      }
    } else if (field.rank() == 2) {
      auto view = atlas::array::make_view<double, 2>(field);
      auto viewRhs = atlas::array::make_view<double, 2>(fieldRhs);
      for (atlas::idx_t jnode = 0; jnode < field.shape(0); ++jnode) {
        for (atlas::idx_t jlevel = 0; jlevel < field.shape(1); ++jlevel) {
          view(jnode, jlevel) = view(jnode, jlevel)-viewRhs(jnode, jlevel);
        }
      }
    }
  }
  return *this;
}
// -----------------------------------------------------------------------------
Fields & Fields::operator*=(const double & zz) {
  // Get fields and add data
  for (size_t jvar = 0; jvar < vars_.size(); ++jvar) {
    atlas::Field field = atlasFieldSet_->field(vars_[jvar]);
    if (field.rank() == 1) {
      auto view = atlas::array::make_view<double, 1>(field);
      for (atlas::idx_t jnode = 0; jnode < field.shape(0); ++jnode) {
        view(jnode) = view(jnode)*zz;
      }
    } else if (field.rank() == 2) {
      auto view = atlas::array::make_view<double, 2>(field);
      for (atlas::idx_t jnode = 0; jnode < field.shape(0); ++jnode) {
        for (atlas::idx_t jlevel = 0; jlevel < field.shape(1); ++jlevel) {
          view(jnode, jlevel) = view(jnode, jlevel)*zz;
        }
      }
    }
  }
  return *this;
}
// -----------------------------------------------------------------------------
void Fields::axpy(const double & zz, const Fields & rhs) {
  // Get fields and add data
  for (size_t jvar = 0; jvar < vars_.size(); ++jvar) {
    atlas::Field field = atlasFieldSet_->field(vars_[jvar]);
    atlas::Field fieldRhs = rhs.atlasFieldSet_->field(vars_[jvar]);
    if (field.rank() == 1) {
      auto view = atlas::array::make_view<double, 1>(field);
      auto viewRhs = atlas::array::make_view<double, 1>(fieldRhs);
      for (atlas::idx_t jnode = 0; jnode < field.shape(0); ++jnode) {
        view(jnode) = zz*view(jnode)+viewRhs(jnode);
      }
    } else if (field.rank() == 2) {
      auto view = atlas::array::make_view<double, 2>(field);
      auto viewRhs = atlas::array::make_view<double, 2>(fieldRhs);
      for (atlas::idx_t jnode = 0; jnode < field.shape(0); ++jnode) {
        for (atlas::idx_t jlevel = 0; jlevel < field.shape(1); ++jlevel) {
          view(jnode, jlevel) = zz*view(jnode, jlevel)+viewRhs(jnode, jlevel);
        }
      }
    }
  }
}
// -----------------------------------------------------------------------------
double Fields::dot_product_with(const Fields & fld2) const {
  double zz = 0;
  for (size_t jvar = 0; jvar < vars_.size(); ++jvar) {
    atlas::Field field = atlasFieldSet_->field(vars_[jvar]);
    if (field.rank() == 1) {
      auto view = atlas::array::make_view<double, 1>(field);
      for (atlas::idx_t jnode = 0; jnode < field.shape(0); ++jnode) {
        zz += view(jnode)*view(jnode);
      }
    } else if (field.rank() == 2) {
      auto view = atlas::array::make_view<double, 2>(field);
      for (atlas::idx_t jnode = 0; jnode < field.shape(0); ++jnode) {
        for (atlas::idx_t jlevel = 0; jlevel < field.shape(1); ++jlevel) {
        zz += view(jnode, jlevel)*view(jnode, jlevel);
        }
      }
    }
  }
  this->geom_->getComm().allReduceInPlace(zz, eckit::mpi::sum());
  return zz;
}
// -----------------------------------------------------------------------------
void Fields::schur_product_with(const Fields & dx) {
  // Get fields and add data
  for (size_t jvar = 0; jvar < vars_.size(); ++jvar) {
    atlas::Field field = atlasFieldSet_->field(vars_[jvar]);
    atlas::Field fieldDx = dx.atlasFieldSet_->field(vars_[jvar]);
    if (field.rank() == 1) {
      auto view = atlas::array::make_view<double, 1>(field);
      auto viewDx = atlas::array::make_view<double, 1>(fieldDx);
      for (atlas::idx_t jnode = 0; jnode < field.shape(0); ++jnode) {
        view(jnode) = view(jnode)*viewDx(jnode);
      }
    } else if (field.rank() == 2) {
      auto view = atlas::array::make_view<double, 2>(field);
      auto viewDx = atlas::array::make_view<double, 2>(fieldDx);
      for (atlas::idx_t jnode = 0; jnode < field.shape(0); ++jnode) {
        for (atlas::idx_t jlevel = 0; jlevel < field.shape(1); ++jlevel) {
          view(jnode, jlevel) = view(jnode, jlevel)*viewDx(jnode, jlevel);
        }
      }
    }
  }
}
// -----------------------------------------------------------------------------
void Fields::random() {
  // Total size
  size_t n = 0;
  for (size_t jvar = 0; jvar < vars_.size(); ++jvar) {
    atlas::Field field = atlasFieldSet_->field(vars_[jvar]);
    if (field.rank() == 1) {
      n += field.shape(0);
    } else if (field.rank() == 2) {
      n += field.shape(0)*field.shape(1);
    }
  }

  // Random vector
  util::NormalDistribution<double>rand_vec(n, 0.0, 1.0, 1);

  // Copy random values
  n = 0;
  for (size_t jvar = 0; jvar < vars_.size(); ++jvar) {
    atlas::Field field = atlasFieldSet_->field(vars_[jvar]);
    if (field.rank() == 1) {
      auto view = atlas::array::make_view<double, 1>(field);
      for (atlas::idx_t jnode = 0; jnode < field.shape(0); ++jnode) {
        view(jnode) = rand_vec[n];
        n += 1;
      }
    } else if (field.rank() == 2) {
      auto view = atlas::array::make_view<double, 2>(field);
      for (atlas::idx_t jnode = 0; jnode < field.shape(0); ++jnode) {
        for (atlas::idx_t jlevel = 0; jlevel < field.shape(1); ++jlevel) {
          view(jnode, jlevel) = rand_vec[n];
          n += 1;
        }
      }
    }
  }
}
// -----------------------------------------------------------------------------
void Fields::dirac(const eckit::Configuration & config) {
  // Get dirac specifications
  std::vector<atlas::gidx_t> index = config.getLongVector("index");
  std::vector<atlas::idx_t> level = config.getIntVector("level");
  std::vector<std::string> variable = config.getStringVector("variable");

  // Set fields to zero
  this->zero();

  // Set dirac points
  for (size_t jdir = 0; jdir < index.size(); ++jdir) {
    if (index[jdir] <= 0 || index[jdir] > geom_->atlasGrid()->size()) {
      ABORT("dirac index is too large");
    }
    if (!vars_.has(variable[jdir])) {
      ABORT("dirac variable is wrong");
    }

    if (geom_->atlasFunctionSpace()->type() == "StructuredColumns") {
      atlas::functionspace::StructuredColumns fs(*(geom_->atlasFunctionSpace()));
      atlas::Field field_gi = fs.global_index();
      auto view_gi = atlas::array::make_view<atlas::gidx_t, 1>(field_gi);
      atlas::Field field_var = atlasFieldSet_->field(variable[jdir]);
      if (field_var.rank() == 1) {
        auto view_var = atlas::array::make_view<double, 1>(field_var);
        for (atlas::idx_t jnode = 0; jnode < field_var.shape(0); ++jnode) {
          if (index[jdir] == view_gi(jnode)) {
            view_var(jnode) = 1.0;
          }
        }
      } else if (field_var.rank() == 2) {
        if (level[jdir] <= 0 || level[jdir] > field_var.shape(1)) {
          ABORT("dirac level is too large");
        }
        auto view_var = atlas::array::make_view<double, 2>(field_var);
        for (atlas::idx_t jnode = 0; jnode < field_var.shape(0); ++jnode) {
          if (index[jdir] == view_gi(jnode)) {
            view_var(jnode, level[jdir]-1) = 1.0;
          }
        }
      }
    } else {
      ABORT(geom_->atlasFunctionSpace()->type() + " function space not implemented yet");
    }
  }
}
// -----------------------------------------------------------------------------
void Fields::diff(const Fields & x1, const Fields & x2) {
  // Get fields and subtract data
  for (size_t jvar = 0; jvar < vars_.size(); ++jvar) {
    atlas::Field field = atlasFieldSet_->field(vars_[jvar]);
    atlas::Field fieldx1 = x1.atlasFieldSet_->field(vars_[jvar]);
    atlas::Field fieldx2 = x2.atlasFieldSet_->field(vars_[jvar]);
    if (field.rank() == 1) {
      auto view = atlas::array::make_view<double, 1>(field);
      auto viewx1 = atlas::array::make_view<double, 1>(fieldx1);
      auto viewx2 = atlas::array::make_view<double, 1>(fieldx2);
      for (atlas::idx_t jnode = 0; jnode < field.shape(0); ++jnode) {
        view(jnode) = viewx1(jnode)-viewx2(jnode);
      }
    } else if (field.rank() == 2) {
      auto view = atlas::array::make_view<double, 2>(field);
      auto viewx1 = atlas::array::make_view<double, 2>(fieldx1);
      auto viewx2 = atlas::array::make_view<double, 2>(fieldx2);
      for (atlas::idx_t jnode = 0; jnode < field.shape(0); ++jnode) {
        for (atlas::idx_t jlevel = 0; jlevel < field.shape(1); ++jlevel) {
          view(jnode, jlevel) = viewx1(jnode, jlevel)-viewx2(jnode, jlevel);
        }
      }
    }
  }
}
// -----------------------------------------------------------------------------
void Fields::setAtlas(atlas::FieldSet * afieldset) const {
  for (auto var : vars_.variables()) {
    if (atlasFieldSet_->has_field(var)) {
      afieldset->add(atlasFieldSet_->field(var));
    } else {
      ABORT("Variable " + var + " not in increment");
    }
  }
}
// -----------------------------------------------------------------------------
void Fields::toAtlas(atlas::FieldSet * afieldset) const {
  for (auto var : vars_.variables()) {
    if (atlasFieldSet_->has_field(var)) {
      if (afieldset->has_field(var)) {
        atlas::Field field_input = atlasFieldSet_->field(var);
        atlas::Field field_local = afieldset->field(var);
        if (field_input != field_local) {
          auto view_input = atlas::array::make_view<double, 2>(field_input);
          auto view_local = atlas::array::make_view<double, 2>(field_local);
          for (atlas::idx_t jnode = 0; jnode < field_input.shape(0); ++jnode) {
            for (atlas::idx_t jlevel = 0; jlevel < field_input.shape(1); ++jlevel) {
              view_local(jnode, jlevel) = view_input(jnode, jlevel);
             }
          }
        }
      } else {
        ABORT("Variable " + var + " not in destination fieldset");
      }
    } else {
      ABORT("Variable " + var + " not in source fieldset");
    }
  }
}
// -----------------------------------------------------------------------------
void Fields::fromAtlas(atlas::FieldSet * afieldset) {
}
// -----------------------------------------------------------------------------
void Fields::read(const eckit::Configuration & config) {
  ABORT("not implemented yet");
}
// -----------------------------------------------------------------------------
void Fields::write(const eckit::Configuration & config) const {
  if (geom_->atlasFunctionSpace()->type() == "StructuredColumns") {
    atlas::functionspace::StructuredColumns fs(*(geom_->atlasFunctionSpace()));

    // Create local coordinates fieldset
    atlas::FieldSet localCoordinates;
    atlas::Field lonLocal = fs.createField<double>(atlas::option::name("lon"));
    localCoordinates.add(lonLocal);
    atlas::Field latLocal = fs.createField<double>(atlas::option::name("lat"));
    localCoordinates.add(latLocal);
    auto xyView = atlas::array::make_view<double, 2>(fs.xy());
    auto lonView = atlas::array::make_view<double, 1>(lonLocal);
    auto latView = atlas::array::make_view<double, 1>(latLocal);
    for (atlas::idx_t jnode = 0; jnode < lonLocal.shape(0); ++jnode) {
       lonView(jnode) = xyView(jnode, 0);
       latView(jnode) = xyView(jnode, 1);
    }

    // Create global coordinates fieldset
    atlas::FieldSet globalCoordinates;
    atlas::Field lonGlobal = fs.createField<double>(atlas::option::name("lon")
      | atlas::option::global());
    globalCoordinates.add(lonGlobal);
    atlas::Field latGlobal = fs.createField<double>(atlas::option::name("lat")
      | atlas::option::global());
    globalCoordinates.add(latGlobal);

    // Gather coordinates on main processor
    fs.gather(localCoordinates, globalCoordinates);

    // Create global data fieldset
    atlas::FieldSet globalData;
    for (size_t jvar = 0; jvar < vars_.size(); ++jvar) {
      atlas::Field field = fs.createField<double>(atlas::option::name(vars_[jvar])
        | atlas::option::levels(geom_->levels()) | atlas::option::global());
      globalData.add(field);
    }

    // Gather data on main processor
    fs.gather(*atlasFieldSet_, globalData);

    if (geom_->getComm().rank() == 0) {
<<<<<<< HEAD
      if (netcdfOutput_) {
        // Call Fortran for NetCDF output
        fields_write_structuredcolumns_f90(config, vars_, globalCoordinates.get(), globalData.get());
      } else {
        // Get file path
        const std::string filepath = config.getString("filepath");

        // Write longitudes
        atlas::Field lonGlobal = globalCoordinates.field("lon");
        auto lonView = atlas::array::make_view<double, 1>(lonGlobal);
        std::string filepath_lon = filepath + "_lon";
        std::ofstream outfile_lon(filepath_lon.c_str());
        if (outfile_lon.is_open()) {
          lonView.dump(outfile_lon);
          outfile_lon.close();
        } else {
          ABORT("Fields::write: cannot open file for longitudes");
        }

        // Write latitudes
        atlas::Field latGlobal = globalCoordinates.field("lat");
        auto latView = atlas::array::make_view<double, 1>(latGlobal);
=======
      if (useNetcdfOutput_) {
        // Get grid
        atlas::StructuredGrid grid = fs.grid();

        // Get first field
        atlas::Field field = globalData.field(0);

        // Get sizes
        atlas::idx_t nx = grid.nxmax();
        atlas::idx_t ny = grid.ny();
        atlas::idx_t nz = field.levels();

        // NetCDF IDs
        int ncid, retval, nx_id, ny_id, nz_id, d2D_id[2], d3D_id[3],
          lon_id, lat_id, var_id[vars_.size()];

        // Get file path
        const std::string filepath = config.getString("filepath") + ".nc";

        // Create NetCDF file
        if ((retval = nc_create(filepath.c_str(), NC_CLOBBER, &ncid))) ERR(retval);

        // Create dimensions
        if ((retval = nc_def_dim(ncid, "nx", nx, &nx_id))) ERR(retval);
        if ((retval = nc_def_dim(ncid, "ny", ny, &ny_id))) ERR(retval);
        if ((retval = nc_def_dim(ncid, "nz", nz, &nz_id))) ERR(retval);

        // Define coordinates
        d2D_id[0] = nx_id;
        d2D_id[1] = ny_id;
        if ((retval = nc_def_var(ncid, "lon", NC_DOUBLE, 2, d2D_id, &lon_id))) ERR(retval);
        if ((retval = nc_def_var(ncid, "lat", NC_DOUBLE, 2, d2D_id, &lat_id))) ERR(retval);

        // Define variables
        d3D_id[0] = nx_id;
        d3D_id[1] = ny_id;
        d3D_id[2] = nz_id;
        for (size_t jvar = 0; jvar < vars_.size(); ++jvar) {
          if ((retval = nc_def_var(ncid, vars_[jvar].c_str(), NC_DOUBLE, 3, d3D_id,
            &var_id[jvar]))) ERR(retval);
        }

        // End definition mode
        if ((retval = nc_enddef(ncid))) ERR(retval);

        // Copy coordinates
        double zlon[nx][ny];
        double zlat[nx][ny];
        for (atlas::idx_t iy = 0; iy < ny; ++iy) {
          for (atlas::idx_t ix = 0; ix < grid.nx(iy); ++ix) {
            atlas::gidx_t gidx = grid.index(ix, iy);
            zlon[ix][iy] = lonView(gidx);
            zlat[ix][iy] = latView(gidx);
          }
        }

        // Write coordinates
        if ((retval = nc_put_var_double(ncid, lon_id, &zlon[0][0]))) ERR(retval);
        if ((retval = nc_put_var_double(ncid, lat_id, &zlat[0][0]))) ERR(retval);

        for (size_t jvar = 0; jvar < vars_.size(); ++jvar) {
          // Copy coordinates
          atlas::Field field = globalData.field(vars_[jvar]);
          auto varView = atlas::array::make_view<double, 2>(field);
          double zvar[nx][ny][nz];
          for (atlas::idx_t iz = 0; iz < nz; ++iz) {
            for (atlas::idx_t iy = 0; iy < ny; ++iy) {
              for (atlas::idx_t ix = 0; ix < grid.nx(iy); ++ix) {
                atlas::gidx_t gidx = grid.index(ix, iy);
                zvar[ix][iy][iz] = varView(gidx, iz);
              }
            }
          }

          // Write data
          if ((retval = nc_put_var_double(ncid, var_id[jvar], &zvar[0][0][0]))) ERR(retval);
        }

        // Close file
        if ((retval = nc_close(ncid))) ERR(retval);
      } else {
        // Call C++ text output

        // Get file path
        const std::string filepath = config.getString("filepath");

        // Write longitudes
        std::string filepath_lon = filepath + "_lon";
        std::ofstream outfile_lon(filepath_lon.c_str());
        if (outfile_lon.is_open()) {
          lonView.dump(outfile_lon);
          outfile_lon.close();
        } else {
          ABORT("Fields::write: cannot open file for longitudes");
        }

        // Write latitudes
>>>>>>> d84c542e
        std::string filepath_lat = filepath + "_lat";
        std::ofstream outfile_lat(filepath_lat.c_str());
        if (outfile_lat.is_open()) {
          latView.dump(outfile_lat);
          outfile_lat.close();
        } else {
          ABORT("Fields::write: cannot open file for latitudes");
        }

        for (size_t jvar = 0; jvar < vars_.size(); ++jvar) {
          // Write variable
          atlas::Field field = globalData.field(vars_[jvar]);
          auto varView = atlas::array::make_view<double, 2>(field);
          std::string filepath_var = filepath + "_" + vars_[jvar];
          std::ofstream outfile_var(filepath_var.c_str());
          if (outfile_var.is_open()) {
            varView.dump(outfile_var);
            outfile_var.close();
          } else {
            ABORT("Fields::write: cannot open file for variable" + vars_[jvar]);
          }
        }
      }
    }
  } else {
    ABORT(geom_->atlasFunctionSpace()->type() + " function space not implemented yet");
  }
}
// -----------------------------------------------------------------------------
double Fields::norm() const {
  double zz = this->dot_product_with(*this);
  zz = sqrt(zz);
  return zz;
}
// -----------------------------------------------------------------------------
void Fields::print(std::ostream & os) const {
  os << std::endl;
  os << *geom_;
  os << "Fields:" << std::endl;
  for (size_t jvar = 0; jvar < vars_.size(); ++jvar) {
    double zz = 0.0;
    atlas::Field field = atlasFieldSet_->field(vars_[jvar]);
    if (field.rank() == 1) {
      auto view = atlas::array::make_view<double, 1>(field);
      for (atlas::idx_t jnode = 0; jnode < field.shape(0); ++jnode) {
        zz += view(jnode)*view(jnode);
      }
    } else if (field.rank() == 2) {
      auto view = atlas::array::make_view<double, 2>(field);
      for (atlas::idx_t jnode = 0; jnode < field.shape(0); ++jnode) {
        for (atlas::idx_t jlevel = 0; jlevel < field.shape(1); ++jlevel) {
        zz += view(jnode, jlevel)*view(jnode, jlevel);
        }
      }
    }
    zz = sqrt(zz);
    os << "  " << vars_[jvar] << ": " << zz << std::endl;
  }
}
// -----------------------------------------------------------------------------
size_t Fields::serialSize() const {
  size_t nn = 0;
  if (geom_->atlasFunctionSpace()->type() == "StructuredColumns") {
    nn = geom_->atlasFunctionSpace()->size();
  }
  return nn;
}
// -----------------------------------------------------------------------------
void Fields::serialize(std::vector<double> & vect)  const {
  ABORT("not implemented yet");
}
// -----------------------------------------------------------------------------
void Fields::deserialize(const std::vector<double> & vect, size_t & index) {
  ABORT("not implemented yet");
}
// -----------------------------------------------------------------------------
}  // namespace quench<|MERGE_RESOLUTION|>--- conflicted
+++ resolved
@@ -26,7 +26,6 @@
 #include "oops/util/Random.h"
 
 #include "quench/Geometry.h"
-#include "quench/Interface.h"
 
 #define ERR(e) {printf("Error: %s\n", nc_strerror(e)); exit(1);}
 
@@ -499,30 +498,6 @@
     fs.gather(*atlasFieldSet_, globalData);
 
     if (geom_->getComm().rank() == 0) {
-<<<<<<< HEAD
-      if (netcdfOutput_) {
-        // Call Fortran for NetCDF output
-        fields_write_structuredcolumns_f90(config, vars_, globalCoordinates.get(), globalData.get());
-      } else {
-        // Get file path
-        const std::string filepath = config.getString("filepath");
-
-        // Write longitudes
-        atlas::Field lonGlobal = globalCoordinates.field("lon");
-        auto lonView = atlas::array::make_view<double, 1>(lonGlobal);
-        std::string filepath_lon = filepath + "_lon";
-        std::ofstream outfile_lon(filepath_lon.c_str());
-        if (outfile_lon.is_open()) {
-          lonView.dump(outfile_lon);
-          outfile_lon.close();
-        } else {
-          ABORT("Fields::write: cannot open file for longitudes");
-        }
-
-        // Write latitudes
-        atlas::Field latGlobal = globalCoordinates.field("lat");
-        auto latView = atlas::array::make_view<double, 1>(latGlobal);
-=======
       if (useNetcdfOutput_) {
         // Get grid
         atlas::StructuredGrid grid = fs.grid();
@@ -620,7 +595,6 @@
         }
 
         // Write latitudes
->>>>>>> d84c542e
         std::string filepath_lat = filepath + "_lat";
         std::ofstream outfile_lat(filepath_lat.c_str());
         if (outfile_lat.is_open()) {
