--- conflicted
+++ resolved
@@ -9,6 +9,10 @@
   background error:
     bump:
       datadir: testdata
+      io_keys:
+      - x_2010-01-01T00:00:00Z-x_2010-01-01T00:00:00Z
+      io_values:
+      - x_2010-01-01T12:00:00Z-x_2010-01-01T12:00:00Z
       load_nicas: 1
       method: cor
       mpicom: 2
@@ -23,33 +27,12 @@
       output variables: [x]
       bump:
         datadir: testdata
+        io_keys:
+        - x_2010-01-01T00:00:00Z
+        io_values:
+        - x_2010-01-01T12:00:00Z
         load_var: 1
         prefix: qg_4dvar_drplanczos_bump/test
-<<<<<<< HEAD
-        strategy: common
-        io_keys:
-        - x_2010-01-01T00:00:00Z-x_2010-01-01T00:00:00Z
-        io_values:
-        - x_2010-01-01T12:00:00Z-x_2010-01-01T12:00:00Z
-      covariance: BUMP
-      timeslots:
-      - 2010-01-01T00:00:00Z
-      variable_changes:
-      - varchange: StdDev
-        inputVariables:
-          variables: [x]
-        outputVariables:
-          variables: [x]
-        bump:
-          datadir: testdata
-          load_var: 1
-          prefix: qg_4dvar_drplanczos_bump/test
-          io_keys:
-          - x_2010-01-01T00:00:00Z
-          io_values:
-          - x_2010-01-01T12:00:00Z
-  Jc:
-=======
   observations:
   - obs operator:
       obs type: Stream
@@ -82,7 +65,6 @@
     obs error:
       covariance model: diagonal
   constraints:
->>>>>>> a78365a7
   - jcdfi:
       alpha: 1.0e-13
       cutoff: PT3H
