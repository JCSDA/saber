# general_param
datadir: "testdata"
prefix: "bump_get_param/test__MPI_-_OMP_"
model: "qg"
write_c0: true

# driver_param
method: "hyb-avg"
strategy: "specific_univariate"
new_normality: true
new_vbal: true
new_hdiag: true
new_nicas: true
check_dirac: true
check_get_param: true

# model_param
nl0: 2
levs: [1,2]
nv: 2
variables: ["u","q"]

# ens1_param
ens1_ne: 50

# ens2_param

# sampling_param
nc1: 500
nc2: 250
nc3: 15
nc4: 8
dc: 400.0e3
nl0r: 2
vbal_block: [1,1,1]
vbal_rad: 2000.0e3

# diag_param
ne: 50

# fit_param
<<<<<<< HEAD
no_hybrid_loc_update: true
=======
hybrid_loc_update: false
>>>>>>> d84c542e

# nicas_param
resol: 8.0

# dirac_param
ndir: 1
londir: [-85.0]
latdir: [65.0]
levdir: [1]
ivdir: [1]

# output_param
<|MERGE_RESOLUTION|>--- conflicted
+++ resolved
@@ -39,11 +39,7 @@
 ne: 50
 
 # fit_param
-<<<<<<< HEAD
-no_hybrid_loc_update: true
-=======
 hybrid_loc_update: false
->>>>>>> d84c542e
 
 # nicas_param
 resol: 8.0
