geometry:
  function space: StructuredColumns
  grid:
    type : regular_gaussian
    N : 15
  levels: 70
  partitioner: ectrans
variables: &vars [psi_inc]
background:
  date: 2010-01-01T12:00:00Z
  state variables: *vars
saber central block:
  saber block name: spectral covariance
  spectralb:
    covariance_file: testdata/CovStats.nc
    gauss_grid_uid: F15
    umatrix_netcdf_names: [PSI_inc_Uv_matrix]
<<<<<<< HEAD
    variance_opt: true
=======
saber outer blocks:
- saber block name: spectral to gauss
>>>>>>> ab0740a8

test:
  reference filename: testref/quench_saber_block_test_spectralb/test.log.out<|MERGE_RESOLUTION|>--- conflicted
+++ resolved
@@ -15,12 +15,8 @@
     covariance_file: testdata/CovStats.nc
     gauss_grid_uid: F15
     umatrix_netcdf_names: [PSI_inc_Uv_matrix]
-<<<<<<< HEAD
-    variance_opt: true
-=======
 saber outer blocks:
 - saber block name: spectral to gauss
->>>>>>> ab0740a8
 
 test:
   reference filename: testref/quench_saber_block_test_spectralb/test.log.out