# general_param
datadir: "testdata/bump_lct-nicas_mask_check"
prefix: "test__MPI_-_OMP_"
model: "qg"

# driver_param
method: "cor"
strategy: "specific_univariate"
new_lct: 1
write_cmat: 0
new_nicas: 1
check_adjoints: 1
check_dirac: 1

# model_param
nl: 2
levs: [1,2]
<<<<<<< HEAD
nv: 1
varname: ["u"]
nts: 1
timeslot: [0]
=======
nv: 2
varname: ["u","q"]
nts: 2
timeslot: ["00","06"]
>>>>>>> a2d2f29d

# ens1_param
ens1_ne: 50

# ens2_param

# sampling_param
mask_check: 1
nc1: 100
nc2: 100
ntry: 30
nc3: 50
nl0r: 2

# diag_param
ne: 50

# fit_param
lct_nscales: 1

# nicas_param
resol: 8.0
subsamp: "h"
mpicom: 2
ndir: 1
londir: [-85.0]
latdir: [65.0]
levdir: [1]
ivdir: [1]
itsdir: [1]

# obsop_param

# output_param
<|MERGE_RESOLUTION|>--- conflicted
+++ resolved
@@ -15,17 +15,10 @@
 # model_param
 nl: 2
 levs: [1,2]
-<<<<<<< HEAD
 nv: 1
 varname: ["u"]
 nts: 1
-timeslot: [0]
-=======
-nv: 2
-varname: ["u","q"]
-nts: 2
-timeslot: ["00","06"]
->>>>>>> a2d2f29d
+timeslot: ["00"]
 
 # ens1_param
 ens1_ne: 50
