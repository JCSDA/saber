--- conflicted
+++ resolved
@@ -2,11 +2,7 @@
   function space: StructuredColumns
   grid:
     type: regular_gaussian
-<<<<<<< HEAD
-    N: 12
-=======
     N: 15
->>>>>>> d5b8506d
   levels: 70
   partitioner: ectrans
   halo: 1
@@ -21,22 +17,14 @@
     saber block name: spectral covariance
     spectralb:
       covariance_file: testdata/spectralcov.nc
-<<<<<<< HEAD
-      gauss_grid_uid: F12
-=======
       gauss_grid_uid: F15
->>>>>>> d5b8506d
       umatrix_netcdf_names:
       - PSI_inc_Uv_matrix
       - CHI_inc_Uv_matrix
       variance_opt: true
   saber outer blocks:
   - saber block name: spectral to gauss winds
-<<<<<<< HEAD
-    gauss grid uid: F12
-=======
     gauss grid uid: F15
->>>>>>> d5b8506d
     use streamfunction and velocity potential: true
 dirac:
   lon:
