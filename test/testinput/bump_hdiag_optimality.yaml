# general_param
datadir: "testdata"
prefix: "bump_hdiag_optimality/test__MPI_-_OMP_"
model: "qg"

# driver_param
method: "cor"
strategy: "specific_univariate"
write_hdiag: true
new_nicas: true
check_optimality: true

# model_param
<<<<<<< HEAD
nl0: 1
=======
nl: true
>>>>>>> 0ddfc77d
levs: [1]
nv: true
variables: ["q"]

# ens1_param
ens1_ne: 50

# ens2_param

# sampling_param
nc1: 1500
nc3: 15
dc: 400.0e3
nl0r: true

# diag_param
ne: 50

# fit_param

# nicas_param
resol: 8.0
forced_radii: true
rh:
  q: [4000.0e3]
rv:
  q: [0.0]

# dirac_param

# output_param
<|MERGE_RESOLUTION|>--- conflicted
+++ resolved
@@ -11,11 +11,7 @@
 check_optimality: true
 
 # model_param
-<<<<<<< HEAD
 nl0: 1
-=======
-nl: true
->>>>>>> 0ddfc77d
 levs: [1]
 nv: true
 variables: ["q"]
