geometry:
  function space: StructuredColumns
  grid:
    type: regular_gaussian
    N: 15
  levels: 70
  partitioner: ectrans
variables: &id001
- eastward_wind
- northward_wind
- unbalanced_pressure
- moisture_control_variable
background:
  date: '2010-01-01T12:00:00Z'
  state variables: *id001
saber central block:
  saber block name: spectral covariance
  active variables:
  - streamfunction
  - velocity_potential
  - unbalanced_pressure
  - moisture_control_variable
  spectralb:
    covariance_file: testdata/spectralcov.nc
    gauss_grid_uid: F15
    umatrix_netcdf_names:
    - PSI_inc_Uv_matrix
    - CHI_inc_Uv_matrix
    - aP_inc_Uv_matrix
    - MU_inc_Uv_matrix
    variance_opt: true
saber outer blocks:
- saber block name: spectral to gauss
  active variables:
  - unbalanced_pressure
  - moisture_control_variable
- saber block name: spectral to gauss winds
  active variables:
<<<<<<< HEAD
  - streamfunction
  - velocity_potential
  - eastward_wind
  - northward_wind
=======
  - streamfunction  # Note that this is an active inner field
  - velocity_potential  # Note that this is an active inner field
  - eastward_wind  # Note that this is an active outer field
  - northward_wind  # Note that this is an active outer field
>>>>>>> d5b8506d
  gauss grid uid: F15
  use streamfunction and velocity potential: true
  use inner gaussian functionspace: true

test:
  reference filename: testref/saber_block_test_spectralb_and_touv.ref<|MERGE_RESOLUTION|>--- conflicted
+++ resolved
@@ -36,17 +36,10 @@
   - moisture_control_variable
 - saber block name: spectral to gauss winds
   active variables:
-<<<<<<< HEAD
-  - streamfunction
-  - velocity_potential
-  - eastward_wind
-  - northward_wind
-=======
   - streamfunction  # Note that this is an active inner field
   - velocity_potential  # Note that this is an active inner field
   - eastward_wind  # Note that this is an active outer field
   - northward_wind  # Note that this is an active outer field
->>>>>>> d5b8506d
   gauss grid uid: F15
   use streamfunction and velocity potential: true
   use inner gaussian functionspace: true
