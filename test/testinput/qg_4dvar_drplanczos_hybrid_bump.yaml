--- conflicted
+++ resolved
@@ -21,6 +21,10 @@
       localization:
         bump:
           datadir: testdata
+          io_keys:
+          - x_2010-01-01T00:00:00Z-x_2010-01-01T00:00:00Z
+          io_values:
+          - x_2010-01-01T12:00:00Z-x_2010-01-01T12:00:00Z
           load_nicas: 1
           method: loc
           mpicom: 2
@@ -32,62 +36,6 @@
         localization variables: [x]
       members:
       - date: 2010-01-01T00:00:00Z
-<<<<<<< HEAD
-        filename: testdata/forecast.fc.2009-12-31T00:00:00Z.P1D
-    Covariance:
-      covariance: hybrid
-      ensemble:
-        date: 2010-01-01T00:00:00Z
-        localization:
-          bump:
-            datadir: testdata
-            load_nicas: 1
-            method: loc
-            mpicom: 2
-            prefix: qg_4dvar_drplanczos_hybrid_bump/test
-            strategy: common
-            io_keys:
-            - x_2010-01-01T00:00:00Z-x_2010-01-01T00:00:00Z
-            io_values:
-            - x_2010-01-01T12:00:00Z-x_2010-01-01T12:00:00Z
-          localization: BUMP
-          timeslots:
-          - 2010-01-01T00:00:00Z
-          variables:
-          - x
-        members:
-        - date: 2010-01-01T00:00:00Z
-          filename: testdata/forecast.ens.1.2009-12-31T00:00:00Z.P1D
-        - date: 2010-01-01T00:00:00Z
-          filename: testdata/forecast.ens.2.2009-12-31T00:00:00Z.P1D
-        - date: 2010-01-01T00:00:00Z
-          filename: testdata/forecast.ens.3.2009-12-31T00:00:00Z.P1D
-        - date: 2010-01-01T00:00:00Z
-          filename: testdata/forecast.ens.4.2009-12-31T00:00:00Z.P1D
-        - date: 2010-01-01T00:00:00Z
-          filename: testdata/forecast.ens.5.2009-12-31T00:00:00Z.P1D
-        - date: 2010-01-01T00:00:00Z
-          filename: testdata/forecast.ens.6.2009-12-31T00:00:00Z.P1D
-        - date: 2010-01-01T00:00:00Z
-          filename: testdata/forecast.ens.7.2009-12-31T00:00:00Z.P1D
-        - date: 2010-01-01T00:00:00Z
-          filename: testdata/forecast.ens.8.2009-12-31T00:00:00Z.P1D
-        - date: 2010-01-01T00:00:00Z
-          filename: testdata/forecast.ens.9.2009-12-31T00:00:00Z.P1D
-        - date: 2010-01-01T00:00:00Z
-          filename: testdata/forecast.ens.10.2009-12-31T00:00:00Z.P1D
-        variables:
-        - x
-      ensemble_weight: 0.707
-      static:
-        covariance: QgError
-        horizontal_length_scale: 2.2e6
-        maximum_condition_number: 1.0e6
-        standard_deviation: 1.8e7
-        vertical_length_scale: 15000.0
-      static_weight: 0.707
-  Jc:
-=======
         filename: testdata/forecast.ens.1.2009-12-31T00:00:00Z.P1D
       - date: 2010-01-01T00:00:00Z
         filename: testdata/forecast.ens.2.2009-12-31T00:00:00Z.P1D
@@ -147,7 +95,6 @@
         obsfile: testdata/qg_4dvar_drplanczos_bump.obs4d_24h
       obs type: WSpeed  
   constraints:
->>>>>>> a78365a7
   - jcdfi:
       filtered variables: [x]
       alpha: 1.0e-13
