background:
  date: 2010-01-01T12:00:00Z
  filename: testdata/forecast.fc.2009-12-31T00:00:00Z.P1DT12H.nc
background error:
  covariance model: QgError
  horizontal_length_scale: 2.2e6
  maximum_condition_number: 1.0e6
  randomization size: 30
  standard_deviation: 1.8e7
  vertical_length_scale: 10000.0
bump:
  datadir: testdata
  dc: 500.0e3
  method: hyb-rnd
  nc1: 500
  nc3: 20
  ne: 10
  new_hdiag: true
  new_nicas: true
  nl0r: 2
  prefix: qg_parameters_bump_hyb/test
  resol: 8.0
  strategy: common
  write_hdiag: true
  write_nicas_local: true
  output:
  - datadir: testdata/qg_parameters_bump_hyb
    date: 2010-01-01T12:00:00Z
    exp: loc_coef
    parameter: loc_coef
    type: an
  - datadir: testdata/qg_parameters_bump_hyb
    date: 2010-01-01T12:00:00Z
    exp: loc_rh
    parameter: loc_rh
    type: an
  - datadir: testdata/qg_parameters_bump_hyb
    date: 2010-01-01T12:00:00Z
    exp: loc_rv
    parameter: loc_rv
    type: an
  - datadir: testdata/qg_parameters_bump_hyb
    date: 2010-01-01T12:00:00Z
    exp: hyb_coef
    parameter: hyb_coef
    type: an
  - datadir: testdata/qg_parameters_bump_hyb
    date: 2010-01-01T12:00:00Z
    exp: nicas_norm
    parameter: nicas_norm
    type: an
ensemble:
  members:
  - date: 2010-01-01T12:00:00Z
    filename: testdata/forecast.ens.1.2009-12-31T00:00:00Z.P1DT12H.nc
  - date: 2010-01-01T12:00:00Z
    filename: testdata/forecast.ens.2.2009-12-31T00:00:00Z.P1DT12H.nc
  - date: 2010-01-01T12:00:00Z
    filename: testdata/forecast.ens.3.2009-12-31T00:00:00Z.P1DT12H.nc
  - date: 2010-01-01T12:00:00Z
    filename: testdata/forecast.ens.4.2009-12-31T00:00:00Z.P1DT12H.nc
  - date: 2010-01-01T12:00:00Z
    filename: testdata/forecast.ens.5.2009-12-31T00:00:00Z.P1DT12H.nc
  - date: 2010-01-01T12:00:00Z
    filename: testdata/forecast.ens.6.2009-12-31T00:00:00Z.P1DT12H.nc
  - date: 2010-01-01T12:00:00Z
    filename: testdata/forecast.ens.7.2009-12-31T00:00:00Z.P1DT12H.nc
  - date: 2010-01-01T12:00:00Z
    filename: testdata/forecast.ens.8.2009-12-31T00:00:00Z.P1DT12H.nc
  - date: 2010-01-01T12:00:00Z
    filename: testdata/forecast.ens.9.2009-12-31T00:00:00Z.P1DT12H.nc
  - date: 2010-01-01T12:00:00Z
    filename: testdata/forecast.ens.10.2009-12-31T00:00:00Z.P1DT12H.nc
geometry:
  nx: 40
  ny: 20
  depths: [4500.0, 5500.0]
input variables: [x]
<<<<<<< HEAD
output:
- datadir: testdata/qg_parameters_bump_hyb
  date: 2010-01-01T12:00:00Z
  exp: loc_coef
  parameter: loc_coef
  type: an
- datadir: testdata/qg_parameters_bump_hyb
  date: 2010-01-01T12:00:00Z
  exp: loc_rh
  parameter: loc_rh
  type: an
- datadir: testdata/qg_parameters_bump_hyb
  date: 2010-01-01T12:00:00Z
  exp: loc_rv
  parameter: loc_rv
  type: an
- datadir: testdata/qg_parameters_bump_hyb
  date: 2010-01-01T12:00:00Z
  exp: loc_pk
  parameter: loc_pk
  type: an
- datadir: testdata/qg_parameters_bump_hyb
  date: 2010-01-01T12:00:00Z
  exp: hyb_coef
  parameter: hyb_coef
  type: an
- datadir: testdata/qg_parameters_bump_hyb
  date: 2010-01-01T12:00:00Z
  exp: nicas_norm
  parameter: nicas_norm
  type: an
=======
>>>>>>> 0ddfc77d

test:
  reference filename: testref/qg_parameters_bump_hyb/test.log.out
  test output filename: testoutput/qg_parameters_bump_hyb/test.log.out<|MERGE_RESOLUTION|>--- conflicted
+++ resolved
@@ -5,7 +5,7 @@
   covariance model: QgError
   horizontal_length_scale: 2.2e6
   maximum_condition_number: 1.0e6
-  randomization size: 30
+  pseudoens_size: 30
   standard_deviation: 1.8e7
   vertical_length_scale: 10000.0
 bump:
@@ -33,6 +33,11 @@
     date: 2010-01-01T12:00:00Z
     exp: loc_rh
     parameter: loc_rh
+    type: an
+  - datadir: testdata/qg_parameters_bump_hyb
+    date: 2010-01-01T12:00:00Z
+    exp: loc_pkh
+    parameter: loc_pkh
     type: an
   - datadir: testdata/qg_parameters_bump_hyb
     date: 2010-01-01T12:00:00Z
@@ -76,40 +81,6 @@
   ny: 20
   depths: [4500.0, 5500.0]
 input variables: [x]
-<<<<<<< HEAD
-output:
-- datadir: testdata/qg_parameters_bump_hyb
-  date: 2010-01-01T12:00:00Z
-  exp: loc_coef
-  parameter: loc_coef
-  type: an
-- datadir: testdata/qg_parameters_bump_hyb
-  date: 2010-01-01T12:00:00Z
-  exp: loc_rh
-  parameter: loc_rh
-  type: an
-- datadir: testdata/qg_parameters_bump_hyb
-  date: 2010-01-01T12:00:00Z
-  exp: loc_rv
-  parameter: loc_rv
-  type: an
-- datadir: testdata/qg_parameters_bump_hyb
-  date: 2010-01-01T12:00:00Z
-  exp: loc_pk
-  parameter: loc_pk
-  type: an
-- datadir: testdata/qg_parameters_bump_hyb
-  date: 2010-01-01T12:00:00Z
-  exp: hyb_coef
-  parameter: hyb_coef
-  type: an
-- datadir: testdata/qg_parameters_bump_hyb
-  date: 2010-01-01T12:00:00Z
-  exp: nicas_norm
-  parameter: nicas_norm
-  type: an
-=======
->>>>>>> 0ddfc77d
 
 test:
   reference filename: testref/qg_parameters_bump_hyb/test.log.out
