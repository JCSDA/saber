geometry:
  function space: StructuredColumns
  grid:
    type: regular_gaussian
    N: 15
  levels: 70
  partitioner: ectrans
initial condition:
  date: '2010-01-01T12:00:00Z'
  state variables:
  - eastward_wind
  - northward_wind
  - unbalanced_pressure
  - moisture_control_variable
background error:
  covariance model: SABER
  adjoint test: true
  saber central block:
    saber block name: spectral covariance
    active variables:
    - streamfunction
    - velocity_potential
    - unbalanced_pressure
    - moisture_control_variable
    spectralb:
      covariance_file: testdata/spectralcov.nc
      gauss_grid_uid: F15
      umatrix_netcdf_names:
      - PSI_inc_Uv_matrix
      - CHI_inc_Uv_matrix
      - aP_inc_Uv_matrix
      - MU_inc_Uv_matrix
      variance_opt: true
  saber outer blocks:
  - saber block name: spectral to gauss
    active variables:
    - unbalanced_pressure
    - moisture_control_variable
<<<<<<< HEAD
  - saber block name: spectral to gauss winds
    active variables:
=======
>>>>>>> 77abd7f2
    - streamfunction
    - velocity_potential
    - eastward_wind
    - northward_wind
<<<<<<< HEAD
    gauss grid uid: F15
    use streamfunction and velocity potential: true
=======
>>>>>>> 77abd7f2
dirac:
  lon:
  - 0.0
  - 0.0
  - 0.0
  lat:
  - 0.0
  - 0.0
  - 0.0
  level:
  - 1
  - 1
  - 1
  variable:
  - eastward_wind
  - unbalanced_pressure
  - moisture_control_variable
output dirac:
  filepath: testdata/dirac_spectralb/dirac_%id%
test:
  reference filename: testref/dirac_spectralb_and_touv.ref<|MERGE_RESOLUTION|>--- conflicted
+++ resolved
@@ -36,20 +36,10 @@
     active variables:
     - unbalanced_pressure
     - moisture_control_variable
-<<<<<<< HEAD
-  - saber block name: spectral to gauss winds
-    active variables:
-=======
->>>>>>> 77abd7f2
     - streamfunction
     - velocity_potential
     - eastward_wind
     - northward_wind
-<<<<<<< HEAD
-    gauss grid uid: F15
-    use streamfunction and velocity potential: true
-=======
->>>>>>> 77abd7f2
 dirac:
   lon:
   - 0.0
