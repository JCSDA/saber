--- conflicted
+++ resolved
@@ -14,7 +14,6 @@
   date: '2010-01-01T12:00:00Z'
   state variables: *id001
 bump:
-<<<<<<< HEAD
   general:
     testing: true
     universe length-scale: 10000.0e3
@@ -47,55 +46,20 @@
     target ensemble size: 25
   nicas:
     resolution: 4.0
+    interpolation type:
+    - variables: [common]
+      type: si
   dirac:
   - longitude: 0.0
     latitude: 0.0
     level: 1
     variable: var1
-=======
-  datadir: testdata
-  prefix: error_covariance_training_bump_hdiag-nicas_2/_MPI_-_OMP_
-  testing: true
-  universe_rad: 10000.0e3
-  method: loc
-  strategy: common
-  update_mom: true
-  new_hdiag: true
-  write_hdiag: true
-  new_nicas: true
-  write_nicas_local: true
-  check_adjoints: true
-  check_normalization: 10
-  check_dirac: true
-  lev2d: last
-  mask_check: true
-  nc1: 500
-  nc3: 10
-  nc4: 4
-  dc: 800.0e3
-  nl0r: 2
-  ne: 25
-  resol: 4.0
-  ndir: 1
-  nicas_interp_type:
-    common: si
-  londir:
-  - 0.0
-  latdir:
-  - 0.0
-  levdir:
-  - 1
-  ivdir:
-  - 1
->>>>>>> 07923e33
   ensemble:
     members from template:
       template:
         date: '2010-01-01T12:00:00Z'
         filepath: testdata/randomization_bump_nicas_L10L2/member_%mem%
-        state variables:
-        - var1
-        - var_2d
+        state variables: *id001
       pattern: '%mem%'
       nmembers: 25
       zero padding: 6
