--- conflicted
+++ resolved
@@ -46,16 +46,6 @@
     if( vader_FOUND )
         set( SABER_TEST_VADER 1 )
     endif()
-<<<<<<< HEAD
-    set( SABER_TEST_VADER_MO 0 )
-
-    if( atlas_VERSION GREATER_EQUAL 0.31.0 )
-      if( atlas_TRANS_FOUND AND vader_FOUND)
-        set( SABER_TEST_VADER_MO 1 )
-      endif()
-    endif()
-=======
->>>>>>> 03344bc0
 
     # Override test selection variables using environment variables
     if( DEFINED ENV{SABER_TEST_MPI} )
@@ -119,16 +109,10 @@
         message( STATUS "  - TIER 1 VADER-specific" )
         file( STRINGS testlist/saber_test_tier1_vader.txt saber_test )
         list( APPEND saber_test_full ${saber_test} )
-<<<<<<< HEAD
-        list( APPEND saber_test_nml ${saber_test} )
-    endif()
-    if( SABER_TEST_VADER_MO )
-        message( STATUS "  - TIER 1 VADER-MO-specific (vader and spectral present)" )
-        file( STRINGS testlist/saber_test_tier1_vader_mo.txt saber_test )
-        list( APPEND saber_test_full ${saber_test} )
-        list( APPEND saber_test_nml ${saber_test} )
-=======
->>>>>>> 03344bc0
+        if( atlas_TRANS_FOUND )
+           file( STRINGS testlist/saber_test_tier1_vader_with_trans.txt saber_test )
+           list( APPEND saber_test_full ${saber_test} )
+        endif()
     endif()
 
     # TIER > 1
