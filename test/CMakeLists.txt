--- conflicted
+++ resolved
@@ -73,8 +73,6 @@
 file(STRINGS testlist/saber_ref_1.txt saber_ref_tmp )
 list(APPEND saber_ref ${saber_ref_tmp})
 list(APPEND saber_ref_tar saber_ref_1.tar.gz)
-file(STRINGS testlist/saber_ref_to_data.txt saber_ref_to_data_tmp )
-list(APPEND saber_ref_to_data ${saber_ref_to_data_tmp})
 if(${SABER_TEST_MPI})
     file(STRINGS testlist/saber_data_mpi.txt saber_data_tmp )
     list(APPEND saber_data ${saber_data_tmp})
@@ -82,8 +80,6 @@
     file(STRINGS testlist/saber_ref_mpi_1.txt saber_ref_tmp )
     list(APPEND saber_ref ${saber_ref_tmp})
     list(APPEND saber_ref_tar saber_ref_mpi_1.tar.gz)
-    file(STRINGS testlist/saber_ref_to_data_mpi.txt saber_ref_to_data_tmp )
-    list(APPEND saber_ref_to_data ${saber_ref_to_data_tmp})
 endif()
 if(${SABER_TEST_OMP})
     file(STRINGS testlist/saber_data_omp.txt saber_data_tmp )
@@ -93,57 +89,6 @@
 
 # TIER > 1
 if(${SABER_TEST_TIER} GREATER 1)
-<<<<<<< HEAD
-    list(APPEND saber_test
-        bump_get_param_cor
-        bump_get_param_Dloc
-        bump_get_param_hyb
-        bump_get_param_lct
-        bump_hdiag_diag_rhflt
-        bump_hdiag_diag_rvflt
-        bump_hdiag_draw_type
-        bump_hdiag_fit_dl0
-        bump_hdiag_gen_kurt
-        bump_hdiag_hyb-avg_common
-        bump_hdiag_ldwv
-        bump_hdiag_loc_gau_approx
-        bump_hdiag_loc_histograms
-        bump_hdiag_mask_lat
-        bump_hdiag_mask_stddev_lower
-        bump_hdiag_mask_stddev_ncontig
-        bump_hdiag-nicas_cor_common_univariate
-        bump_hdiag-nicas_loc_common_univariate
-        bump_hdiag-nicas_loc_common_weighted
-        bump_hdiag-nicas_loc_specific_multivariate
-        bump_hdiag-nicas_loc_specific_univariate
-        bump_hdiag-nicas_nonunit_diag
-        bump_hdiag-nicas_nprocio
-        bump_hdiag-nicas_nrep
-        bump_hdiag_no_smoothness_penalty
-        bump_interface_nicas
-        bump_interface_obsop
-        bump_interface_vbal
-        bump_lct-nicas_diagonal
-        bump_lct-nicas_mask_check
-        bump_lct-nicas_network
-        bump_lct_qc
-        bump_lct_two_scales
-        bump_lct_write_cor
-        bump_nicas_mpicom_lsqrt_a
-        bump_nicas_mpicom_lsqrt_b
-        bump_nicas_mpicom_lsqrt_c
-        bump_nicas_pos_def_test
-        bump_nicas_subsamp_h
-        bump_nicas_subsamp_hv
-        bump_nicas_subsamp_vh
-        bump_nicas_write_grids
-        bump_normality
-        bump_obsop
-        bump_set_param_cor
-        bump_set_param_hyb
-        bump_set_param_lct
-    )
-=======
     file(STRINGS testlist/saber_test_2.txt saber_test_tmp )
     list(APPEND saber_test ${saber_test_tmp})
     file(STRINGS testlist/saber_ref_2.txt saber_ref_tmp )
@@ -154,7 +99,6 @@
         list(APPEND saber_ref ${saber_ref_tmp})
         list(APPEND saber_ref_tar saber_ref_mpi_2.tar.gz)
     endif()
->>>>>>> 9a2d7d99
 endif()
 
 # TIER > 2
@@ -198,7 +142,6 @@
 if( NOT DEFINED LOCAL_PATH_TESTFILES_SABER )
     # Set TESTFILE_DIR_SABER
     set(TESTFILE_DIR_SABER ${CMAKE_BINARY_DIR}/test_data/saber CACHE PATH "data dir for test data")
-    file(MAKE_DIRECTORY ${TESTFILE_DIR_SABER})
 
     # Get the current git branch
     execute_process(
@@ -207,8 +150,11 @@
         OUTPUT_VARIABLE GIT_BRANCH
         OUTPUT_STRIP_TRAILING_WHITESPACE
     )
-    message(STATUS "Files downloaded into: "${TESTFILE_DIR_SABER})
+    message(STATUS "Files downloaded into: "${TESTFILE_DIR_SABER}/${GIT_BRANCH})
     message(STATUS "Download sources:")
+
+    # Make specific data directory
+    file(MAKE_DIRECTORY ${TESTFILE_DIR_SABER}/${GIT_BRANCH})
 
     # Check whether the URL exists or not
     ecbuild_check_multiurl(NAMES   ${saber_data_tar}
@@ -229,7 +175,7 @@
     ecbuild_get_test_multidata(TARGET   get_saber_data
                                NAMES    ${saber_data_tar}
                                DIRNAME  ${DIRNAME}
-                               DIRLOCAL ${TESTFILE_DIR_SABER}/testdata
+                               DIRLOCAL ${TESTFILE_DIR_SABER}/${GIT_BRANCH}/testdata
                                EXTRACT)
 
     # Check whether the URL exists or not
@@ -251,7 +197,7 @@
     ecbuild_get_test_multidata(TARGET   get_saber_ref
                                NAMES    ${saber_ref_tar}
                                DIRNAME  ${DIRNAME}
-                               DIRLOCAL ${TESTFILE_DIR_SABER}/testref
+                               DIRLOCAL ${TESTFILE_DIR_SABER}/${GIT_BRANCH}/testref
                                EXTRACT)
 else()
     set(TESTFILE_DIR_SABER ${LOCAL_PATH_TESTFILES_SABER})
@@ -259,8 +205,8 @@
 endif()
 
 # Make directories
-file(MAKE_DIRECTORY ${TESTFILE_DIR_SABER}/testdata)
-file(MAKE_DIRECTORY ${TESTFILE_DIR_SABER}/testref)
+file(MAKE_DIRECTORY ${TESTFILE_DIR_SABER}/${GIT_BRANCH}/testdata)
+file(MAKE_DIRECTORY ${TESTFILE_DIR_SABER}/${GIT_BRANCH}/testref)
 file(MAKE_DIRECTORY ${CMAKE_CURRENT_BINARY_DIR}/testdata)
 file(MAKE_DIRECTORY ${CMAKE_CURRENT_BINARY_DIR}/testinput)
 file(MAKE_DIRECTORY ${CMAKE_CURRENT_BINARY_DIR}/testoutput)
@@ -274,18 +220,13 @@
 # Link data/reference files
 foreach(file ${saber_data})
     execute_process(COMMAND ${CMAKE_COMMAND} -E create_symlink
-                    ${TESTFILE_DIR_SABER}/testdata/${file}
+                    ${TESTFILE_DIR_SABER}/${GIT_BRANCH}/testdata/${file}
                     ${CMAKE_CURRENT_BINARY_DIR}/testdata/${file})
 endforeach()
 foreach(file ${saber_ref})
     execute_process(COMMAND ${CMAKE_COMMAND} -E create_symlink
-                    ${TESTFILE_DIR_SABER}/testref/${file}
+                    ${TESTFILE_DIR_SABER}/${GIT_BRANCH}/testref/${file}
                     ${CMAKE_CURRENT_BINARY_DIR}/testref/${file})
-endforeach()
-foreach(file ${saber_ref_to_data})
-    execute_process(COMMAND ${CMAKE_COMMAND} -E create_symlink
-                    ${TESTFILE_DIR_SABER}/testref/${file}
-                    ${CMAKE_CURRENT_BINARY_DIR}/testdata/${file})
 endforeach()
 
 # Mono-core tests
