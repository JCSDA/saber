# (C) Copyright 2017-2019 UCAR.
#
# This software is licensed under the terms of the Apache Licence Version 2.0
# which can be obtained at http://www.apache.org/licenses/LICENSE-2.0.

# Default SABER_TEST_TIER
set(SABER_TEST_TIER 1)

# Override SABER_TEST_TIER using environment variable
if(DEFINED ENV{SABER_TEST_TIER})
    set(SABER_TEST_TIER "$ENV{SABER_TEST_TIER}")
endif()

# Default test selection variables (TIER-dependent)
if(${SABER_TEST_TIER} MATCHES 1)
    set(SABER_TEST_MPI 1)
    set(SABER_TEST_OMP 0)
    set(SABER_TEST_QUAD 0)
elseif(${SABER_TEST_TIER} MATCHES 2)
    set(SABER_TEST_MPI 1)
    set(SABER_TEST_OMP 1)
    set(SABER_TEST_QUAD 0)
elseif(${SABER_TEST_TIER} MATCHES 3)
    set(SABER_TEST_MPI 1)
    set(SABER_TEST_OMP 1)
    set(SABER_TEST_QUAD 1)
else()
    message(FATAL_ERROR "SABER_TEST_TIER should be 1, 2 or 3, not " ${SABER_TEST_TIER})
endif()

# Default test selection variables (TIER-independent)
set(SABER_TEST_VALGRIND 0)
set(SABER_TEST_MODEL 0)
set(SABER_TEST_MODEL_DIR "")

# Override test selection variables using environment variables
if(DEFINED ENV{SABER_TEST_MPI})
    set(SABER_TEST_MPI "$ENV{SABER_TEST_MPI}")
endif()
if(DEFINED ENV{SABER_TEST_OMP})
    set(SABER_TEST_OMP "$ENV{SABER_TEST_OMP}")
endif()
if(DEFINED ENV{SABER_TEST_QUAD})
    set(SABER_TEST_QUAD "$ENV{SABER_TEST_QUAD}")
endif()
if(DEFINED ENV{SABER_TEST_VALGRIND})
    set(SABER_TEST_VALGRIND "$ENV{SABER_TEST_VALGRIND}")
endif()
if(DEFINED ENV{SABER_TEST_MODEL})
    set(SABER_TEST_MODEL "$ENV{SABER_TEST_MODEL}")
endif()
if(DEFINED ENV{SABER_TEST_MODEL_DIR})
    set(SABER_TEST_MODEL_DIR "$ENV{SABER_TEST_MODEL_DIR}")
endif()

# Summary
message(STATUS "SABER_TEST_TIER:      " ${SABER_TEST_TIER})
message(STATUS "SABER_TEST_MPI:       " ${SABER_TEST_MPI})
message(STATUS "SABER_TEST_OMP:       " ${SABER_TEST_OMP})
message(STATUS "SABER_TEST_QUAD:      " ${SABER_TEST_QUAD})
message(STATUS "SABER_TEST_VALGRIND:  " ${SABER_TEST_VALGRIND})
message(STATUS "SABER_TEST_MODEL:     " ${SABER_TEST_MODEL})
if(${SABER_TEST_MODEL} MATCHES 1)
    message(STATUS "  SABER_TEST_MODEL_DIR: " ${SABER_TEST_MODEL_DIR})
endif()

# TIER 1
file(STRINGS testlist/saber_test_1.txt saber_test_tmp )
list(APPEND saber_test ${saber_test_tmp})
file(STRINGS testlist/saber_data.txt saber_data_tmp )
list(APPEND saber_data ${saber_data_tmp})
list(APPEND saber_data_tar saber_data.tar.gz)
file(STRINGS testlist/saber_ref_1.txt saber_ref_tmp )
list(APPEND saber_ref ${saber_ref_tmp})
list(APPEND saber_ref_tar saber_ref_1.tar.gz)
if(${SABER_TEST_MPI})
    file(STRINGS testlist/saber_data_mpi.txt saber_data_tmp )
    list(APPEND saber_data ${saber_data_tmp})
    list(APPEND saber_data_tar saber_data_mpi.tar.gz)
    file(STRINGS testlist/saber_ref_mpi_1.txt saber_ref_tmp )
    list(APPEND saber_ref ${saber_ref_tmp})
    list(APPEND saber_ref_tar saber_ref_mpi_1.tar.gz)
endif()
if(${SABER_TEST_OMP})
    file(STRINGS testlist/saber_data_omp.txt saber_data_tmp )
    list(APPEND saber_data ${saber_data_tmp})
    list(APPEND saber_data_tar saber_data_omp.tar.gz)
endif()

# TIER > 1
if(${SABER_TEST_TIER} GREATER 1)
    file(STRINGS testlist/saber_test_2.txt saber_test_tmp )
    list(APPEND saber_test ${saber_test_tmp})
    file(STRINGS testlist/saber_ref_2.txt saber_ref_tmp )
    list(APPEND saber_ref ${saber_ref_tmp})
    list(APPEND saber_ref_tar saber_ref_2.tar.gz)
    if(${SABER_TEST_MPI})
        file(STRINGS testlist/saber_ref_mpi_2.txt saber_ref_tmp )
        list(APPEND saber_ref ${saber_ref_tmp})
        list(APPEND saber_ref_tar saber_ref_mpi_2.tar.gz)
    endif()
endif()

# TIER > 2
if(${SABER_TEST_TIER} GREATER 2)
    file(STRINGS testlist/saber_test_3.txt saber_test_tmp )
    list(APPEND saber_test ${saber_test_tmp})
    file(STRINGS testlist/saber_ref_3.txt saber_ref_tmp )
    list(APPEND saber_ref ${saber_ref_tmp})
    list(APPEND saber_ref_tar saber_ref_3.tar.gz)
    if(${SABER_TEST_MPI})
        file(STRINGS testlist/saber_ref_mpi_3.txt saber_ref_tmp )
        list(APPEND saber_ref ${saber_ref_tmp})
        list(APPEND saber_ref_tar saber_ref_mpi_3.tar.gz)
    endif()
endif()

# Quad-core tests
if(${SABER_TEST_QUAD} MATCHES 1)
    file(STRINGS testlist/saber_test_quad.txt saber_test_quad_tmp )
    list(APPEND saber_test_quad ${saber_test_quad_tmp})
    file(STRINGS testlist/saber_ref_quad.txt saber_ref_tmp )
    list(APPEND saber_ref ${saber_ref_tmp})
    list(APPEND saber_ref_tar saber_ref_quad.tar.gz)
endif()

# Model tests
if(${SABER_TEST_MODEL} MATCHES 1)
    file(STRINGS testlist/saber_test_model.txt saber_test_model_tmp )
    list(APPEND saber_test_model ${saber_test_model_tmp})
endif()

# Set download URL
set(ECBUILD_DOWNLOAD_BASE_URL https://jedi-test-files.s3.amazonaws.com/saber)

# Define local path for test files
if(DEFINED ENV{LOCAL_PATH_TESTFILES_SABER})
    set(LOCAL_PATH_TESTFILES_SABER "$ENV{LOCAL_PATH_TESTFILES_SABER}")
endif()

# If local path to testfiles is defined don't download
if( NOT DEFINED LOCAL_PATH_TESTFILES_SABER )
    # Set TESTFILE_DIR_SABER
    set(TESTFILE_DIR_SABER ${CMAKE_BINARY_DIR}/test_data/saber CACHE PATH "data dir for test data")

    # Get the current git branch
    execute_process(
        COMMAND git rev-parse --abbrev-ref HEAD
        WORKING_DIRECTORY ${CMAKE_CURRENT_SOURCE_DIR}
        OUTPUT_VARIABLE GIT_BRANCH
        OUTPUT_STRIP_TRAILING_WHITESPACE
    )
<<<<<<< HEAD
    message(STATUS "Files downloaded into: "${TESTFILE_DIR_SABER}/${GIT_BRANCH})
=======
    message(STATUS "Files downloaded into: " ${TESTFILE_DIR_SABER} "/" ${GIT_BRANCH})
>>>>>>> ffdb685f
    message(STATUS "Download sources:")

    # Make specific data directory
    file(MAKE_DIRECTORY ${TESTFILE_DIR_SABER}/${GIT_BRANCH})

    # Check whether the URL exists or not
    ecbuild_check_multiurl(NAMES   ${saber_data_tar}
                           DIRHOST ${GIT_BRANCH}
                           RESULT  SPECIFIC_TEST_FILES)

    # Set distant directory
    if(${SPECIFIC_TEST_FILES} MATCHES 0)
        # Download and extract new test files (distant directory = git branch)
        set(DIRNAME ${GIT_BRANCH})
    else()
        # Download and extract develop test files (distant directory = develop)
        set(DIRNAME "develop")
    endif()
    message(STATUS "  Test data: " ${ECBUILD_DOWNLOAD_BASE_URL} "/" ${DIRNAME})

    # Download and extract data files
    ecbuild_get_test_multidata(TARGET   get_saber_data
                               NAMES    ${saber_data_tar}
                               DIRNAME  ${DIRNAME}
                               DIRLOCAL ${TESTFILE_DIR_SABER}/${GIT_BRANCH}/testdata
                               EXTRACT)

    # Check whether the URL exists or not
    ecbuild_check_multiurl(NAMES   ${saber_ref_tar}
                           DIRHOST ${GIT_BRANCH}
                           RESULT  SPECIFIC_TEST_FILES)

    # Set distant directory
    if(${SPECIFIC_TEST_FILES} MATCHES 0)
        # Download and extract new test files (distant directory = git branch)
        set(DIRNAME ${GIT_BRANCH})
    else()
        # Download and extract develop test files (distant directory = develop)
        set(DIRNAME "develop")
    endif()
    message(STATUS "  Reference: " ${ECBUILD_DOWNLOAD_BASE_URL}/${DIRNAME})

    # Download and extract reference files
    ecbuild_get_test_multidata(TARGET   get_saber_ref
                               NAMES    ${saber_ref_tar}
                               DIRNAME  ${DIRNAME}
                               DIRLOCAL ${TESTFILE_DIR_SABER}/${GIT_BRANCH}/testref
                               EXTRACT)
else()
    set(TESTFILE_DIR_SABER ${LOCAL_PATH_TESTFILES_SABER})
    message(STATUS "Files loaded from: " ${TESTFILE_DIR_SABER})
endif()

# Make directories
file(MAKE_DIRECTORY ${TESTFILE_DIR_SABER}/${GIT_BRANCH}/testdata)
file(MAKE_DIRECTORY ${TESTFILE_DIR_SABER}/${GIT_BRANCH}/testref)
file(MAKE_DIRECTORY ${CMAKE_CURRENT_BINARY_DIR}/testdata)
file(MAKE_DIRECTORY ${CMAKE_CURRENT_BINARY_DIR}/testinput)
file(MAKE_DIRECTORY ${CMAKE_CURRENT_BINARY_DIR}/testoutput)
file(MAKE_DIRECTORY ${CMAKE_CURRENT_BINARY_DIR}/testref)
foreach(test ${saber_test})
    file(MAKE_DIRECTORY ${CMAKE_CURRENT_BINARY_DIR}/testdata/${test})
    file(MAKE_DIRECTORY ${CMAKE_CURRENT_BINARY_DIR}/testoutput/${test})
    file(MAKE_DIRECTORY ${CMAKE_CURRENT_BINARY_DIR}/testref/${test})
endforeach()

# Link data/reference files
foreach(file ${saber_data})
    execute_process(COMMAND ${CMAKE_COMMAND} -E create_symlink
                    ${TESTFILE_DIR_SABER}/${GIT_BRANCH}/testdata/${file}
                    ${CMAKE_CURRENT_BINARY_DIR}/testdata/${file})
endforeach()
foreach(file ${saber_ref})
    execute_process(COMMAND ${CMAKE_COMMAND} -E create_symlink
                    ${TESTFILE_DIR_SABER}/${GIT_BRANCH}/testref/${file}
                    ${CMAKE_CURRENT_BINARY_DIR}/testref/${file})
endforeach()

# Mono-core tests
set(mpi 1)
set(omp 1)
foreach(test ${saber_test})
    execute_process(COMMAND     sed "-e s/_MPI_/${mpi}/g;s/_OMP_/${omp}/g"
                    INPUT_FILE  ${CMAKE_CURRENT_SOURCE_DIR}/testinput/${test}.yaml
                    OUTPUT_FILE ${CMAKE_CURRENT_BINARY_DIR}/testinput/${test}_${mpi}-${omp}.yaml)

    ecbuild_add_test(TARGET       test_${test}_${mpi}-${omp}_run
                     MPI          ${mpi}
                     OMP          ${omp}
                     COMMAND      ${CMAKE_BINARY_DIR}/bin/bump.x
                     ARGS         testinput/${test}_${mpi}-${omp}.yaml testoutput
                     DEPENDS      bump.x
                     TEST_DEPENDS get_saber_data)
 
    ecbuild_add_test(TARGET       test_${test}_${mpi}-${omp}_compare
                     TYPE SCRIPT
                     COMMAND      ${CMAKE_BINARY_DIR}/bin/saber_compare.sh
                     ARGS         ${test} ${mpi} ${omp}
                     TEST_DEPENDS get_saber_ref
                                  test_${test}_${mpi}-${omp}_run)

    if(${SABER_TEST_VALGRIND})
        ecbuild_add_test(TARGET test_${test}_${mpi}-${omp}_valgrind
                         MPI    ${mpi}
                         OMP    ${omp}
                         COMMAND ${CMAKE_BINARY_DIR}/bin/valgrind.sh
                         ARGS ${CMAKE_BINARY_DIR}/bin/bump.x testinput/${test}_${mpi}-${omp}.yaml testoutput
                         DEPENDS bump.x
                         TEST_DEPENDS get_saber_data)
    endif()
endforeach()

# Dual-core tests (MPI)
if(${SABER_TEST_MPI} MATCHES 1)
    set(mpi 2)
    set(omp 1)
    foreach(test ${saber_test})
        execute_process(COMMAND     sed "-e s/_MPI_/${mpi}/g;s/_OMP_/${omp}/g"
                        INPUT_FILE  ${CMAKE_CURRENT_SOURCE_DIR}/testinput/${test}.yaml
                        OUTPUT_FILE ${CMAKE_CURRENT_BINARY_DIR}/testinput/${test}_${mpi}-${omp}.yaml)

        ecbuild_add_test(TARGET       test_${test}_${mpi}-${omp}_run
                         MPI          ${mpi}
                         OMP          ${omp}
                         COMMAND      ${CMAKE_BINARY_DIR}/bin/bump.x
                         ARGS         testinput/${test}_${mpi}-${omp}.yaml testoutput
                         DEPENDS      bump.x
                         TEST_DEPENDS get_saber_data)
   
        ecbuild_add_test(TARGET       test_${test}_${mpi}-${omp}_compare
                         TYPE SCRIPT
                         COMMAND      ${CMAKE_BINARY_DIR}/bin/saber_compare.sh
                         ARGS         ${test} ${mpi} ${omp}
                         TEST_DEPENDS get_saber_ref
                                      test_${test}_${mpi}-${omp}_run)
    endforeach()
endif()

# Dual-core tests (OpenMP)
if(${SABER_TEST_OMP} MATCHES 1)
    set(mpi 1)
    set(omp 2)
    foreach(test ${saber_test})
        execute_process(COMMAND     sed "-e s/_MPI_/${mpi}/g;s/_OMP_/${omp}/g"
                        INPUT_FILE  ${CMAKE_CURRENT_SOURCE_DIR}/testinput/${test}.yaml
                        OUTPUT_FILE ${CMAKE_CURRENT_BINARY_DIR}/testinput/${test}_${mpi}-${omp}.yaml)

        ecbuild_add_test(TARGET       test_${test}_${mpi}-${omp}_run
                         MPI          ${mpi}
                         OMP          ${omp}
                         COMMAND      ${CMAKE_BINARY_DIR}/bin/bump.x
                         ARGS         testinput/${test}_${mpi}-${omp}.yaml testoutput
                         DEPENDS      bump.x
                         TEST_DEPENDS get_saber_data)
    
        ecbuild_add_test(TARGET       test_${test}_${mpi}-${omp}_compare
                         TYPE SCRIPT
                         COMMAND      ${CMAKE_BINARY_DIR}/bin/saber_compare.sh
                         ARGS         ${test} ${mpi} ${omp}
                         TEST_DEPENDS get_saber_ref
                                      test_${test}_${mpi}-${omp}_run)
    endforeach()
endif()

# Quad-core tests (MPI)
if(${SABER_TEST_QUAD} MATCHES 1)
    set(mpi 4)
    set(omp 1)
    foreach(test ${saber_test_quad})
        execute_process(COMMAND     sed "-e s/_MPI_/${mpi}/g;s/_OMP_/${omp}/g"
                        INPUT_FILE  ${CMAKE_CURRENT_SOURCE_DIR}/testinput/${test}.yaml
                        OUTPUT_FILE ${CMAKE_CURRENT_BINARY_DIR}/testinput/${test}_${mpi}-${omp}.yaml)

        ecbuild_add_test(TARGET       test_${test}_${mpi}-${omp}_run
                         MPI          ${mpi}
                         OMP          ${omp}
                         COMMAND      ${CMAKE_BINARY_DIR}/bin/bump.x
                         ARGS         testinput/${test}_${mpi}-${omp}.yaml testoutput
                         DEPENDS      bump.x
                         TEST_DEPENDS get_saber_data)

        ecbuild_add_test(TARGET       test_${test}_${mpi}-${omp}_compare
                         TYPE SCRIPT
                         COMMAND      ${CMAKE_BINARY_DIR}/bin/saber_compare.sh
                         ARGS         ${test} ${mpi} ${omp}
                         TEST_DEPENDS get_saber_ref
                                      test_${test}_${mpi}-${omp}_run)
    endforeach()
endif()

# Specific compare (TIER > 1)
if(${SABER_TEST_TIER} GREATER 1)
    ecbuild_add_test(TARGET       test_bump_nicas_mpicom_lsqrt_a-b_dirac
                     TYPE SCRIPT
                     COMMAND      ${CMAKE_BINARY_DIR}/bin/saber_compare_specific.sh
                     ARGS         bump_nicas_mpicom_lsqrt_a bump_nicas_mpicom_lsqrt_b dirac
                     TEST_DEPENDS test_bump_nicas_mpicom_lsqrt_a_1-1_run
                                  test_bump_nicas_mpicom_lsqrt_b_1-1_run)

    ecbuild_add_test(TARGET       test_bump_nicas_mpicom_lsqrt_a-c_dirac
                     TYPE SCRIPT
                     COMMAND      ${CMAKE_BINARY_DIR}/bin/saber_compare_specific.sh
                     ARGS         bump_nicas_mpicom_lsqrt_a bump_nicas_mpicom_lsqrt_c dirac
                     TEST_DEPENDS test_bump_nicas_mpicom_lsqrt_a_1-1_run
                                  test_bump_nicas_mpicom_lsqrt_c_1-1_run)
endif()

# Model tests
if(${SABER_TEST_MODEL})
    set(mpi 6)
    set(omp 1)
    foreach(test ${saber_test_model})
        execute_process(COMMAND ${CMAKE_COMMAND} -E create_symlink
                        ${CMAKE_CURRENT_SOURCE_DIR}/testinput/${test}.yaml
                        ${CMAKE_CURRENT_BINARY_DIR}/testinput/${test}.yaml)

        ecbuild_add_test(TARGET       test_${test}_link
                         COMMAND      ${CMAKE_BINARY_DIR}/bin/saber_links.ksh
                         ARGS         ${SABER_TEST_MODEL_DIR} ${CMAKE_CURRENT_BINARY_DIR}/testdata ${test})

        ecbuild_add_test(TARGET       test_${test}_run
                         MPI          ${mpi}
                         OMP          ${omp}
                         COMMAND      ${CMAKE_BINARY_DIR}/bin/bump.x
                         ARGS         testinput/${test}.yaml testoutput
                         DEPENDS      bump.x
                         TEST_DEPENDS test_${test}_link)
    endforeach()
endif()<|MERGE_RESOLUTION|>--- conflicted
+++ resolved
@@ -150,11 +150,7 @@
         OUTPUT_VARIABLE GIT_BRANCH
         OUTPUT_STRIP_TRAILING_WHITESPACE
     )
-<<<<<<< HEAD
-    message(STATUS "Files downloaded into: "${TESTFILE_DIR_SABER}/${GIT_BRANCH})
-=======
     message(STATUS "Files downloaded into: " ${TESTFILE_DIR_SABER} "/" ${GIT_BRANCH})
->>>>>>> ffdb685f
     message(STATUS "Download sources:")
 
     # Make specific data directory
