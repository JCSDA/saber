--- conflicted
+++ resolved
@@ -4,142 +4,198 @@
 # which can be obtained at http://www.apache.org/licenses/LICENSE-2.0.
 
 if( oops_FOUND )
-    # Add quench testbed
     add_subdirectory( quench )
-
-    # Use find_branch function in jedi-cmake
-    include( git_functions )
-    
-    # Default SABER_TEST_TIER
-    set( SABER_TEST_TIER 1 )
-    
-    # Override SABER_TEST_TIER using environment variable
-    if( DEFINED ENV{SABER_TEST_TIER} )
-        set( SABER_TEST_TIER $ENV{SABER_TEST_TIER} )
-    endif()
-    
-    # Default test selection variables (TIER-dependent)
-    set( SABER_TEST_MPI 1 )
-    if( SABER_TEST_TIER EQUAL 1 )
-        set( SABER_TEST_OMP 0 )
-        set( SABER_TEST_MULTI 0 )
-    elseif( SABER_TEST_TIER GREATER 1 )
-        set( SABER_TEST_OMP 1 )
-        set( SABER_TEST_MULTI 1 )
+endif()
+
+# Use find_branch function in jedi-cmake
+include( git_functions )
+
+# Default SABER_TEST_TIER
+set( SABER_TEST_TIER 1 )
+
+# Override SABER_TEST_TIER using environment variable
+if( DEFINED ENV{SABER_TEST_TIER} )
+    set( SABER_TEST_TIER $ENV{SABER_TEST_TIER} )
+endif()
+
+# Default test selection variables (TIER-dependent)
+set( SABER_TEST_MPI 1 )
+if( SABER_TEST_TIER EQUAL 1 )
+    set( SABER_TEST_OMP 0 )
+    set( SABER_TEST_MULTI 0 )
+elseif( SABER_TEST_TIER GREATER 1 )
+    set( SABER_TEST_OMP 1 )
+    set( SABER_TEST_MULTI 1 )
+else()
+    message( FATAL_ERROR "SABER_TEST_TIER should be 1 or 2, not ${SABER_TEST_TIER}" )
+endif()
+
+# Default test selection variables (TIER-independent)
+set( SABER_TEST_VALGRIND 0 )
+set( SABER_TEST_OOPS 0 )
+set( SABER_TEST_INTERPOLATION 0 )
+if( oops_qg_FOUND )
+    set( SABER_TEST_OOPS 1 )
+    set( SABER_TEST_INTERPOLATION 1 )
+endif()
+set( SABER_TEST_GSI 0 )
+if( gsibclim_FOUND AND oops_qg_FOUND)
+    set( SABER_TEST_GSI 1 )
+endif()
+set( SABER_TEST_SPECTRALB 0 )
+if( atlas_TRANS_FOUND AND oops_qg_FOUND)
+    set( SABER_TEST_SPECTRALB 1 )
+endif()
+
+# Override test selection variables using environment variables
+if( DEFINED ENV{SABER_TEST_MPI} )
+    set( SABER_TEST_MPI $ENV{SABER_TEST_MPI} )
+endif()
+if( DEFINED ENV{SABER_TEST_OMP} )
+    set( SABER_TEST_OMP $ENV{SABER_TEST_OMP} )
+endif()
+if( DEFINED ENV{SABER_TEST_MULTI} )
+    set( SABER_TEST_MULTI $ENV{SABER_TEST_MULTI} )
+endif()
+if( DEFINED ENV{SABER_TEST_VALGRIND} )
+    set( SABER_TEST_VALGRIND $ENV{SABER_TEST_VALGRIND} )
+endif()
+if( oops_qg_FOUND )
+    if( DEFINED ENV{SABER_TEST_OOPS} )
+        set( SABER_TEST_OOPS $ENV{SABER_TEST_OOPS} )
+    endif()
+endif()
+if( SABER_TEST_OOPS )
+    if( DEFINED ENV{SABER_TEST_OOPS} )
+        set( SABER_TEST_OOPS $ENV{SABER_TEST_OOPS} )
+    endif()
+endif()
+if( gsibclim_FOUND AND oops_qg_FOUND )
+    if( DEFINED ENV{SABER_TEST_GSI} )
+        set( SABER_TEST_GSI $ENV{SABER_TEST_GSI} )
+    endif()
+endif()
+if( SABER_TEST_GSI )
+    if( DEFINED ENV{SABER_TEST_GSI} )
+        set( SABER_TEST_GSI $ENV{SABER_TEST_GSI} )
+    endif()
+endif()
+if( atlas_TRANS_FOUND AND oops_qg_FOUND)
+    if( DEFINED ENV{SABER_TEST_SPECTRALB} )
+        set( SABER_TEST_SPECTRALB $ENV{SABER_TEST_SPECTRALB} )
+    endif()
+endif()
+if( SABER_TEST_SPECTRALB )
+    if( DEFINED ENV{SABER_TEST_SPECTRALB} )
+        set( SABER_TEST_SPECTRALB $ENV{SABER_TEST_SPECTRALB} )
+    endif()
+endif()
+
+# Summary
+message( STATUS "SABER variables:" )
+message( STATUS "  - SABER_TEST_TIER:          ${SABER_TEST_TIER}" )
+message( STATUS "  - SABER_TEST_MPI:           ${SABER_TEST_MPI}" )
+message( STATUS "  - SABER_TEST_OMP:           ${SABER_TEST_OMP}" )
+message( STATUS "  - SABER_TEST_MULTI:         ${SABER_TEST_MULTI}" )
+message( STATUS "  - SABER_TEST_VALGRIND:      ${SABER_TEST_VALGRIND}" )
+message( STATUS "  - SABER_TEST_OOPS:          ${SABER_TEST_OOPS}" )
+message( STATUS "  - SABER_TEST_GSI:           ${SABER_TEST_GSI}" )
+message( STATUS "  - SABER_TEST_SPECTRALB:     ${SABER_TEST_SPECTRALB}" )
+
+# Tests
+message( STATUS "SABER tests activated:" )
+
+# Input data
+file( STRINGS testlist/saber_data.txt saber_data_tmp )
+list( APPEND saber_data ${saber_data_tmp} )
+list( APPEND saber_data_tar saber_data.tar.gz)
+
+# TIER 1
+message( STATUS "  - TIER 1 base" )
+file( STRINGS testlist/saber_test_tier1.txt saber_test_tmp )
+list( APPEND saber_test ${saber_test_tmp} )
+list( APPEND saber_test_full ${saber_test_tmp} )
+file( STRINGS testlist/saber_test_tier1-cgal.txt saber_test_cgal_tmp )
+list( APPEND saber_test_full ${saber_test_cgal_tmp} )
+if( atlas_HAVE_TESSELATION )
+    message( STATUS "  - TIER 1 CGAL-specific" )
+    list( APPEND saber_test ${saber_test_cgal_tmp} )
+endif()
+file( STRINGS testlist/saber_test_tier1-multi.txt saber_test_multi_tmp )
+list( APPEND saber_test_full ${saber_test_multi_tmp} )
+if( SABER_TEST_MULTI )
+    message( STATUS "  - TIER 1 multicores" )
+    list( APPEND saber_test_multi ${saber_test_multi_tmp} )
+endif()
+file( STRINGS testlist/saber_test_tier1-oops.txt saber_test_oops_tmp )
+list( APPEND saber_test_full ${saber_test_oops_tmp} )
+if( SABER_TEST_OOPS )
+    message( STATUS "  - TIER 1 OOPS-specific" )
+    list( APPEND saber_test_oops ${saber_test_oops_tmp} )
+endif()
+file( STRINGS testlist/saber_test_tier1-gsi.txt saber_test_gsi_tmp )
+list( APPEND saber_test_full ${saber_test_gsi_tmp} )
+if( SABER_TEST_GSI )
+    message( STATUS "  - TIER 1 GSI-specific" )
+    list( APPEND saber_test_gsi ${saber_test_gsi_tmp} )
+endif()
+file( STRINGS testlist/saber_test_tier1-spectralb.txt saber_test_spectralb_tmp )
+list( APPEND saber_test_full ${saber_test_spectralb_tmp} )
+if( SABER_TEST_SPECTRALB )
+    message( STATUS "  - TIER 1 SPECTRALB-specific" )
+    list( APPEND saber_test_spectralb ${saber_test_spectralb_tmp} )
+endif()
+file( STRINGS testlist/saber_ref_tier1.txt saber_ref_tmp )
+list( APPEND saber_ref ${saber_ref_tmp} )
+list( APPEND saber_ref_tar saber_ref_tier1.tar.gz)
+
+# TIER > 1
+if( SABER_TEST_TIER GREATER 1 )
+    message( STATUS "  - TIER 2 base" )
+    file( STRINGS testlist/saber_test_tier2.txt saber_test_tmp )
+    list( APPEND saber_test_full ${saber_test_tmp} )
+    list( APPEND saber_test ${saber_test_tmp} )
+    file( STRINGS testlist/saber_ref_tier2.txt saber_ref_tmp )
+    list( APPEND saber_ref ${saber_ref_tmp} )
+    list( APPEND saber_ref_tar saber_ref_tier2.tar.gz )
+    file( STRINGS testlist/saber_test_tier2-oops.txt saber_test_oops_tmp )
+    list( APPEND saber_test_full ${saber_test_oops_tmp} )
+    if( SABER_TEST_OOPS )
+        message( STATUS "  - TIER 2 OOPS-specific" )
+        list( APPEND saber_test_oops ${saber_test_oops_tmp} )
+    endif()
+endif()
+
+# Set download URL
+
+# Define branch name
+if( DEFINED ENV{SABER_TESTFILES_BRANCH} )
+    # Branch specified by environment
+    set( GIT_BRANCH_SABER $ENV{SABER_TESTFILES_BRANCH} )
+    message( STATUS "Branch name provided by user: ${GIT_BRANCH_SABER}" )
+else()
+    # Find branch name
+    find_branch_name( REPO_DIR_NAME saber )
+
+    if( DEFINED GIT_TAG_FUNC )
+        # Tag is checked out => download data from DASH
+        set( GIT_BRANCH_SABER ${GIT_TAG_FUNC} )
+        message( STATUS "SABER is in tag: ${GIT_BRANCH_SABER}" )
+    elseif( DEFINED GIT_BRANCH_FUNC )
+        # Branch is checked out => data already downloaded in saber-data
+        set( GIT_BRANCH_SABER ${GIT_BRANCH_FUNC} )
+        message( STATUS "SABER is in branch: ${GIT_BRANCH_SABER}" )
+    endif()
+endif()
+
+# Define where the data are already present or need to be downloaded (and how)
+if( DEFINED ENV{LOCAL_PATH_JEDI_TESTFILES} )
+    # Data should be present in the path defined by LOCAL_PATH_JEDI_TESTFILES
+    if( EXISTS $ENV{LOCAL_PATH_JEDI_TESTFILES}/saber/${GIT_BRANCH_SABER} )
+        set( SABER_TESTFILES_PATH $ENV{LOCAL_PATH_JEDI_TESTFILES}/saber/${GIT_BRANCH_SABER} )
     else()
-        message( FATAL_ERROR "SABER_TEST_TIER should be 1 or 2, not ${SABER_TEST_TIER}" )
-    endif()
-
-    # Default test selection variables (TIER-independent)
-    set( SABER_TEST_GSI 0 )
-    if( gsibclim_FOUND)
-        set( SABER_TEST_GSI 1 )
-    endif()
-    set( SABER_TEST_SPECTRALB 0 )
-    if( atlas_TRANS_FOUND)
-        set( SABER_TEST_SPECTRALB 1 )
-    endif()
-    
-    # Override test selection variables using environment variables
-    if( DEFINED ENV{SABER_TEST_MPI} )
-        set( SABER_TEST_MPI $ENV{SABER_TEST_MPI} )
-    endif()
-    if( DEFINED ENV{SABER_TEST_OMP} )
-        set( SABER_TEST_OMP $ENV{SABER_TEST_OMP} )
-    endif()
-    if( DEFINED ENV{SABER_TEST_MULTI} )
-        set( SABER_TEST_MULTI $ENV{SABER_TEST_MULTI} )
-    endif()
-    if( gsibclim_FOUND )
-        if( DEFINED ENV{SABER_TEST_GSI} )
-            set( SABER_TEST_GSI $ENV{SABER_TEST_GSI} )
-        endif()
-    endif()
-    if( atlas_TRANS_FOUND)
-        if( DEFINED ENV{SABER_TEST_SPECTRALB} )
-            set( SABER_TEST_SPECTRALB $ENV{SABER_TEST_SPECTRALB} )
-        endif()
-    endif()
-    
-    # Summary
-    message( STATUS "SABER variables:" )
-    message( STATUS "  - SABER_TEST_TIER:          ${SABER_TEST_TIER}" )
-    message( STATUS "  - SABER_TEST_MPI:           ${SABER_TEST_MPI}" )
-    message( STATUS "  - SABER_TEST_OMP:           ${SABER_TEST_OMP}" )
-    message( STATUS "  - SABER_TEST_MULTI:         ${SABER_TEST_MULTI}" )
-    message( STATUS "  - SABER_TEST_GSI:           ${SABER_TEST_GSI}" )
-    message( STATUS "  - SABER_TEST_SPECTRALB:     ${SABER_TEST_SPECTRALB}" )
-    
-    # Tests
-    message( STATUS "SABER tests activated:" )
-    
-    # Input data
-    file( STRINGS testlist/saber_data.txt saber_data_tmp )
-    list( APPEND saber_data ${saber_data_tmp} )
-    list( APPEND saber_data_tar saber_data.tar.gz)
-    
-    # TIER 1
-    message( STATUS "  - TIER 1 base" )
-    file( STRINGS testlist/saber_test_tier1.txt saber_test_tmp )
-    list( APPEND saber_test ${saber_test_tmp} )
-    list( APPEND saber_test_full ${saber_test_tmp} )
-    if( SABER_TEST_MULTI )
-        message( STATUS "  - TIER 1 multicores" )
-        file( STRINGS testlist/saber_test_tier1-multi.txt saber_test_multi_tmp )
-        list( APPEND saber_test_multi ${saber_test_multi_tmp} )
-        list( APPEND saber_test_full ${saber_test_multi_tmp} )
-    endif()
-    if( SABER_TEST_GSI )
-        message( STATUS "  - TIER 1 GSI-specific" )
-        file( STRINGS testlist/saber_test_tier1-gsi.txt saber_test_gsi_tmp )
-        list( APPEND saber_test_gsi ${saber_test_gsi_tmp} )
-        list( APPEND saber_test_full ${saber_test_gsi_tmp} )
-    endif()
-    if( SABER_TEST_SPECTRALB )
-        message( STATUS "  - TIER 1 SPECTRALB-specific" )
-        file( STRINGS testlist/saber_test_tier1-spectralb.txt saber_test_spectralb_tmp )
-        list( APPEND saber_test_spectralb ${saber_test_spectralb_tmp} )
-        list( APPEND saber_test_full ${saber_test_spectralb_tmp} )
-    endif()
-    
-    # TIER > 1
-    if( SABER_TEST_TIER GREATER 1 )
-        message( STATUS "  - TIER 2 base" )
-        file( STRINGS testlist/saber_test_tier2.txt saber_test_tmp )
-        list( APPEND saber_test ${saber_test_tmp} )
-        list( APPEND saber_test_full ${saber_test_tmp} )
-    endif()
-    
-    # Set download URL
-    
-    # Define branch name
-    if( DEFINED ENV{SABER_TESTFILES_BRANCH} )
-        # Branch specified by environment
-        set( GIT_BRANCH_SABER $ENV{SABER_TESTFILES_BRANCH} )
-        message( STATUS "Branch name provided by user: ${GIT_BRANCH_SABER}" )
-    else()
-        # Find branch name
-        find_branch_name( REPO_DIR_NAME saber )
-    
-        if( DEFINED GIT_TAG_FUNC )
-            # Tag is checked out => download data from DASH
-            set( GIT_BRANCH_SABER ${GIT_TAG_FUNC} )
-            message( STATUS "SABER is in tag: ${GIT_BRANCH_SABER}" )
-        elseif( DEFINED GIT_BRANCH_FUNC )
-            # Branch is checked out => data already downloaded in saber-data
-            set( GIT_BRANCH_SABER ${GIT_BRANCH_FUNC} )
-            message( STATUS "SABER is in branch: ${GIT_BRANCH_SABER}" )
-        endif()
-    endif()
-    
-    # Define where the data are already present or need to be downloaded (and how)
-    if( DEFINED ENV{LOCAL_PATH_JEDI_TESTFILES} )
-        # Data should be present in the path defined by LOCAL_PATH_JEDI_TESTFILES
-        if( EXISTS $ENV{LOCAL_PATH_JEDI_TESTFILES}/saber/${GIT_BRANCH_SABER} )
-            set( SABER_TESTFILES_PATH $ENV{LOCAL_PATH_JEDI_TESTFILES}/saber/${GIT_BRANCH_SABER} )
-        else()
-            set( SABER_TESTFILES_PATH $ENV{LOCAL_PATH_JEDI_TESTFILES}/saber/develop )
-        endif()
+        set( SABER_TESTFILES_PATH $ENV{LOCAL_PATH_JEDI_TESTFILES}/saber/develop )
+    endif()
     message( STATUS "Files loaded from: " ${SABER_TESTFILES_PATH} )
 elseif( DEFINED GIT_BRANCH_FUNC )
     # Data loaded from saber-data repo
@@ -180,81 +236,124 @@
     # Set configure file
     if( EXISTS "${SOURCE_FILE}.in" )
       configure_file( ${SOURCE_FILE}.in ${DEST_FILE} @ONLY )
-        else()
-          configure_file( ${SOURCE_FILE}    ${DEST_FILE} @ONLY )
-        endif()
-    
-        # Add download script
-        add_custom_target( bin_saber_test_download_script ALL
-                           COMMAND chmod +x ${DEST_FILE}
-                           DEPENDS ${DEST_FILE} )
-    
-        # Add test for downloading data
-        ecbuild_add_test( TARGET    get_saber_test_data
-                          TYPE      SCRIPT
-                          COMMAND   ${CMAKE_BINARY_DIR}/bin/saber_data_downloader.py
-                          ARGS  ${SABER_DATA_DOWNLOADER_ARGS} )
-    endif()
-    
-    # Setup SABER directories and links
-    message( STATUS "Setup SABER directories and links" )
-    file( WRITE ${CMAKE_BINARY_DIR}/bin/saber_testdir )
-    foreach( test ${saber_test_full} )
-        file( APPEND ${CMAKE_BINARY_DIR}/bin/saber_testdir "${test}\n" )
-    endforeach()
-    file( WRITE ${CMAKE_BINARY_DIR}/bin/saber_testdata )
-    foreach( file ${saber_data} )
-        file( APPEND ${CMAKE_BINARY_DIR}/bin/saber_testdata "${file}\n" )
-    endforeach()
-    execute_process( COMMAND bash ${CMAKE_BINARY_DIR}/bin/saber_setup.sh
-                             ${SABER_TESTFILES_PATH}/testdata
-                             ${CMAKE_CURRENT_SOURCE_DIR}/testref
-                             ${CMAKE_CURRENT_BINARY_DIR}
-                             ${CMAKE_BINARY_DIR} )
-    
-    # Executables
+    else()
+      configure_file( ${SOURCE_FILE}    ${DEST_FILE} @ONLY )
+    endif()
+
+    # Add download script
+    add_custom_target( bin_saber_test_download_script ALL
+                       COMMAND chmod +x ${DEST_FILE}
+                       DEPENDS ${DEST_FILE} )
+
+    # Add test for downloading data
+    ecbuild_add_test( TARGET    get_saber_test_data
+                      TYPE      SCRIPT
+                      COMMAND   ${CMAKE_BINARY_DIR}/bin/saber_data_downloader.py
+                      ARGS  ${SABER_DATA_DOWNLOADER_ARGS} )
+endif()
+
+# Setup SABER directories and links
+message( STATUS "Setup SABER directories and links" )
+file( WRITE ${CMAKE_BINARY_DIR}/bin/saber_testdir )
+foreach( test ${saber_test_full} )
+    file( APPEND ${CMAKE_BINARY_DIR}/bin/saber_testdir "${test}\n" )
+endforeach()
+file( WRITE ${CMAKE_BINARY_DIR}/bin/saber_testdata )
+foreach( file ${saber_data} )
+    file( APPEND ${CMAKE_BINARY_DIR}/bin/saber_testdata "${file}\n" )
+endforeach()
+file( WRITE ${CMAKE_BINARY_DIR}/bin/saber_testref )
+foreach( file ${saber_ref} )
+    file( APPEND ${CMAKE_BINARY_DIR}/bin/saber_testref "${file}\n" )
+endforeach()
+execute_process( COMMAND bash ${CMAKE_BINARY_DIR}/bin/saber_setup.sh
+                         ${SABER_TESTFILES_PATH}
+                         ${CMAKE_CURRENT_BINARY_DIR}
+                         ${CMAKE_BINARY_DIR} )
+
+# Executables
+ecbuild_add_executable( TARGET  saber_bump.x
+                        SOURCES mains/bump_main.cc
+                                mains/bump_main.fypp
+                        LIBS    saber )
+
+# Process fypp files
+fckit_target_preprocess_fypp( saber_bump.x )
+
+if( SABER_TEST_OOPS )
     if( vader_FOUND )
         set( vader_LIBRARIES "vader" )
     else()
         set( vader_LIBRARIES "" )
     endif()
+
+    ecbuild_add_executable( TARGET  saber_qg_4dvar.x
+                            SOURCES mains/qg4DVar.cc
+                            LIBS    ${oops_qg_LIBRARIES}
+                                    ${vader_LIBRARIES}
+                                    saber )
+
+    ecbuild_add_executable( TARGET  saber_qg_convertstate.x
+                            SOURCES ${CMAKE_CURRENT_SOURCE_DIR}/../../oops/qg/mains/qgConvertState.cc
+                            LIBS    ${oops_qg_LIBRARIES} )
+
+    ecbuild_add_executable( TARGET  saber_qg_dirac.x
+                            SOURCES mains/qgDirac.cc
+                            LIBS    ${oops_qg_LIBRARIES}
+                                    ${vader_LIBRARIES}
+                                    saber )
+
+    ecbuild_add_executable( TARGET  saber_qg_ens_recenter.x
+                            SOURCES ${CMAKE_CURRENT_SOURCE_DIR}/../../oops/qg/mains/qgEnsRecenter.cc
+                            LIBS    ${oops_qg_LIBRARIES} )
+
+    ecbuild_add_executable( TARGET  saber_qg_error_covariance_training.x
+                            SOURCES mains/qgErrorCovarianceTraining.cc
+                            LIBS    ${oops_qg_LIBRARIES}
+                                    ${vader_LIBRARIES}
+                                    saber )
+
+    ecbuild_add_executable( TARGET  saber_qg_forecast.x
+                            SOURCES ${CMAKE_CURRENT_SOURCE_DIR}/../../oops/qg/mains/qgForecast.cc
+                            LIBS    ${oops_qg_LIBRARIES} )
+
+    ecbuild_add_executable( TARGET  saber_qg_gen_ens_pert_B.x
+                            SOURCES ${CMAKE_CURRENT_SOURCE_DIR}/../../oops/qg/mains/qgGenEnsPertB.cc
+                            LIBS    ${oops_qg_LIBRARIES} )
+
+    ecbuild_add_executable( TARGET  saber_qg_hofx.x
+                            SOURCES ${CMAKE_CURRENT_SOURCE_DIR}/../../oops/qg/mains/qgHofX.cc
+                            LIBS    ${oops_qg_LIBRARIES} )
+
+#    ecbuild_add_executable( TARGET  saber_interpolation_bump.x
+#                            SOURCES mains/InterpolationBump.cc
+#                            LIBS    ${oops_qg_LIBRARIES}
+#                                    ${vader_LIBRARIES}
+#                                    saber )
 
     ecbuild_add_executable( TARGET  saber_quench_randomization.x
                             SOURCES mains/quenchRandomization.cc
                             LIBS    quench
                                     ${vader_LIBRARIES}
                                     saber )
-    
+
     ecbuild_add_executable( TARGET  saber_quench_error_covariance_training.x
                             SOURCES mains/quenchErrorCovarianceTraining.cc
                             LIBS    quench
                                     ${vader_LIBRARIES}
                                     saber )
-    
+
     ecbuild_add_executable( TARGET  saber_quench_saber_block_test.x
                             SOURCES mains/quenchSaberBlockTest.cc
                             LIBS    quench
                                     ${vader_LIBRARIES}
                                     saber )
-    
+
     ecbuild_add_executable( TARGET  saber_quench_dirac.x
                             SOURCES mains/quenchDirac.cc
                             LIBS    quench
                                     ${vader_LIBRARIES}
                                     saber )
-<<<<<<< HEAD
-    
-    # BUMP tests
-    set( mpi_list 1 1 2 )
-    set( omp_list 1 2 1 )
-    foreach( mpixomp RANGE 2 )
-        # Get mpi and omp
-        list( GET mpi_list ${mpixomp} mpi )
-        list( GET omp_list ${mpixomp} omp )
-
-        # Link to yaml file
-        foreach( test ${saber_test} )
-=======
 
     ecbuild_add_executable( TARGET  saber_quench_convertstate.x
                             SOURCES mains/quenchConvertState.cc
@@ -354,138 +453,421 @@
     set( omp 1 )
     foreach( mpi RANGE 4 12 2 )
         foreach( test ${saber_test_multi} )
->>>>>>> ca6c3fff
             execute_process( COMMAND     sed "-e s/_MPI_/${mpi}/g;s/_OMP_/${omp}/g"
                              INPUT_FILE  ${CMAKE_CURRENT_SOURCE_DIR}/testinput/${test}.yaml
-                             OUTPUT_FILE ${CMAKE_CURRENT_BINARY_DIR}/testinput/${mpi}-${omp}/${test}.yaml )
+                             OUTPUT_FILE ${CMAKE_CURRENT_BINARY_DIR}/testinput/${test}_${mpi}-${omp}.yaml )
+
+            ecbuild_add_test( TARGET       saber_test_${test}_${mpi}-${omp}_run
+                              MPI          ${mpi}
+                              OMP          ${omp}
+                              COMMAND      ${CMAKE_BINARY_DIR}/bin/saber_bump.x
+                              ARGS         testinput/${test}_${mpi}-${omp}.yaml testoutput
+                              DEPENDS      saber_bump.x
+                              TEST_DEPENDS get_saber_data )
+
+            ecbuild_add_test( TARGET       saber_test_${test}_${mpi}-${omp}_compare
+                              TYPE SCRIPT
+                              COMMAND      ${CMAKE_BINARY_DIR}/bin/saber_compare.sh
+                              ARGS         ${test} ${mpi} ${omp}
+                              TEST_DEPENDS get_saber_ref
+                                           saber_test_${test}_${mpi}-${omp}_run )
         endforeach()
-
-        # Randomization tests
-        foreach( test ${saber_test} )
-            string( FIND ${test} "quench_randomization" quench )
-            if( quench MATCHES 0 )
-                ecbuild_add_test( TARGET saber_test_${test}_${mpi}-${omp}
+    endforeach()
+endif()
+
+# Post-comparisons (between tests)
+
+# Compare read and write tests
+list( APPEND read-write_test mom )
+list( APPEND read-write_test nicas_global )
+list( APPEND read-write_test nicas_local )
+list( APPEND read-write_test sampling_global )
+list( APPEND read-write_test sampling_local )
+list( APPEND read-write_test var )
+list( APPEND read-write_test vbal_cov_global )
+list( APPEND read-write_test vbal_cov_local )
+list( APPEND read-write_test vbal_global )
+list( APPEND read-write_test vbal_local )
+foreach( test ${read-write_test} )
+    # Mono-core tests
+    set( mpi 1 )
+    set( omp 1 )
+    ecbuild_add_test( TARGET       saber_test_bump_read-write_${test}_${mpi}-${omp}_post
+                      TYPE SCRIPT
+                      COMMAND      ${CMAKE_BINARY_DIR}/bin/saber_compare.sh
+                      ARGS         bump_read_${test} bump_write_${test} ${mpi}-${omp}
+                      TEST_DEPENDS saber_test_bump_read_${test}_${mpi}-${omp}_run
+                                   saber_test_bump_write_${test}_${mpi}-${omp}_run )
+
+    # Dual-core tests (MPI)
+    if( SABER_TEST_MPI )
+        set( mpi 2 )
+        set( omp 1 )
+        ecbuild_add_test( TARGET       saber_test_bump_read-write_${test}_${mpi}-${omp}_post
+                          TYPE SCRIPT
+                          COMMAND      ${CMAKE_BINARY_DIR}/bin/saber_compare.sh
+                          ARGS         bump_read_${test} bump_write_${test} ${mpi}-${omp}
+                          TEST_DEPENDS saber_test_bump_read_${test}_${mpi}-${omp}_run
+                                       saber_test_bump_write_${test}_${mpi}-${omp}_run )
+    endif()
+
+    # Dual-core tests (OpenMP)
+    if( SABER_TEST_OMP )
+        set( mpi 1 )
+        set( omp 2 )
+        ecbuild_add_test( TARGET       saber_test_bump_read-write_${test}_${mpi}-${omp}_post
+                          TYPE SCRIPT
+                          COMMAND      ${CMAKE_BINARY_DIR}/bin/saber_compare.sh
+                          ARGS         bump_read_${test} bump_write_${test} ${mpi}-${omp}
+                          TEST_DEPENDS saber_test_bump_read_${test}_${mpi}-${omp}_run
+                                       saber_test_bump_write_${test}_${mpi}-${omp}_run )
+    endif()
+
+    # Multi-core tests (MPI)
+    if( SABER_TEST_MULTI )
+        set( omp 1 )
+        foreach( mpi RANGE 4 12 2 )
+            ecbuild_add_test( TARGET       saber_test_bump_read-write_${test}_${mpi}-${omp}_post
+                              TYPE SCRIPT
+                              COMMAND      ${CMAKE_BINARY_DIR}/bin/saber_compare.sh
+                              ARGS         bump_read_${test} bump_write_${test} ${mpi}-${omp}
+                              TEST_DEPENDS saber_test_bump_read_${test}_${mpi}-${omp}_run
+                                           saber_test_bump_write_${test}_${mpi}-${omp}_run )
+        endforeach()
+    endif()
+endforeach()
+
+if( SABER_TEST_TIER GREATER 1 )
+    # Compare ensemble-based and covariance-based vertical balance
+    ecbuild_add_test( TARGET       saber_test_bump_vbal_ens-cov_post
+                      TYPE SCRIPT
+                      COMMAND      ${CMAKE_BINARY_DIR}/bin/saber_compare.sh
+                      ARGS         bump_vbal_no_mask bump_vbal_no_mask_cov 1-1
+                      TEST_DEPENDS saber_test_bump_vbal_no_mask_1-1_run
+                                   saber_test_bump_vbal_no_mask_cov_1-1_run )
+endif()
+
+# OOPS tests
+if( SABER_TEST_OOPS )
+    # Link to yaml files
+    foreach( test ${saber_test_oops} )
+        execute_process( COMMAND ${CMAKE_COMMAND} -E create_symlink
+                         ${CMAKE_CURRENT_SOURCE_DIR}/testinput/${test}.yaml
+                         ${CMAKE_CURRENT_BINARY_DIR}/testinput/${test}.yaml )
+    endforeach()
+
+    # Most OOPS tests: 1 MPI task and 2 OpenMP threads
+    set( mpi 1 )
+    set( omp 2 )
+
+    # Truth
+    ecbuild_add_test( TARGET saber_test_qg_truth
+                      MPI ${mpi}
+                      OMP ${omp}
+                      COMMAND ${CMAKE_BINARY_DIR}/bin/saber_qg_forecast.x
+                      ARGS testinput/qg_truth.yaml
+                      DEPENDS saber_qg_forecast.x )
+
+
+    # Forecast
+    ecbuild_add_test( TARGET saber_test_qg_forecast
+                      MPI ${mpi}
+                      OMP ${omp}
+                      COMMAND ${CMAKE_BINARY_DIR}/bin/saber_qg_forecast.x
+                      ARGS testinput/qg_forecast.yaml
+                      DEPENDS saber_qg_forecast.x )
+
+    # Ensemble generation
+    ecbuild_add_test( TARGET saber_test_qg_gen_ens_pert_B
+                      MPI ${mpi}
+                      OMP ${omp}
+                      COMMAND ${CMAKE_BINARY_DIR}/bin/saber_qg_gen_ens_pert_B.x
+                      ARGS testinput/qg_gen_ens_pert_B.yaml
+                      DEPENDS saber_qg_gen_ens_pert_B.x )
+
+    # Make observations
+    ecbuild_add_test( TARGET saber_test_qg_make_obs_3d
+                      MPI ${mpi}
+                      OMP ${omp}
+                      COMMAND ${CMAKE_BINARY_DIR}/bin/saber_qg_hofx.x
+                      ARGS testinput/qg_make_obs_3d.yaml
+                      DEPENDS saber_qg_hofx.x )
+
+    ecbuild_add_test( TARGET saber_test_qg_make_obs_4d_12h
+                      MPI ${mpi}
+                      OMP ${omp}
+                      COMMAND ${CMAKE_BINARY_DIR}/bin/saber_qg_hofx.x
+                      ARGS testinput/qg_make_obs_4d_12h.yaml
+                      DEPENDS saber_qg_hofx.x )
+
+    ecbuild_add_test( TARGET saber_test_qg_make_obs_4d_24h
+                      MPI ${mpi}
+                      OMP ${omp}
+                      COMMAND ${CMAKE_BINARY_DIR}/bin/saber_qg_hofx.x
+                      ARGS testinput/qg_make_obs_4d_24h.yaml
+                      DEPENDS saber_qg_hofx.x )
+
+    # Ens recenter test
+    foreach( test ${saber_test_oops} )
+        string( FIND ${test} "qg_ens_recenter" qg_ens_recenter )
+        if( qg_ens_recenter MATCHES 0 )
+            ecbuild_add_test( TARGET saber_test_qg_ens_recenter
+                              MPI ${mpi}
+                              OMP ${omp}
+                              COMMAND ${CMAKE_BINARY_DIR}/bin/saber_qg_ens_recenter.x
+                              ARGS testinput/${test}.yaml
+                              DEPENDS saber_qg_ens_recenter.x )
+        endif()
+    endforeach()
+
+    # Error covariance training tests
+    foreach( test ${saber_test_oops} )
+        string( FIND ${test} "qg_error_covariance_training" qg_error_covariance_training )
+        if( qg_error_covariance_training MATCHES 0 )
+            ecbuild_add_test( TARGET saber_test_${test}
+                              MPI ${mpi}
+                              OMP ${omp}
+                              COMMAND ${CMAKE_BINARY_DIR}/bin/saber_qg_error_covariance_training.x
+                              ARGS testinput/${test}.yaml
+                              DEPENDS saber_qg_error_covariance_training.x )
+        endif()
+    endforeach()
+
+    foreach( test ${saber_test_oops} )
+        # Number of tasks
+        string( FIND ${test} "4d" 4dpos REVERSE )
+        string( LENGTH ${test} length )
+        math( EXPR 4d ${length}-${4dpos}-2 )
+        if( (4d MATCHES 0) OR (test MATCHES qg_4densvar_bump) )
+            set( mpi 7 )
+            set( omp 1 )
+        else()
+            set( mpi 1 )
+            set( omp 2 )
+        endif()
+
+        # Dirac tests
+        string( FIND ${test} "qg_dirac" qg_dirac )
+        if( qg_dirac MATCHES 0 )
+            ecbuild_add_test( TARGET saber_test_${test}
+                              MPI ${mpi}
+                              OMP ${omp}
+                              COMMAND ${CMAKE_BINARY_DIR}/bin/saber_qg_dirac.x
+                              ARGS testinput/${test}.yaml
+                              DEPENDS saber_qg_dirac.x )
+        endif()
+
+        # Variational tests
+        string( FIND ${test} "qg_3d" qg_3d )
+        string( FIND ${test} "qg_4d" qg_4d )
+        if( (qg_3d MATCHES 0) OR (qg_4d MATCHES 0) )
+            ecbuild_add_test( TARGET saber_test_${test}
+                              MPI ${mpi}
+                              OMP ${omp}
+                              COMMAND ${CMAKE_BINARY_DIR}/bin/saber_qg_4dvar.x
+                              ARGS testinput/${test}.yaml
+                              DEPENDS saber_qg_4dvar.x )
+        endif()
+    endforeach()
+
+    if( SABER_TEST_TIER GREATER 1 )
+        # High-resolution OOPS tests: 1 MPI task and 4 OpenMP threads
+        set( mpi 1 )
+        set( omp 4 )
+
+        # Truth
+        ecbuild_add_test( TARGET saber_test_qg_hr_truth
+                          MPI ${mpi}
+                          OMP ${omp}
+                          COMMAND ${CMAKE_BINARY_DIR}/bin/saber_qg_forecast.x
+                          ARGS testinput/qg_hr_truth.yaml
+                          DEPENDS saber_qg_forecast.x )
+
+        # Forecast
+        ecbuild_add_test( TARGET saber_test_qg_hr_forecast
+                          MPI ${mpi}
+                          OMP ${omp}
+                          COMMAND ${CMAKE_BINARY_DIR}/bin/saber_qg_forecast.x
+                          ARGS testinput/qg_hr_forecast.yaml
+                          DEPENDS saber_qg_forecast.x )
+
+        # Ensemble generation
+        ecbuild_add_test( TARGET saber_test_qg_hr_gen_ens_pert_B
+                          MPI ${mpi}
+                          OMP ${omp}
+                          COMMAND ${CMAKE_BINARY_DIR}/bin/saber_qg_gen_ens_pert_B.x
+                          ARGS testinput/qg_hr_gen_ens_pert_B.yaml
+                          DEPENDS saber_qg_gen_ens_pert_B.x )
+
+
+        # Low-resolution truth
+        ecbuild_add_test( TARGET saber_test_qg_lr_truth
+                          MPI ${mpi}
+                          OMP ${omp}
+                          COMMAND ${CMAKE_BINARY_DIR}/bin/saber_qg_convertstate.x
+                          ARGS testinput/qg_lr_truth.yaml
+                          DEPENDS saber_qg_convertstate.x )
+
+
+        # Low-resolution ensemble generation
+        ecbuild_add_test( TARGET saber_test_qg_lr_gen_ens_pert_B
+                          MPI ${mpi}
+                          OMP ${omp}
+                          COMMAND ${CMAKE_BINARY_DIR}/bin/saber_qg_gen_ens_pert_B.x
+                          ARGS testinput/qg_lr_gen_ens_pert_B.yaml
+                          DEPENDS saber_qg_gen_ens_pert_B.x )
+
+        # Error covariance training tests
+        foreach( test ${saber_test_oops} )
+            string( FIND ${test} "qg_hr_error_covariance_training" qg_hr_error_covariance_training )
+            if( qg_hr_error_covariance_training MATCHES 0 )
+                ecbuild_add_test( TARGET saber_test_${test}
                                   MPI ${mpi}
                                   OMP ${omp}
-                                  COMMAND ${CMAKE_BINARY_DIR}/bin/saber_quench_randomization.x
-                                  ARGS testinput/${mpi}-${omp}/${test}.yaml
-                                  DEPENDS saber_quench_randomization.x )
+                                  COMMAND ${CMAKE_BINARY_DIR}/bin/saber_qg_error_covariance_training.x
+                                  ARGS testinput/${test}.yaml
+                                  DEPENDS saber_qg_error_covariance_training.x )
             endif()
         endforeach()
-        
-        # Error covariance training tests
-        foreach( test ${saber_test} )
-            string( FIND ${test} "quench_error_covariance_training" quench )
-            if( quench MATCHES 0 )
-                ecbuild_add_test( TARGET saber_test_${test}_${mpi}-${omp}
-                                  MPI ${mpi}
-                                  OMP ${omp}
-                                  COMMAND ${CMAKE_BINARY_DIR}/bin/saber_quench_error_covariance_training.x
-                                  ARGS testinput/${mpi}-${omp}/${test}.yaml
-                                  DEPENDS saber_quench_error_covariance_training.x )
-            endif()
-        endforeach()
-        
-        # Adjoint/inverse tests
-        foreach( test ${saber_test} )
-            string( FIND ${test} "quench_saber_block_test" quench )
-            if( quench MATCHES 0 )
-                ecbuild_add_test( TARGET saber_test_${test}_${mpi}-${omp}
-                                  MPI ${mpi}
-                                  OMP ${omp}
-                                  COMMAND ${CMAKE_BINARY_DIR}/bin/saber_quench_saber_block_test.x
-                                  ARGS testinput/${mpi}-${omp}/${test}.yaml
-                                  DEPENDS saber_quench_saber_block_test.x )
-            endif()
-        endforeach()
-        
-        # Dirac tests
-        foreach( test ${saber_test} )
-            string( FIND ${test} "quench_dirac" quench )
-            if( quench MATCHES 0 )
-                ecbuild_add_test( TARGET saber_test_${test}_${mpi}-${omp}
-                                  MPI ${mpi}
-                                  OMP ${omp}
-                                  COMMAND ${CMAKE_BINARY_DIR}/bin/saber_quench_dirac.x
-                                  ARGS testinput/${mpi}-${omp}/${test}.yaml
-                                  DEPENDS saber_quench_dirac.x )
-            endif()
-        endforeach()
-    endforeach()
-
-    # Tests depending on GSI B Climatology
-    if( SABER_TEST_GSI )
-      # Tasks/threads
-      set( mpi 1 )
-      set( omp 2 )
-
-      # Link to yaml files
-      foreach( test ${saber_test_gsi} )
-         execute_process( COMMAND     sed "-e s/_MPI_/${mpi}/g;s/_OMP_/${omp}/g"
-                          INPUT_FILE  ${CMAKE_CURRENT_SOURCE_DIR}/testinput/${test}.yaml
-                          OUTPUT_FILE ${CMAKE_CURRENT_BINARY_DIR}/testinput/${mpi}-${omp}/${test}.yaml )
-      endforeach()
-    
-      # Link to nml files
-      foreach( test ${saber_test_gsi} )
-          execute_process( COMMAND ${CMAKE_COMMAND} -E create_symlink
-                           ${CMAKE_CURRENT_SOURCE_DIR}/testinput/${test}.nml
-                           ${CMAKE_CURRENT_BINARY_DIR}/testinput/${mpi}-${omp}/${test}.nml )
-      endforeach()
-
-      # Dirac tests
-      foreach( test ${saber_test_gsi} )
-          string( FIND ${test} "quench_dirac" quench )
-          if( quench MATCHES 0 )
-              ecbuild_add_test( TARGET saber_test_${test}_${mpi}-${omp}
-                                MPI ${mpi}
-                                OMP ${omp}
-                                COMMAND ${CMAKE_BINARY_DIR}/bin/saber_quench_dirac.x
-                                ARGS testinput/${mpi}-${omp}/${test}.yaml
-                                DEPENDS saber_quench_dirac.x )
-          endif()
-      endforeach()
-    endif()
-    
-    # Tests depending on spectral transforms
-    if( SABER_TEST_SPECTRALB )
-      # Tasks/threads
-      set( mpi 1 )
-      set( omp 1 )
-
-      # Link to yaml files
-      foreach( test ${saber_test_spectralb} )
-         execute_process( COMMAND     sed "-e s/_MPI_/${mpi}/g;s/_OMP_/${omp}/g"
-                          INPUT_FILE  ${CMAKE_CURRENT_SOURCE_DIR}/testinput/${test}.yaml
-                          OUTPUT_FILE ${CMAKE_CURRENT_BINARY_DIR}/testinput/${mpi}-${omp}/${test}.yaml )
-      endforeach()
-   
-      # Adjoint/inverse tests
-      foreach( test ${saber_test_spectralb} )
-          string( FIND ${test} "quench_saber_block_test" quench )
-          if( quench MATCHES 0 )
-              ecbuild_add_test( TARGET saber_test_${test}_${mpi}-${omp}
-                                MPI ${mpi}
-                                OMP ${omp}
-                                COMMAND ${CMAKE_BINARY_DIR}/bin/saber_quench_saber_block_test.x
-                                ARGS testinput/${mpi}-${omp}/${test}.yaml
-                                DEPENDS saber_quench_saber_block_test.x )
-          endif()
-      endforeach()
-    
-      # Dirac tests
-      foreach( test ${saber_test_spectralb} )
-          string( FIND ${test} "quench_dirac" quench )
-          if( quench MATCHES 0 )
-              ecbuild_add_test( TARGET saber_test_${test}_${mpi}-${omp}
-                                MPI ${mpi}
-                                OMP ${omp}
-                                COMMAND ${CMAKE_BINARY_DIR}/bin/saber_quench_dirac.x
-                                ARGS testinput/${mpi}-${omp}/${test}.yaml
-                                DEPENDS saber_quench_dirac.x )
-          endif()
-      endforeach()
-    endif()
-else()
-    message( STATUS "OOPS missing: no testing of SABER" )
+    endif()
+
+#    # Interpolation tests
+#    set( mpi 4 )
+#    set( omp 1 )
+#    ecbuild_add_test( TARGET saber_test_interpolation_bump
+#                      MPI ${mpi}
+#                      OMP ${omp}
+#                      COMMAND ${CMAKE_BINARY_DIR}/bin/saber_interpolation_bump.x
+#                      ARGS    testinput/interpolation_bump.yaml
+#                      DEPENDS saber_interpolation_bump.x )
+
+    # QUENCH tests
+    set( mpi 2 )
+    set( omp 2 )
+
+    # Randomization tests
+    foreach( test ${saber_test_oops} )
+        string( FIND ${test} "quench_randomization" quench )
+        if( quench MATCHES 0 )
+            ecbuild_add_test( TARGET saber_test_${test}
+                              MPI ${mpi}
+                              OMP ${omp}
+                              COMMAND ${CMAKE_BINARY_DIR}/bin/saber_quench_randomization.x
+                              ARGS testinput/${test}.yaml
+                              DEPENDS saber_quench_randomization.x )
+        endif()
+    endforeach()
+
+    # Error covariance training tests
+    foreach( test ${saber_test_oops} )
+        string( FIND ${test} "quench_error_covariance_training" quench )
+        if( quench MATCHES 0 )
+            ecbuild_add_test( TARGET saber_test_${test}
+                              MPI ${mpi}
+                              OMP ${omp}
+                              COMMAND ${CMAKE_BINARY_DIR}/bin/saber_quench_error_covariance_training.x
+                              ARGS testinput/${test}.yaml
+                              DEPENDS saber_quench_error_covariance_training.x )
+        endif()
+    endforeach()
+
+    # Adjoint/inverse tests
+    foreach( test ${saber_test_oops} )
+        string( FIND ${test} "quench_saber_block_test" quench )
+        if( quench MATCHES 0 )
+            ecbuild_add_test( TARGET saber_test_${test}
+                              MPI ${mpi}
+                              OMP ${omp}
+                              COMMAND ${CMAKE_BINARY_DIR}/bin/saber_quench_saber_block_test.x
+                              ARGS testinput/${test}.yaml
+                              DEPENDS saber_quench_saber_block_test.x )
+        endif()
+    endforeach()
+
+    # Dirac tests
+    foreach( test ${saber_test_oops} )
+        string( FIND ${test} "quench_dirac" quench )
+        if( quench MATCHES 0 )
+            ecbuild_add_test( TARGET saber_test_${test}
+                              MPI ${mpi}
+                              OMP ${omp}
+                              COMMAND ${CMAKE_BINARY_DIR}/bin/saber_quench_dirac.x
+                              ARGS testinput/${test}.yaml
+                              DEPENDS saber_quench_dirac.x )
+        endif()
+    endforeach()
+endif()
+
+# Tests depending on GSI B Climatology
+if( SABER_TEST_GSI )
+  # Link to yaml files
+  foreach( test ${saber_test_gsi} )
+      execute_process( COMMAND ${CMAKE_COMMAND} -E create_symlink
+                       ${CMAKE_CURRENT_SOURCE_DIR}/testinput/${test}.yaml
+                       ${CMAKE_CURRENT_BINARY_DIR}/testinput/${test}.yaml )
+  endforeach()
+
+  # Link to nml files
+  foreach( test ${saber_test_gsi} )
+      execute_process( COMMAND ${CMAKE_COMMAND} -E create_symlink
+                       ${CMAKE_CURRENT_SOURCE_DIR}/testinput/${test}.nml
+                       ${CMAKE_CURRENT_BINARY_DIR}/testinput/${test}.nml )
+  endforeach()
+
+  # QUENCH tests
+  set( mpi 1 )
+  set( omp 2 )
+
+  # Dirac tests
+  foreach( test ${saber_test_gsi} )
+      string( FIND ${test} "quench_dirac" quench )
+      if( quench MATCHES 0 )
+          ecbuild_add_test( TARGET saber_test_${test}
+                            MPI ${mpi}
+                            OMP ${omp}
+                            COMMAND ${CMAKE_BINARY_DIR}/bin/saber_quench_dirac.x
+                            ARGS testinput/${test}.yaml
+                            DEPENDS saber_quench_dirac.x )
+      endif()
+  endforeach()
+endif()
+
+# Tests depending on spectral transforms
+if( SABER_TEST_SPECTRALB )
+  # Link to yaml files
+  foreach( test ${saber_test_spectralb} )
+      execute_process( COMMAND ${CMAKE_COMMAND} -E create_symlink
+                       ${CMAKE_CURRENT_SOURCE_DIR}/testinput/${test}.yaml
+                       ${CMAKE_CURRENT_BINARY_DIR}/testinput/${test}.yaml )
+  endforeach()
+
+  # QUENCH tests
+  set( mpi 1 )
+  set( omp 1 )
+
+  # Adjoint/inverse tests
+  foreach( test ${saber_test_spectralb} )
+      string( FIND ${test} "quench_saber_block_test" quench )
+      if( quench MATCHES 0 )
+          ecbuild_add_test( TARGET saber_test_${test}
+                            MPI ${mpi}
+                            OMP ${omp}
+                            COMMAND ${CMAKE_BINARY_DIR}/bin/saber_quench_saber_block_test.x
+                            ARGS testinput/${test}.yaml
+                            DEPENDS saber_quench_saber_block_test.x )
+      endif()
+  endforeach()
+
+  # Dirac tests
+  foreach( test ${saber_test_spectralb} )
+      string( FIND ${test} "quench_dirac" quench )
+      if( quench MATCHES 0 )
+          ecbuild_add_test( TARGET saber_test_${test}
+                            MPI ${mpi}
+                            OMP ${omp}
+                            COMMAND ${CMAKE_BINARY_DIR}/bin/saber_quench_dirac.x
+                            ARGS testinput/${test}.yaml
+                            DEPENDS saber_quench_dirac.x )
+      endif()
+  endforeach()
 endif()