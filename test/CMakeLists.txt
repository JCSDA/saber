# (C) Copyright 2017-2019 UCAR.
#
# This software is licensed under the terms of the Apache Licence Version 2.0
# which can be obtained at http://www.apache.org/licenses/LICENSE-2.0.

# Default SABER_TEST_TIER
set( SABER_TEST_TIER 1 )

# Override SABER_TEST_TIER using environment variable
if( DEFINED ENV{SABER_TEST_TIER} )
    set( SABER_TEST_TIER "$ENV{SABER_TEST_TIER}" )
endif()

# Default test selection variables (TIER-dependent)
<<<<<<< HEAD
if(${SABER_TEST_TIER} MATCHES 1)
    set(SABER_TEST_MPI 1)
    set(SABER_TEST_OMP 0)
    set(SABER_TEST_MULTI 0)
elseif(${SABER_TEST_TIER} MATCHES 2)
    set(SABER_TEST_MPI 1)
    set(SABER_TEST_OMP 1)
    set(SABER_TEST_MULTI 0)
elseif(${SABER_TEST_TIER} MATCHES 3)
    set(SABER_TEST_MPI 1)
    set(SABER_TEST_OMP 1)
    set(SABER_TEST_MULTI 1)
=======
if( SABER_TEST_TIER MATCHES 1 )
    set( SABER_TEST_MPI 1 )
    set( SABER_TEST_OMP 0 )
    set( SABER_TEST_QUAD 0 )
elseif( SABER_TEST_TIER MATCHES 2 )
    set( SABER_TEST_MPI 1 )
    set( SABER_TEST_OMP 1 )
    set( SABER_TEST_QUAD 0 )
elseif( SABER_TEST_TIER MATCHES 3)
    set( SABER_TEST_MPI 1 )
    set( SABER_TEST_OMP 1 )
    set( SABER_TEST_QUAD 1 )
>>>>>>> f2d01b3a
else()
    message( FATAL_ERROR "SABER_TEST_TIER should be 1, 2 or 3, not ${SABER_TEST_TIER}" )
endif()

# Default test selection variables (TIER-independent)
<<<<<<< HEAD
set(SABER_TEST_PLOT 0)
set(SABER_TEST_VALGRIND 0)
set(SABER_TEST_MODEL 0)
set(SABER_TEST_MODEL_DIR "")
set(SABER_TEST_OOPS 0)
set(SABER_TEST_INTERPOLATION 0)
if (${OOPS_FOUND})
   if (${ENABLE_OOPS_TOYMODELS})
       set(SABER_TEST_OOPS 1)
   endif()
   set(SABER_TEST_INTERPOLATION 1)
=======
set( SABER_TEST_VALGRIND 0 )
set( SABER_TEST_MODEL 0 )
set( SABER_TEST_MODEL_DIR "" )
set( SABER_TEST_OOPS 0 )
set( SABER_TEST_INTERPOLATION 0 )
if ( oops_qg_FOUND )
    set( SABER_TEST_OOPS 1 )
    set( SABER_TEST_INTERPOLATION 1 )
>>>>>>> f2d01b3a
endif()

# Override test selection variables using environment variables
if( DEFINED ENV{SABER_TEST_MPI} )
    set( SABER_TEST_MPI "$ENV{SABER_TEST_MPI}" )
endif()
if( DEFINED ENV{SABER_TEST_OMP} )
    set( SABER_TEST_OMP "$ENV{SABER_TEST_OMP}" )
endif()
<<<<<<< HEAD
if(DEFINED ENV{SABER_TEST_MULTI})
    set(SABER_TEST_MULTI "$ENV{SABER_TEST_MULTI}")
endif()
if(DEFINED ENV{SABER_TEST_PLOT})
    set(SABER_TEST_PLOT "$ENV{SABER_TEST_PLOT}")
=======
if( DEFINED ENV{SABER_TEST_QUAD} )
    set( SABER_TEST_QUAD "$ENV{SABER_TEST_QUAD}" )
>>>>>>> f2d01b3a
endif()
if( DEFINED ENV{SABER_TEST_VALGRIND} )
    set( SABER_TEST_VALGRIND "$ENV{SABER_TEST_VALGRIND}" )
endif()
if( DEFINED ENV{SABER_TEST_MODEL} )
    set( SABER_TEST_MODEL "$ENV{SABER_TEST_MODEL}" )
endif()
if( DEFINED ENV{SABER_TEST_MODEL_DIR} )
    set( SABER_TEST_MODEL_DIR "$ENV{SABER_TEST_MODEL_DIR}" )
endif()
if ( oops_qg_FOUND )
    if( DEFINED ENV{SABER_TEST_OOPS} )
        set( SABER_TEST_OOPS "$ENV{SABER_TEST_OOPS}" )
    endif()
    if( DEFINED ENV{SABER_TEST_INTERPOLATION} )
        set( SABER_TEST_INTERPOLATION "$ENV{SABER_TEST_INTERPOLATION}" )
    endif()
endif()

# Summary
<<<<<<< HEAD
message(STATUS "SABER_TEST_TIER:          " ${SABER_TEST_TIER})
message(STATUS "SABER_TEST_MPI:           " ${SABER_TEST_MPI})
message(STATUS "SABER_TEST_OMP:           " ${SABER_TEST_OMP})
message(STATUS "SABER_TEST_MULTI:         " ${SABER_TEST_MULTI})
message(STATUS "SABER_TEST_PLOT:          " ${SABER_TEST_PLOT})
message(STATUS "SABER_TEST_VALGRIND:      " ${SABER_TEST_VALGRIND})
message(STATUS "SABER_TEST_MODEL:         " ${SABER_TEST_MODEL})
if(${SABER_TEST_MODEL})
    message(STATUS "  SABER_TEST_MODEL_DIR: " ${SABER_TEST_MODEL_DIR})
endif()
message(STATUS "SABER_TEST_OOPS:          " ${SABER_TEST_OOPS})
message(STATUS "SABER_TEST_INTERPOLATION: " ${SABER_TEST_INTERPOLATION})
=======
message( STATUS "SABER_TEST_TIER:          ${SABER_TEST_TIER}" )
message( STATUS "SABER_TEST_MPI:           ${SABER_TEST_MPI}" )
message( STATUS "SABER_TEST_OMP:           ${SABER_TEST_OMP}" )
message( STATUS "SABER_TEST_QUAD:          ${SABER_TEST_QUAD}" )
message( STATUS "SABER_TEST_VALGRIND:      ${SABER_TEST_VALGRIND}" )
message( STATUS "SABER_TEST_MODEL:         ${SABER_TEST_MODEL}" )
if( SABER_TEST_MODEL )
    message( STATUS "SABER_TEST_MODEL_DIR:     ${SABER_TEST_MODEL_DIR}" )
endif()
message( STATUS "SABER_TEST_OOPS:          ${SABER_TEST_OOPS}" )
message( STATUS "SABER_TEST_INTERPOLATION: ${SABER_TEST_INTERPOLATION}" )
>>>>>>> f2d01b3a

# TIER 1
file( STRINGS testlist/saber_test_1.txt saber_test_tmp )
list( APPEND saber_test ${saber_test_tmp} )
file( STRINGS testlist/saber_data.txt saber_data_tmp )
list( APPEND saber_data ${saber_data_tmp} )
list( APPEND saber_data_tar saber_data.tar.gz )
file( STRINGS testlist/saber_ref_1.txt saber_ref_tmp )
list( APPEND saber_ref ${saber_ref_tmp} )
list( APPEND saber_ref_tar saber_ref_1.tar.gz)
if( SABER_TEST_MPI )
    file( STRINGS testlist/saber_data_mpi.txt saber_data_tmp )
    list( APPEND saber_data ${saber_data_tmp} )
    list( APPEND saber_data_tar saber_data_mpi.tar.gz )
    file( STRINGS testlist/saber_ref_mpi_1.txt saber_ref_tmp )
    list( APPEND saber_ref ${saber_ref_tmp} )
    list( APPEND saber_ref_tar saber_ref_mpi_1.tar.gz )
endif()
if( SABER_TEST_OMP )
    file( STRINGS testlist/saber_data_omp.txt saber_data_tmp )
    list( APPEND saber_data ${saber_data_tmp} )
    list( APPEND saber_data_tar saber_data_omp.tar.gz )
endif()

# TIER > 1
if( SABER_TEST_TIER GREATER 1 )
    file( STRINGS testlist/saber_test_2.txt saber_test_tmp )
    list( APPEND saber_test ${saber_test_tmp} )
    file( STRINGS testlist/saber_ref_2.txt saber_ref_tmp )
    list( APPEND saber_ref ${saber_ref_tmp} )
    list( APPEND saber_ref_tar saber_ref_2.tar.gz )
    if( SABER_TEST_MPI )
        file( STRINGS testlist/saber_ref_mpi_2.txt saber_ref_tmp )
        list( APPEND saber_ref ${saber_ref_tmp} )
        list( APPEND saber_ref_tar saber_ref_mpi_2.tar.gz )
    endif()
endif()

# TIER > 2
if( SABER_TEST_TIER GREATER 2 )
    file( STRINGS testlist/saber_test_3.txt saber_test_tmp )
    list( APPEND saber_test ${saber_test_tmp} )
    file( STRINGS testlist/saber_ref_3.txt saber_ref_tmp )
    list( APPEND saber_ref ${saber_ref_tmp} )
    list( APPEND saber_ref_tar saber_ref_3.tar.gz )
    if( SABER_TEST_MPI )
        file( STRINGS testlist/saber_ref_mpi_3.txt saber_ref_tmp )
        list( APPEND saber_ref ${saber_ref_tmp} )
        list( APPEND saber_ref_tar saber_ref_mpi_3.tar.gz )
    endif()
endif()

<<<<<<< HEAD
# Multi-core tests (more than two)
if(${SABER_TEST_MULTI})
    file(STRINGS testlist/saber_test_multi.txt saber_test_multi_tmp )
    list(APPEND saber_test_multi ${saber_test_multi_tmp})
    file(STRINGS testlist/saber_ref_multi.txt saber_ref_tmp )
    list(APPEND saber_ref ${saber_ref_tmp})
    list(APPEND saber_ref_tar saber_ref_multi.tar.gz)
=======
# Quad-core tests
if( SABER_TEST_QUAD )
    file( STRINGS testlist/saber_test_quad.txt saber_test_quad_tmp )
    list( APPEND saber_test_quad ${saber_test_quad_tmp} )
    file( STRINGS testlist/saber_ref_quad.txt saber_ref_tmp )
    list( APPEND saber_ref ${saber_ref_tmp} )
    list( APPEND saber_ref_tar saber_ref_quad.tar.gz )
>>>>>>> f2d01b3a
endif()

# Model tests
if( SABER_TEST_MODEL )
    file( STRINGS testlist/saber_test_model.txt saber_test_model_tmp )
    list( APPEND saber_test_model ${saber_test_model_tmp} )
endif()

# OOPS tests
if( SABER_TEST_OOPS )
    file( STRINGS testlist/saber_test_oops.txt saber_test_oops_tmp )
    list( APPEND saber_test_oops ${saber_test_oops_tmp} )
    file( STRINGS testlist/saber_data_oops.txt saber_data_tmp )
    list( APPEND saber_data ${saber_data_tmp} )
    list( APPEND saber_data_tar saber_data_oops.tar.gz )
    file( STRINGS testlist/saber_ref_oops.txt saber_ref_tmp )
    list( APPEND saber_ref ${saber_ref_tmp} )
    list( APPEND saber_ref_tar saber_ref_oops.tar.gz )
endif()

# Set download URL
set( ECBUILD_DOWNLOAD_BASE_URL https://jedi-test-files.s3.amazonaws.com/saber )

# Define local path for test files
if( DEFINED ENV{LOCAL_PATH_TESTFILES_SABER} )
    set( LOCAL_PATH_TESTFILES_SABER "$ENV{LOCAL_PATH_TESTFILES_SABER}" )
endif()

# If local path to testfiles is defined don't download
if( NOT DEFINED LOCAL_PATH_TESTFILES_SABER )
    # Get the current git branch
    execute_process(
        COMMAND git rev-parse --abbrev-ref HEAD
        WORKING_DIRECTORY ${CMAKE_CURRENT_SOURCE_DIR}
        OUTPUT_VARIABLE GIT_BRANCH
        OUTPUT_STRIP_TRAILING_WHITESPACE
    )

    # Set TESTFILE_DIR_SABER
    set( TESTFILE_DIR_SABER ${CMAKE_BINARY_DIR}/test_data/saber/${GIT_BRANCH} )
    message( STATUS "Files downloaded into: " ${TESTFILE_DIR_SABER} )
    message( STATUS "Download sources:" )

    # Make specific data directory
    file( MAKE_DIRECTORY ${TESTFILE_DIR_SABER} )

    # Check whether the URLs exist or not
    foreach ( saber_data_tar_name ${saber_data_tar} )
        list( APPEND url_names_data ${GIT_BRANCH}/${saber_data_tar_name} )
    endforeach()
    ecbuild_check_urls( NAMES  ${url_names_data}
                        RESULT SPECIFIC_TEST_FILES )

    # Set distant directory
    if( SPECIFIC_TEST_FILES MATCHES 0 )
        # Download and extract new test files (distant directory = git branch)
        set( DIRNAME ${GIT_BRANCH} )
    else()
        # Download and extract develop test files (distant directory = develop)
        set( DIRNAME "develop" )
    endif()
    message( STATUS "  Test data: " ${ECBUILD_DOWNLOAD_BASE_URL} "/" ${DIRNAME} )

    # Download and extract data files
    ecbuild_get_test_multidata( TARGET   get_saber_data
                                NAMES    ${saber_data_tar}
                                DIRNAME  ${DIRNAME}
                                DIRLOCAL ${TESTFILE_DIR_SABER}/testdata
                                EXTRACT )

    # Check whether the URLs exist or not
    foreach( saber_ref_tar_name ${saber_ref_tar} )
        list( APPEND url_names_ref ${GIT_BRANCH}/${saber_ref_tar_name} )
    endforeach()
    ecbuild_check_urls( NAMES  ${url_names_ref}
                        RESULT SPECIFIC_TEST_FILES )

    # Set distant directory
    if( SPECIFIC_TEST_FILES MATCHES 0 )
        # Download and extract new test files (distant directory = git branch)
        set( DIRNAME ${GIT_BRANCH} )
    else()
        # Download and extract develop test files (distant directory = develop)
        set( DIRNAME "develop" )
    endif()
    message( STATUS "  Reference: " ${ECBUILD_DOWNLOAD_BASE_URL}/${DIRNAME} )

    # Download and extract reference files
    ecbuild_get_test_multidata( TARGET   get_saber_ref
                                NAMES    ${saber_ref_tar}
                                DIRNAME  ${DIRNAME}
                                DIRLOCAL ${TESTFILE_DIR_SABER}/testref
                                EXTRACT )

    # Make directories
    file( MAKE_DIRECTORY ${TESTFILE_DIR_SABER}/testdata )
    file( MAKE_DIRECTORY ${TESTFILE_DIR_SABER}/testref )
else()
    set( TESTFILE_DIR_SABER ${LOCAL_PATH_TESTFILES_SABER} )
    if( NOT EXISTS ${TESTFILE_DIR_SABER}/testdata )
        message( FATAL_ERROR "Directory ${TESTFILE_DIR_SABER}/testdata is missing" )
    endif()
    if( NOT EXISTS ${TESTFILE_DIR_SABER}/testref )
        message( FATAL_ERROR "Directory ${TESTFILE_DIR_SABER}/testref is missing" )
    endif()
    message( STATUS "Files loaded from: " ${TESTFILE_DIR_SABER} )
endif()

# Make directories
file( MAKE_DIRECTORY ${CMAKE_CURRENT_BINARY_DIR}/testdata )
file( MAKE_DIRECTORY ${CMAKE_CURRENT_BINARY_DIR}/testinput )
file( MAKE_DIRECTORY ${CMAKE_CURRENT_BINARY_DIR}/testoutput )
file( MAKE_DIRECTORY ${CMAKE_CURRENT_BINARY_DIR}/testref )
foreach( test ${saber_test} )
    file( MAKE_DIRECTORY ${CMAKE_CURRENT_BINARY_DIR}/testdata/${test} )
    file( MAKE_DIRECTORY ${CMAKE_CURRENT_BINARY_DIR}/testoutput/${test} )
    file( MAKE_DIRECTORY ${CMAKE_CURRENT_BINARY_DIR}/testref/${test} )
endforeach()
foreach( test ${saber_test_model} )
    file( MAKE_DIRECTORY ${CMAKE_CURRENT_BINARY_DIR}/testdata/${test} )
    file( MAKE_DIRECTORY ${CMAKE_CURRENT_BINARY_DIR}/testoutput/${test} )
    file( MAKE_DIRECTORY ${CMAKE_CURRENT_BINARY_DIR}/testref/${test} )
endforeach()
foreach( test ${saber_test_oops} )
    file( MAKE_DIRECTORY ${CMAKE_CURRENT_BINARY_DIR}/testdata/${test} )
    file( MAKE_DIRECTORY ${CMAKE_CURRENT_BINARY_DIR}/testoutput/${test} )
    file( MAKE_DIRECTORY ${CMAKE_CURRENT_BINARY_DIR}/testref/${test} )
endforeach()

# Link data/reference files
foreach( file ${saber_data} )
    execute_process( COMMAND ${CMAKE_COMMAND} -E create_symlink
                     ${TESTFILE_DIR_SABER}/testdata/${file}
                     ${CMAKE_CURRENT_BINARY_DIR}/testdata/${file} )
endforeach()
foreach( file ${saber_ref} )
    execute_process( COMMAND ${CMAKE_COMMAND} -E create_symlink
                     ${TESTFILE_DIR_SABER}/testref/${file}
                     ${CMAKE_CURRENT_BINARY_DIR}/testref/${file} )
endforeach()

<<<<<<< HEAD
=======
if( NOT METIS_FOUND )
    # Remove METIS tests
    file( STRINGS testlist/saber_test_metis.txt saber_test_tmp )
    list( REMOVE_ITEM saber_test ${saber_test_tmp} )
    if( SABER_TEST_QUAD )
        file( STRINGS testlist/saber_test_metis.txt saber_test_quad_tmp )
        list( REMOVE_ITEM saber_test_quad ${saber_test_quad_tmp} )
    endif()
endif()

>>>>>>> f2d01b3a
# Executables
ecbuild_add_executable( TARGET  saber_bump.x
                        SOURCES mains/bump_main.cc
                                mains/bump_main.F90
                                mains/type_model.F90
                        LIBS    saber )

if ( SABER_TEST_OOPS OR SABER_TEST_INTERPOLATION )
    set( QG_LIBS saber ${oops_qg_LIBRARIES} )
endif()
if( SABER_TEST_OOPS )
    ecbuild_add_executable( TARGET  saber_qg_estimate_parameters.x
                            SOURCES mains/qgEstimateParams.cc
                            LIBS    ${QG_LIBS} )

    ecbuild_add_executable( TARGET  saber_qg_dirac.x
                            SOURCES mains/qgDirac.cc
                            LIBS    ${QG_LIBS} )

    ecbuild_add_executable( TARGET  saber_qg_4dvar.x
                            SOURCES mains/qg4DVar.cc
                            LIBS    ${QG_LIBS} )

endif()
if( SABER_TEST_INTERPOLATION )
    ecbuild_add_executable( TARGET  saber_interpolation_bump.x
                            SOURCES mains/InterpolationBump.cc
                            LIBS    ${QG_LIBS} )
endif()

# Mono-core tests
<<<<<<< HEAD
set(mpi 1)
set(omp 1)
foreach(test ${saber_test})
    execute_process(COMMAND     sed "-e s/_MPI_/${mpi}/g;s/_OMP_/${omp}/g"
                    INPUT_FILE  ${CMAKE_CURRENT_SOURCE_DIR}/testinput/${test}.yaml
                    OUTPUT_FILE ${CMAKE_CURRENT_BINARY_DIR}/testinput/${test}_${mpi}-${omp}.yaml)

    ecbuild_add_test(TARGET       test_${test}_${mpi}-${omp}_run
                     MPI          ${mpi}
                     OMP          ${omp}
                     COMMAND      ${CMAKE_BINARY_DIR}/bin/saber_bump.x
                     ARGS         testinput/${test}_${mpi}-${omp}.yaml testoutput
                     DEPENDS      saber_bump.x
                     TEST_DEPENDS get_saber_data)

    ecbuild_add_test(TARGET       test_${test}_${mpi}-${omp}_compare
                     TYPE SCRIPT
                     COMMAND      ${CMAKE_BINARY_DIR}/bin/saber_compare.sh
                     ARGS         ${test} ${mpi} ${omp}
                     TEST_DEPENDS get_saber_ref
                                  test_${test}_${mpi}-${omp}_run)

    if(${SABER_TEST_PLOT})
        ecbuild_add_test(TARGET       test_${test}_${mpi}-${omp}_plot
                         TYPE SCRIPT
                         COMMAND      ${CMAKE_BINARY_DIR}/bin/saber_plot.py
                         ARGS         ${CMAKE_BINARY_DIR}/bin ${CMAKE_CURRENT_BINARY_DIR}/testdata ${test} ${mpi} ${omp}
                         TEST_DEPENDS test_${test}_${mpi}-${omp}_run)
    endif()

    if(${SABER_TEST_VALGRIND})
        ecbuild_add_test(TARGET test_${test}_${mpi}-${omp}_valgrind
                         MPI    ${mpi}
                         OMP    ${omp}
                         COMMAND ${CMAKE_BINARY_DIR}/bin/saber_valgrind.sh
                         ARGS ${CMAKE_BINARY_DIR}/bin/saber_bump.x testinput/${test}_${mpi}-${omp}.yaml testoutput
                         DEPENDS saber_bump.x
                         TEST_DEPENDS get_saber_data)
=======
set( mpi 1 )
set( omp 1 )
foreach( test ${saber_test} )
    execute_process( COMMAND     sed "-e s/_MPI_/${mpi}/g;s/_OMP_/${omp}/g"
                     INPUT_FILE  ${CMAKE_CURRENT_SOURCE_DIR}/testinput/${test}.yaml
                     OUTPUT_FILE ${CMAKE_CURRENT_BINARY_DIR}/testinput/${test}_${mpi}-${omp}.yaml )

    ecbuild_add_test( TARGET       test_${test}_${mpi}-${omp}_run
                      MPI          ${mpi}
                      OMP          ${omp}
                      COMMAND      ${CMAKE_BINARY_DIR}/bin/saber_bump.x
                      ARGS         testinput/${test}_${mpi}-${omp}.yaml testoutput
                      DEPENDS      saber_bump.x
                      TEST_DEPENDS get_saber_data )

    ecbuild_add_test( TARGET       test_${test}_${mpi}-${omp}_compare
                      TYPE SCRIPT
                      COMMAND      ${CMAKE_BINARY_DIR}/bin/saber_compare.sh
                      ARGS         ${test} ${mpi} ${omp}
                      TEST_DEPENDS get_saber_ref
                                   test_${test}_${mpi}-${omp}_run )

    if( SABER_TEST_VALGRIND )
        ecbuild_add_test( TARGET test_${test}_${mpi}-${omp}_valgrind
                          MPI    ${mpi}
                          OMP    ${omp}
                          COMMAND ${CMAKE_BINARY_DIR}/bin/saber_valgrind.sh
                          ARGS ${CMAKE_BINARY_DIR}/bin/saber_bump.x testinput/${test}_${mpi}-${omp}.yaml testoutput
                          DEPENDS saber_bump.x
                          TEST_DEPENDS get_saber_data )
>>>>>>> f2d01b3a
    endif()
endforeach()

# Dual-core tests (MPI)
<<<<<<< HEAD
if(${SABER_TEST_MPI})
    set(mpi 2)
    set(omp 1)
    foreach(test ${saber_test})
        execute_process(COMMAND     sed "-e s/_MPI_/${mpi}/g;s/_OMP_/${omp}/g"
                        INPUT_FILE  ${CMAKE_CURRENT_SOURCE_DIR}/testinput/${test}.yaml
                        OUTPUT_FILE ${CMAKE_CURRENT_BINARY_DIR}/testinput/${test}_${mpi}-${omp}.yaml)

        ecbuild_add_test(TARGET       test_${test}_${mpi}-${omp}_run
                         MPI          ${mpi}
                         OMP          ${omp}
                         COMMAND      ${CMAKE_BINARY_DIR}/bin/saber_bump.x
                         ARGS         testinput/${test}_${mpi}-${omp}.yaml testoutput
                         DEPENDS      saber_bump.x
                         TEST_DEPENDS get_saber_data)

        ecbuild_add_test(TARGET       test_${test}_${mpi}-${omp}_compare
                         TYPE SCRIPT
                         COMMAND      ${CMAKE_BINARY_DIR}/bin/saber_compare.sh
                         ARGS         ${test} ${mpi} ${omp}
                         TEST_DEPENDS get_saber_ref
                                      test_${test}_${mpi}-${omp}_run)

        if(${SABER_TEST_PLOT})
            ecbuild_add_test(TARGET       test_${test}_${mpi}-${omp}_plot
                             TYPE SCRIPT
                             COMMAND      ${CMAKE_BINARY_DIR}/bin/saber_plot.py
                             ARGS         ${CMAKE_BINARY_DIR}/bin ${CMAKE_CURRENT_BINARY_DIR}/testdata ${test} ${mpi} ${omp}
                             TEST_DEPENDS test_${test}_${mpi}-${omp}_run)
        endif()
=======
if( SABER_TEST_MPI )
    set( mpi 2 )
    set( omp 1 )
    foreach( test ${saber_test} )
        execute_process( COMMAND     sed "-e s/_MPI_/${mpi}/g;s/_OMP_/${omp}/g"
                         INPUT_FILE  ${CMAKE_CURRENT_SOURCE_DIR}/testinput/${test}.yaml
                         OUTPUT_FILE ${CMAKE_CURRENT_BINARY_DIR}/testinput/${test}_${mpi}-${omp}.yaml )

        ecbuild_add_test( TARGET       test_${test}_${mpi}-${omp}_run
                          MPI          ${mpi}
                          OMP          ${omp}
                          COMMAND      ${CMAKE_BINARY_DIR}/bin/saber_bump.x
                          ARGS         testinput/${test}_${mpi}-${omp}.yaml testoutput
                          DEPENDS      saber_bump.x
                          TEST_DEPENDS get_saber_data )

        ecbuild_add_test( TARGET       test_${test}_${mpi}-${omp}_compare
                          TYPE SCRIPT
                          COMMAND      ${CMAKE_BINARY_DIR}/bin/saber_compare.sh
                          ARGS         ${test} ${mpi} ${omp}
                          TEST_DEPENDS get_saber_ref
                                       test_${test}_${mpi}-${omp}_run )
>>>>>>> f2d01b3a
    endforeach()
endif()

# Dual-core tests (OpenMP)
<<<<<<< HEAD
if(${SABER_TEST_OMP})
    set(mpi 1)
    set(omp 2)
    foreach(test ${saber_test})
        execute_process(COMMAND     sed "-e s/_MPI_/${mpi}/g;s/_OMP_/${omp}/g"
                        INPUT_FILE  ${CMAKE_CURRENT_SOURCE_DIR}/testinput/${test}.yaml
                        OUTPUT_FILE ${CMAKE_CURRENT_BINARY_DIR}/testinput/${test}_${mpi}-${omp}.yaml)

        ecbuild_add_test(TARGET       test_${test}_${mpi}-${omp}_run
                         MPI          ${mpi}
                         OMP          ${omp}
                         COMMAND      ${CMAKE_BINARY_DIR}/bin/saber_bump.x
                         ARGS         testinput/${test}_${mpi}-${omp}.yaml testoutput
                         DEPENDS      saber_bump.x
                         TEST_DEPENDS get_saber_data)

        ecbuild_add_test(TARGET       test_${test}_${mpi}-${omp}_compare
                         TYPE SCRIPT
                         COMMAND      ${CMAKE_BINARY_DIR}/bin/saber_compare.sh
                         ARGS         ${test} ${mpi} ${omp}
                         TEST_DEPENDS get_saber_ref
                                      test_${test}_${mpi}-${omp}_run)

        if(${SABER_TEST_PLOT})
            ecbuild_add_test(TARGET       test_${test}_${mpi}-${omp}_plot
                             TYPE SCRIPT
                             COMMAND      ${CMAKE_BINARY_DIR}/bin/saber_plot.py
                             ARGS         ${CMAKE_BINARY_DIR}/bin ${CMAKE_CURRENT_BINARY_DIR}/testdata ${test} ${mpi} ${omp}
                             TEST_DEPENDS test_${test}_${mpi}-${omp}_run)
        endif()
    endforeach()
endif()

# Multi-core tests (MPI)
if(${SABER_TEST_MULTI})
    # Get the number of available processors
    execute_process(COMMAND python ${CMAKE_CURRENT_SOURCE_DIR}/get_nprocs.py
                    OUTPUT_VARIABLE nproc)
    set(omp 1)
    foreach(mpi RANGE 4 12 2)
        if(${mpi} LESS_EQUAL ${nproc})
            foreach(test ${saber_test_multi})
                execute_process(COMMAND     sed "-e s/_MPI_/${mpi}/g;s/_OMP_/${omp}/g"
                                INPUT_FILE  ${CMAKE_CURRENT_SOURCE_DIR}/testinput/${test}.yaml
                                OUTPUT_FILE ${CMAKE_CURRENT_BINARY_DIR}/testinput/${test}_${mpi}-${omp}.yaml)

                ecbuild_add_test(TARGET       test_${test}_${mpi}-${omp}_run
                                 MPI          ${mpi}
                                 OMP          ${omp}
                                 COMMAND      ${CMAKE_BINARY_DIR}/bin/saber_bump.x
                                 ARGS         testinput/${test}_${mpi}-${omp}.yaml testoutput
                                 DEPENDS      saber_bump.x
                                 TEST_DEPENDS get_saber_data)

                ecbuild_add_test(TARGET       test_${test}_${mpi}-${omp}_compare
                                 TYPE SCRIPT
                                 COMMAND      ${CMAKE_BINARY_DIR}/bin/saber_compare.sh
                                 ARGS         ${test} ${mpi} ${omp}
                                 TEST_DEPENDS get_saber_ref
                                              test_${test}_${mpi}-${omp}_run)

                if(${SABER_TEST_PLOT})
                    ecbuild_add_test(TARGET       test_${test}_${mpi}-${omp}_plot
                                     TYPE SCRIPT
                                     COMMAND      ${CMAKE_BINARY_DIR}/bin/saber_plot.py
                                     ARGS         ${CMAKE_BINARY_DIR}/bin ${CMAKE_CURRENT_BINARY_DIR}/testdata ${test} ${mpi} ${omp}
                                     TEST_DEPENDS test_${test}_${mpi}-${omp}_run)
                endif()
            endforeach()
        endif()
=======
if( SABER_TEST_OMP )
    set( mpi 1 )
    set( omp 2 )
    foreach( test ${saber_test} )
        execute_process( COMMAND     sed "-e s/_MPI_/${mpi}/g;s/_OMP_/${omp}/g"
                         INPUT_FILE  ${CMAKE_CURRENT_SOURCE_DIR}/testinput/${test}.yaml
                         OUTPUT_FILE ${CMAKE_CURRENT_BINARY_DIR}/testinput/${test}_${mpi}-${omp}.yaml )

        ecbuild_add_test( TARGET       test_${test}_${mpi}-${omp}_run
                          MPI          ${mpi}
                          OMP          ${omp}
                          COMMAND      ${CMAKE_BINARY_DIR}/bin/saber_bump.x
                          ARGS         testinput/${test}_${mpi}-${omp}.yaml testoutput
                          DEPENDS      saber_bump.x
                          TEST_DEPENDS get_saber_data )

        ecbuild_add_test( TARGET       test_${test}_${mpi}-${omp}_compare
                          TYPE SCRIPT
                          COMMAND      ${CMAKE_BINARY_DIR}/bin/saber_compare.sh
                          ARGS         ${test} ${mpi} ${omp}
                          TEST_DEPENDS get_saber_ref
                                       test_${test}_${mpi}-${omp}_run )
    endforeach()
endif()

# Quad-core tests (MPI)
if( SABER_TEST_QUAD )
    set( mpi 4 )
    set( omp 1 )
    foreach( test ${saber_test} )
        execute_process( COMMAND     sed "-e s/_MPI_/${mpi}/g;s/_OMP_/${omp}/g"
                         INPUT_FILE  ${CMAKE_CURRENT_SOURCE_DIR}/testinput/${test}.yaml
                         OUTPUT_FILE ${CMAKE_CURRENT_BINARY_DIR}/testinput/${test}_${mpi}-${omp}.yaml )

        ecbuild_add_test( TARGET       test_${test}_${mpi}-${omp}_run
                          MPI          ${mpi}
                          OMP          ${omp}
                          COMMAND      ${CMAKE_BINARY_DIR}/bin/saber_bump.x
                          ARGS         testinput/${test}_${mpi}-${omp}.yaml testoutput
                          DEPENDS      saber_bump.x
                          TEST_DEPENDS get_saber_data )

        ecbuild_add_test( TARGET       test_${test}_${mpi}-${omp}_compare
                          TYPE SCRIPT
                          COMMAND      ${CMAKE_BINARY_DIR}/bin/saber_compare.sh
                          ARGS         ${test} ${mpi} ${omp}
                          TEST_DEPENDS get_saber_ref
                                       test_${test}_${mpi}-${omp}_run )
>>>>>>> f2d01b3a
    endforeach()
endif()

# Specific compare (TIER > 1)
if( SABER_TEST_TIER GREATER 1 )
    ecbuild_add_test( TARGET       test_bump_nicas_mpicom_lsqrt_a-b_dirac_compare
                      TYPE SCRIPT
                      COMMAND      ${CMAKE_BINARY_DIR}/bin/saber_compare.sh
                      ARGS         bump_nicas_mpicom_lsqrt_a bump_nicas_mpicom_lsqrt_b dirac
                      TEST_DEPENDS test_bump_nicas_mpicom_lsqrt_a_1-1_run
                                   test_bump_nicas_mpicom_lsqrt_b_1-1_run )

    ecbuild_add_test( TARGET       test_bump_nicas_mpicom_lsqrt_a-c_dirac_compare
                      TYPE SCRIPT
                      COMMAND      ${CMAKE_BINARY_DIR}/bin/saber_compare.sh
                      ARGS         bump_nicas_mpicom_lsqrt_a bump_nicas_mpicom_lsqrt_c dirac
                      TEST_DEPENDS test_bump_nicas_mpicom_lsqrt_a_1-1_run
                                   test_bump_nicas_mpicom_lsqrt_c_1-1_run )
endif()

# Model tests
if( SABER_TEST_MODEL )
    set( mpi 6 )
    set( omp 1 )
    foreach( test ${saber_test_model} )
        execute_process( COMMAND ${CMAKE_COMMAND} -E create_symlink
                         ${CMAKE_CURRENT_SOURCE_DIR}/testinput/${test}.yaml
                         ${CMAKE_CURRENT_BINARY_DIR}/testinput/${test}.yaml )

        ecbuild_add_test( TARGET       test_${test}_link
                          COMMAND      ${CMAKE_BINARY_DIR}/bin/saber_links.ksh
                          ARGS         ${SABER_TEST_MODEL_DIR} ${CMAKE_CURRENT_BINARY_DIR}/testdata ${test} )

        ecbuild_add_test( TARGET       test_${test}_run
                          MPI          ${mpi}
                          OMP          ${omp}
                          COMMAND      ${CMAKE_BINARY_DIR}/bin/saber_bump.x
                          ARGS         testinput/${test}.yaml testoutput
                          DEPENDS      saber_bump.x
                          TEST_DEPENDS test_${test}_link )
    endforeach()
endif()

# OOPS tests
if( SABER_TEST_OOPS )
    foreach( test ${saber_test_oops} )
        # Link to yaml files
        execute_process( COMMAND ${CMAKE_COMMAND} -E create_symlink
                         ${CMAKE_CURRENT_SOURCE_DIR}/testinput/${test}.yaml
                         ${CMAKE_CURRENT_BINARY_DIR}/testinput/${test}.yaml )

        # Link to reference files
        execute_process( COMMAND ${CMAKE_COMMAND} -E create_symlink
                         ${CMAKE_CURRENT_BINARY_DIR}/testref/${test}/test.log.out
                         ${CMAKE_CURRENT_BINARY_DIR}/testoutput/${test}/test.ref )
    endforeach()

    # Parameters tests
    foreach( test ${saber_test_oops} )
        string( FIND ${test} "qg_parameters" qg_parameters )
        if( qg_parameters MATCHES 0 )
            string(SUBSTRING ${test} 3 -1 testname )
            ecbuild_add_test( TARGET test_qg_${testname}
                              TYPE SCRIPT
                              COMMAND ${oops_BINDIR}/oops_test_wrapper.sh
                              ARGS ${CMAKE_BINARY_DIR}/bin/saber_qg_estimate_parameters.x
                                   testinput/${test}.yaml
                                   ${oops_BINDIR}/oops_compare.py
                                   ${test}/test.log.out
                                   ${test}/test.ref
                                   0.0
                                   0
                                   "${MPIEXEC_EXECUTABLE} ${MPIEXEC_NUMPROC_FLAG} 1"
                              OMP 2
                              DEPENDS saber_qg_estimate_parameters.x
                              TEST_DEPENDS get_saber_data )
        endif()
    endforeach()

    # Links
    ecbuild_add_test( TARGET       test_qg_links
                      TYPE SCRIPT
                      COMMAND      ${CMAKE_BINARY_DIR}/bin/saber_qg_links.sh
                      TEST_DEPENDS test_qg_parameters_bump_cov
                                   test_qg_parameters_bump_hyb
                                   test_qg_parameters_bump_lct
                                   test_qg_parameters_bump_loc_3d
                                   test_qg_parameters_bump_loc_4d )

    # Dirac tests
    foreach( test ${saber_test_oops} )
        string( FIND ${test} "qg_dirac" qg_dirac )
        if ( qg_dirac MATCHES 0 )
            string( SUBSTRING ${test} 3 -1 testname )
            ecbuild_add_test( TARGET test_qg_${testname}
                              TYPE SCRIPT
                              COMMAND ${oops_BINDIR}/oops_test_wrapper.sh
                              ARGS ${CMAKE_BINARY_DIR}/bin/saber_qg_dirac.x
                                   testinput/${test}.yaml
                                   ${oops_BINDIR}/oops_compare.py
                                   ${test}/test.log.out
                                   ${test}/test.ref
                                   0.0
                                   0
                                   "${MPIEXEC_EXECUTABLE} ${MPIEXEC_NUMPROC_FLAG} 1"
                              OMP 2
                              DEPENDS saber_qg_dirac.x
                              TEST_DEPENDS test_qg_links )
        endif()
    endforeach()

    # Variational tests
    foreach( test ${saber_test_oops} )
        string( FIND ${test} "qg_3d" qg_3d )
        string( FIND ${test} "qg_4d" qg_4d )
        if ( (qg_3d MATCHES 0) OR (qg_4d MATCHES 0) )
            string(SUBSTRING ${test} 3 -1 testname)


            ecbuild_add_test( TARGET test_qg_${testname}
                              TYPE SCRIPT
                              COMMAND ${oops_BINDIR}/oops_test_wrapper.sh
                              ARGS ${CMAKE_BINARY_DIR}/bin/saber_qg_4dvar.x
                                   testinput/${test}.yaml
                                   ${oops_BINDIR}/oops_compare.py
                                   ${test}/test.log.out
                                   ${test}/test.ref
                                   0.0
                                   0
                                   "${MPIEXEC_EXECUTABLE} ${MPIEXEC_NUMPROC_FLAG} 1"
                              OMP 2
                              DEPENDS saber_qg_4dvar.x
                              TEST_DEPENDS test_qg_links )

        endif()
    endforeach()
endif()

# Interpolation tests
if( SABER_TEST_INTERPOLATION )
    # Link to yaml files
    list( APPEND saber_test_interpolation interpolation_bump )
    foreach( test ${saber_test_interpolation} )
        execute_process( COMMAND ${CMAKE_COMMAND} -E create_symlink
                         ${CMAKE_CURRENT_SOURCE_DIR}/testinput/${test}.yaml
                         ${CMAKE_CURRENT_BINARY_DIR}/testinput/${test}.yaml )
    endforeach()

    # Add tests
    ecbuild_add_test( TARGET test_interpolation_bump
                      MPI 4
                      OMP 1
                      COMMAND ${CMAKE_BINARY_DIR}/bin/saber_interpolation_bump.x
                      ARGS    testinput/interpolation_bump.yaml
                      DEPENDS saber_interpolation_bump.x )
endif()<|MERGE_RESOLUTION|>--- conflicted
+++ resolved
@@ -12,51 +12,24 @@
 endif()
 
 # Default test selection variables (TIER-dependent)
-<<<<<<< HEAD
-if(${SABER_TEST_TIER} MATCHES 1)
-    set(SABER_TEST_MPI 1)
-    set(SABER_TEST_OMP 0)
-    set(SABER_TEST_MULTI 0)
-elseif(${SABER_TEST_TIER} MATCHES 2)
-    set(SABER_TEST_MPI 1)
-    set(SABER_TEST_OMP 1)
-    set(SABER_TEST_MULTI 0)
-elseif(${SABER_TEST_TIER} MATCHES 3)
-    set(SABER_TEST_MPI 1)
-    set(SABER_TEST_OMP 1)
-    set(SABER_TEST_MULTI 1)
-=======
 if( SABER_TEST_TIER MATCHES 1 )
     set( SABER_TEST_MPI 1 )
     set( SABER_TEST_OMP 0 )
-    set( SABER_TEST_QUAD 0 )
+    set( SABER_TEST_MULTI 0 )
 elseif( SABER_TEST_TIER MATCHES 2 )
     set( SABER_TEST_MPI 1 )
     set( SABER_TEST_OMP 1 )
-    set( SABER_TEST_QUAD 0 )
+    set( SABER_TEST_MULTI 0 )
 elseif( SABER_TEST_TIER MATCHES 3)
     set( SABER_TEST_MPI 1 )
     set( SABER_TEST_OMP 1 )
-    set( SABER_TEST_QUAD 1 )
->>>>>>> f2d01b3a
+    set( SABER_TEST_MULTI 1 )
 else()
     message( FATAL_ERROR "SABER_TEST_TIER should be 1, 2 or 3, not ${SABER_TEST_TIER}" )
 endif()
 
 # Default test selection variables (TIER-independent)
-<<<<<<< HEAD
 set(SABER_TEST_PLOT 0)
-set(SABER_TEST_VALGRIND 0)
-set(SABER_TEST_MODEL 0)
-set(SABER_TEST_MODEL_DIR "")
-set(SABER_TEST_OOPS 0)
-set(SABER_TEST_INTERPOLATION 0)
-if (${OOPS_FOUND})
-   if (${ENABLE_OOPS_TOYMODELS})
-       set(SABER_TEST_OOPS 1)
-   endif()
-   set(SABER_TEST_INTERPOLATION 1)
-=======
 set( SABER_TEST_VALGRIND 0 )
 set( SABER_TEST_MODEL 0 )
 set( SABER_TEST_MODEL_DIR "" )
@@ -65,7 +38,6 @@
 if ( oops_qg_FOUND )
     set( SABER_TEST_OOPS 1 )
     set( SABER_TEST_INTERPOLATION 1 )
->>>>>>> f2d01b3a
 endif()
 
 # Override test selection variables using environment variables
@@ -75,16 +47,11 @@
 if( DEFINED ENV{SABER_TEST_OMP} )
     set( SABER_TEST_OMP "$ENV{SABER_TEST_OMP}" )
 endif()
-<<<<<<< HEAD
-if(DEFINED ENV{SABER_TEST_MULTI})
-    set(SABER_TEST_MULTI "$ENV{SABER_TEST_MULTI}")
-endif()
-if(DEFINED ENV{SABER_TEST_PLOT})
-    set(SABER_TEST_PLOT "$ENV{SABER_TEST_PLOT}")
-=======
-if( DEFINED ENV{SABER_TEST_QUAD} )
-    set( SABER_TEST_QUAD "$ENV{SABER_TEST_QUAD}" )
->>>>>>> f2d01b3a
+if( DEFINED ENV{SABER_TEST_MULTI} )
+    set( SABER_TEST_MULTI "$ENV{SABER_TEST_MULTI}" )
+endif()
+if( DEFINED ENV{SABER_TEST_PLOT} )
+    set( SABER_TEST_PLOT "$ENV{SABER_TEST_PLOT}" )
 endif()
 if( DEFINED ENV{SABER_TEST_VALGRIND} )
     set( SABER_TEST_VALGRIND "$ENV{SABER_TEST_VALGRIND}" )
@@ -105,24 +72,11 @@
 endif()
 
 # Summary
-<<<<<<< HEAD
-message(STATUS "SABER_TEST_TIER:          " ${SABER_TEST_TIER})
-message(STATUS "SABER_TEST_MPI:           " ${SABER_TEST_MPI})
-message(STATUS "SABER_TEST_OMP:           " ${SABER_TEST_OMP})
-message(STATUS "SABER_TEST_MULTI:         " ${SABER_TEST_MULTI})
-message(STATUS "SABER_TEST_PLOT:          " ${SABER_TEST_PLOT})
-message(STATUS "SABER_TEST_VALGRIND:      " ${SABER_TEST_VALGRIND})
-message(STATUS "SABER_TEST_MODEL:         " ${SABER_TEST_MODEL})
-if(${SABER_TEST_MODEL})
-    message(STATUS "  SABER_TEST_MODEL_DIR: " ${SABER_TEST_MODEL_DIR})
-endif()
-message(STATUS "SABER_TEST_OOPS:          " ${SABER_TEST_OOPS})
-message(STATUS "SABER_TEST_INTERPOLATION: " ${SABER_TEST_INTERPOLATION})
-=======
 message( STATUS "SABER_TEST_TIER:          ${SABER_TEST_TIER}" )
 message( STATUS "SABER_TEST_MPI:           ${SABER_TEST_MPI}" )
 message( STATUS "SABER_TEST_OMP:           ${SABER_TEST_OMP}" )
-message( STATUS "SABER_TEST_QUAD:          ${SABER_TEST_QUAD}" )
+message( STATUS "SABER_TEST_MULTI:         ${SABER_TEST_MULTI}" )
+message( STATUS "SABER_TEST_PLOT:          ${SABER_TEST_PLOT}" )
 message( STATUS "SABER_TEST_VALGRIND:      ${SABER_TEST_VALGRIND}" )
 message( STATUS "SABER_TEST_MODEL:         ${SABER_TEST_MODEL}" )
 if( SABER_TEST_MODEL )
@@ -130,7 +84,6 @@
 endif()
 message( STATUS "SABER_TEST_OOPS:          ${SABER_TEST_OOPS}" )
 message( STATUS "SABER_TEST_INTERPOLATION: ${SABER_TEST_INTERPOLATION}" )
->>>>>>> f2d01b3a
 
 # TIER 1
 file( STRINGS testlist/saber_test_1.txt saber_test_tmp )
@@ -183,23 +136,13 @@
     endif()
 endif()
 
-<<<<<<< HEAD
 # Multi-core tests (more than two)
-if(${SABER_TEST_MULTI})
-    file(STRINGS testlist/saber_test_multi.txt saber_test_multi_tmp )
-    list(APPEND saber_test_multi ${saber_test_multi_tmp})
-    file(STRINGS testlist/saber_ref_multi.txt saber_ref_tmp )
-    list(APPEND saber_ref ${saber_ref_tmp})
-    list(APPEND saber_ref_tar saber_ref_multi.tar.gz)
-=======
-# Quad-core tests
-if( SABER_TEST_QUAD )
-    file( STRINGS testlist/saber_test_quad.txt saber_test_quad_tmp )
-    list( APPEND saber_test_quad ${saber_test_quad_tmp} )
-    file( STRINGS testlist/saber_ref_quad.txt saber_ref_tmp )
+if( SABER_TEST_MULTI )
+    file( STRINGS testlist/saber_test_multi.txt saber_test_multi_tmp )
+    list( APPEND saber_test_multi ${saber_test_multi_tmp} )
+    file( STRINGS testlist/saber_ref_multi.txt saber_ref_tmp )
     list( APPEND saber_ref ${saber_ref_tmp} )
-    list( APPEND saber_ref_tar saber_ref_quad.tar.gz )
->>>>>>> f2d01b3a
+    list( APPEND saber_ref_tar saber_ref_multi.tar.gz )
 endif()
 
 # Model tests
@@ -341,19 +284,6 @@
                      ${CMAKE_CURRENT_BINARY_DIR}/testref/${file} )
 endforeach()
 
-<<<<<<< HEAD
-=======
-if( NOT METIS_FOUND )
-    # Remove METIS tests
-    file( STRINGS testlist/saber_test_metis.txt saber_test_tmp )
-    list( REMOVE_ITEM saber_test ${saber_test_tmp} )
-    if( SABER_TEST_QUAD )
-        file( STRINGS testlist/saber_test_metis.txt saber_test_quad_tmp )
-        list( REMOVE_ITEM saber_test_quad ${saber_test_quad_tmp} )
-    endif()
-endif()
-
->>>>>>> f2d01b3a
 # Executables
 ecbuild_add_executable( TARGET  saber_bump.x
                         SOURCES mains/bump_main.cc
@@ -385,46 +315,6 @@
 endif()
 
 # Mono-core tests
-<<<<<<< HEAD
-set(mpi 1)
-set(omp 1)
-foreach(test ${saber_test})
-    execute_process(COMMAND     sed "-e s/_MPI_/${mpi}/g;s/_OMP_/${omp}/g"
-                    INPUT_FILE  ${CMAKE_CURRENT_SOURCE_DIR}/testinput/${test}.yaml
-                    OUTPUT_FILE ${CMAKE_CURRENT_BINARY_DIR}/testinput/${test}_${mpi}-${omp}.yaml)
-
-    ecbuild_add_test(TARGET       test_${test}_${mpi}-${omp}_run
-                     MPI          ${mpi}
-                     OMP          ${omp}
-                     COMMAND      ${CMAKE_BINARY_DIR}/bin/saber_bump.x
-                     ARGS         testinput/${test}_${mpi}-${omp}.yaml testoutput
-                     DEPENDS      saber_bump.x
-                     TEST_DEPENDS get_saber_data)
-
-    ecbuild_add_test(TARGET       test_${test}_${mpi}-${omp}_compare
-                     TYPE SCRIPT
-                     COMMAND      ${CMAKE_BINARY_DIR}/bin/saber_compare.sh
-                     ARGS         ${test} ${mpi} ${omp}
-                     TEST_DEPENDS get_saber_ref
-                                  test_${test}_${mpi}-${omp}_run)
-
-    if(${SABER_TEST_PLOT})
-        ecbuild_add_test(TARGET       test_${test}_${mpi}-${omp}_plot
-                         TYPE SCRIPT
-                         COMMAND      ${CMAKE_BINARY_DIR}/bin/saber_plot.py
-                         ARGS         ${CMAKE_BINARY_DIR}/bin ${CMAKE_CURRENT_BINARY_DIR}/testdata ${test} ${mpi} ${omp}
-                         TEST_DEPENDS test_${test}_${mpi}-${omp}_run)
-    endif()
-
-    if(${SABER_TEST_VALGRIND})
-        ecbuild_add_test(TARGET test_${test}_${mpi}-${omp}_valgrind
-                         MPI    ${mpi}
-                         OMP    ${omp}
-                         COMMAND ${CMAKE_BINARY_DIR}/bin/saber_valgrind.sh
-                         ARGS ${CMAKE_BINARY_DIR}/bin/saber_bump.x testinput/${test}_${mpi}-${omp}.yaml testoutput
-                         DEPENDS saber_bump.x
-                         TEST_DEPENDS get_saber_data)
-=======
 set( mpi 1 )
 set( omp 1 )
 foreach( test ${saber_test} )
@@ -446,6 +336,14 @@
                       ARGS         ${test} ${mpi} ${omp}
                       TEST_DEPENDS get_saber_ref
                                    test_${test}_${mpi}-${omp}_run )
+
+    if( SABER_TEST_PLOT )
+        ecbuild_add_test( TARGET       test_${test}_${mpi}-${omp}_plot
+                          TYPE SCRIPT
+                          COMMAND      ${CMAKE_BINARY_DIR}/bin/saber_plot.py
+                          ARGS         ${CMAKE_BINARY_DIR}/bin ${CMAKE_CURRENT_BINARY_DIR}/testdata ${test} ${mpi} ${omp}
+                          TEST_DEPENDS test_${test}_${mpi}-${omp}_run )
+    endif()
 
     if( SABER_TEST_VALGRIND )
         ecbuild_add_test( TARGET test_${test}_${mpi}-${omp}_valgrind
@@ -455,43 +353,10 @@
                           ARGS ${CMAKE_BINARY_DIR}/bin/saber_bump.x testinput/${test}_${mpi}-${omp}.yaml testoutput
                           DEPENDS saber_bump.x
                           TEST_DEPENDS get_saber_data )
->>>>>>> f2d01b3a
     endif()
 endforeach()
 
 # Dual-core tests (MPI)
-<<<<<<< HEAD
-if(${SABER_TEST_MPI})
-    set(mpi 2)
-    set(omp 1)
-    foreach(test ${saber_test})
-        execute_process(COMMAND     sed "-e s/_MPI_/${mpi}/g;s/_OMP_/${omp}/g"
-                        INPUT_FILE  ${CMAKE_CURRENT_SOURCE_DIR}/testinput/${test}.yaml
-                        OUTPUT_FILE ${CMAKE_CURRENT_BINARY_DIR}/testinput/${test}_${mpi}-${omp}.yaml)
-
-        ecbuild_add_test(TARGET       test_${test}_${mpi}-${omp}_run
-                         MPI          ${mpi}
-                         OMP          ${omp}
-                         COMMAND      ${CMAKE_BINARY_DIR}/bin/saber_bump.x
-                         ARGS         testinput/${test}_${mpi}-${omp}.yaml testoutput
-                         DEPENDS      saber_bump.x
-                         TEST_DEPENDS get_saber_data)
-
-        ecbuild_add_test(TARGET       test_${test}_${mpi}-${omp}_compare
-                         TYPE SCRIPT
-                         COMMAND      ${CMAKE_BINARY_DIR}/bin/saber_compare.sh
-                         ARGS         ${test} ${mpi} ${omp}
-                         TEST_DEPENDS get_saber_ref
-                                      test_${test}_${mpi}-${omp}_run)
-
-        if(${SABER_TEST_PLOT})
-            ecbuild_add_test(TARGET       test_${test}_${mpi}-${omp}_plot
-                             TYPE SCRIPT
-                             COMMAND      ${CMAKE_BINARY_DIR}/bin/saber_plot.py
-                             ARGS         ${CMAKE_BINARY_DIR}/bin ${CMAKE_CURRENT_BINARY_DIR}/testdata ${test} ${mpi} ${omp}
-                             TEST_DEPENDS test_${test}_${mpi}-${omp}_run)
-        endif()
-=======
 if( SABER_TEST_MPI )
     set( mpi 2 )
     set( omp 1 )
@@ -514,83 +379,18 @@
                           ARGS         ${test} ${mpi} ${omp}
                           TEST_DEPENDS get_saber_ref
                                        test_${test}_${mpi}-${omp}_run )
->>>>>>> f2d01b3a
+
+        if( SABER_TEST_PLOT )
+            ecbuild_add_test( TARGET       test_${test}_${mpi}-${omp}_plot
+                              TYPE SCRIPT
+                              COMMAND      ${CMAKE_BINARY_DIR}/bin/saber_plot.py
+                              ARGS         ${CMAKE_BINARY_DIR}/bin ${CMAKE_CURRENT_BINARY_DIR}/testdata ${test} ${mpi} ${omp}
+                              TEST_DEPENDS test_${test}_${mpi}-${omp}_run )
+        endif()
     endforeach()
 endif()
 
 # Dual-core tests (OpenMP)
-<<<<<<< HEAD
-if(${SABER_TEST_OMP})
-    set(mpi 1)
-    set(omp 2)
-    foreach(test ${saber_test})
-        execute_process(COMMAND     sed "-e s/_MPI_/${mpi}/g;s/_OMP_/${omp}/g"
-                        INPUT_FILE  ${CMAKE_CURRENT_SOURCE_DIR}/testinput/${test}.yaml
-                        OUTPUT_FILE ${CMAKE_CURRENT_BINARY_DIR}/testinput/${test}_${mpi}-${omp}.yaml)
-
-        ecbuild_add_test(TARGET       test_${test}_${mpi}-${omp}_run
-                         MPI          ${mpi}
-                         OMP          ${omp}
-                         COMMAND      ${CMAKE_BINARY_DIR}/bin/saber_bump.x
-                         ARGS         testinput/${test}_${mpi}-${omp}.yaml testoutput
-                         DEPENDS      saber_bump.x
-                         TEST_DEPENDS get_saber_data)
-
-        ecbuild_add_test(TARGET       test_${test}_${mpi}-${omp}_compare
-                         TYPE SCRIPT
-                         COMMAND      ${CMAKE_BINARY_DIR}/bin/saber_compare.sh
-                         ARGS         ${test} ${mpi} ${omp}
-                         TEST_DEPENDS get_saber_ref
-                                      test_${test}_${mpi}-${omp}_run)
-
-        if(${SABER_TEST_PLOT})
-            ecbuild_add_test(TARGET       test_${test}_${mpi}-${omp}_plot
-                             TYPE SCRIPT
-                             COMMAND      ${CMAKE_BINARY_DIR}/bin/saber_plot.py
-                             ARGS         ${CMAKE_BINARY_DIR}/bin ${CMAKE_CURRENT_BINARY_DIR}/testdata ${test} ${mpi} ${omp}
-                             TEST_DEPENDS test_${test}_${mpi}-${omp}_run)
-        endif()
-    endforeach()
-endif()
-
-# Multi-core tests (MPI)
-if(${SABER_TEST_MULTI})
-    # Get the number of available processors
-    execute_process(COMMAND python ${CMAKE_CURRENT_SOURCE_DIR}/get_nprocs.py
-                    OUTPUT_VARIABLE nproc)
-    set(omp 1)
-    foreach(mpi RANGE 4 12 2)
-        if(${mpi} LESS_EQUAL ${nproc})
-            foreach(test ${saber_test_multi})
-                execute_process(COMMAND     sed "-e s/_MPI_/${mpi}/g;s/_OMP_/${omp}/g"
-                                INPUT_FILE  ${CMAKE_CURRENT_SOURCE_DIR}/testinput/${test}.yaml
-                                OUTPUT_FILE ${CMAKE_CURRENT_BINARY_DIR}/testinput/${test}_${mpi}-${omp}.yaml)
-
-                ecbuild_add_test(TARGET       test_${test}_${mpi}-${omp}_run
-                                 MPI          ${mpi}
-                                 OMP          ${omp}
-                                 COMMAND      ${CMAKE_BINARY_DIR}/bin/saber_bump.x
-                                 ARGS         testinput/${test}_${mpi}-${omp}.yaml testoutput
-                                 DEPENDS      saber_bump.x
-                                 TEST_DEPENDS get_saber_data)
-
-                ecbuild_add_test(TARGET       test_${test}_${mpi}-${omp}_compare
-                                 TYPE SCRIPT
-                                 COMMAND      ${CMAKE_BINARY_DIR}/bin/saber_compare.sh
-                                 ARGS         ${test} ${mpi} ${omp}
-                                 TEST_DEPENDS get_saber_ref
-                                              test_${test}_${mpi}-${omp}_run)
-
-                if(${SABER_TEST_PLOT})
-                    ecbuild_add_test(TARGET       test_${test}_${mpi}-${omp}_plot
-                                     TYPE SCRIPT
-                                     COMMAND      ${CMAKE_BINARY_DIR}/bin/saber_plot.py
-                                     ARGS         ${CMAKE_BINARY_DIR}/bin ${CMAKE_CURRENT_BINARY_DIR}/testdata ${test} ${mpi} ${omp}
-                                     TEST_DEPENDS test_${test}_${mpi}-${omp}_run)
-                endif()
-            endforeach()
-        endif()
-=======
 if( SABER_TEST_OMP )
     set( mpi 1 )
     set( omp 2 )
@@ -613,33 +413,54 @@
                           ARGS         ${test} ${mpi} ${omp}
                           TEST_DEPENDS get_saber_ref
                                        test_${test}_${mpi}-${omp}_run )
-    endforeach()
-endif()
-
-# Quad-core tests (MPI)
-if( SABER_TEST_QUAD )
-    set( mpi 4 )
+
+        if( SABER_TEST_PLOT )
+            ecbuild_add_test( TARGET       test_${test}_${mpi}-${omp}_plot
+                              TYPE SCRIPT
+                              COMMAND      ${CMAKE_BINARY_DIR}/bin/saber_plot.py
+                              ARGS         ${CMAKE_BINARY_DIR}/bin ${CMAKE_CURRENT_BINARY_DIR}/testdata ${test} ${mpi} ${omp}
+                              TEST_DEPENDS test_${test}_${mpi}-${omp}_run )
+        endif()
+    endforeach()
+endif()
+
+# Multi-core tests (MPI)
+if( SABER_TEST_MULTI )
+    # Get the number of available processors
+    execute_process( COMMAND python ${CMAKE_CURRENT_SOURCE_DIR}/get_nprocs.py
+                    OUTPUT_VARIABLE nproc )
     set( omp 1 )
-    foreach( test ${saber_test} )
-        execute_process( COMMAND     sed "-e s/_MPI_/${mpi}/g;s/_OMP_/${omp}/g"
-                         INPUT_FILE  ${CMAKE_CURRENT_SOURCE_DIR}/testinput/${test}.yaml
-                         OUTPUT_FILE ${CMAKE_CURRENT_BINARY_DIR}/testinput/${test}_${mpi}-${omp}.yaml )
-
-        ecbuild_add_test( TARGET       test_${test}_${mpi}-${omp}_run
-                          MPI          ${mpi}
-                          OMP          ${omp}
-                          COMMAND      ${CMAKE_BINARY_DIR}/bin/saber_bump.x
-                          ARGS         testinput/${test}_${mpi}-${omp}.yaml testoutput
-                          DEPENDS      saber_bump.x
-                          TEST_DEPENDS get_saber_data )
-
-        ecbuild_add_test( TARGET       test_${test}_${mpi}-${omp}_compare
-                          TYPE SCRIPT
-                          COMMAND      ${CMAKE_BINARY_DIR}/bin/saber_compare.sh
-                          ARGS         ${test} ${mpi} ${omp}
-                          TEST_DEPENDS get_saber_ref
-                                       test_${test}_${mpi}-${omp}_run )
->>>>>>> f2d01b3a
+    foreach( mpi RANGE 4 12 2 )
+        if( ${mpi} LESS_EQUAL ${nproc} )
+            foreach( test ${saber_test_multi} )
+                execute_process( COMMAND     sed "-e s/_MPI_/${mpi}/g;s/_OMP_/${omp}/g"
+                                 INPUT_FILE  ${CMAKE_CURRENT_SOURCE_DIR}/testinput/${test}.yaml
+                                 OUTPUT_FILE ${CMAKE_CURRENT_BINARY_DIR}/testinput/${test}_${mpi}-${omp}.yaml )
+
+                ecbuild_add_test( TARGET       test_${test}_${mpi}-${omp}_run
+                                  MPI          ${mpi}
+                                  OMP          ${omp}
+                                  COMMAND      ${CMAKE_BINARY_DIR}/bin/saber_bump.x
+                                  ARGS         testinput/${test}_${mpi}-${omp}.yaml testoutput
+                                  DEPENDS      saber_bump.x
+                                  TEST_DEPENDS get_saber_data )
+
+                ecbuild_add_test( TARGET       test_${test}_${mpi}-${omp}_compare
+                                  TYPE SCRIPT
+                                  COMMAND      ${CMAKE_BINARY_DIR}/bin/saber_compare.sh
+                                  ARGS         ${test} ${mpi} ${omp}
+                                  TEST_DEPENDS get_saber_ref
+                                               test_${test}_${mpi}-${omp}_run )
+
+                if( SABER_TEST_PLOT )
+                    ecbuild_add_test( TARGET       test_${test}_${mpi}-${omp}_plot
+                                      TYPE SCRIPT
+                                      COMMAND      ${CMAKE_BINARY_DIR}/bin/saber_plot.py
+                                      ARGS         ${CMAKE_BINARY_DIR}/bin ${CMAKE_CURRENT_BINARY_DIR}/testdata ${test} ${mpi} ${omp}
+                                      TEST_DEPENDS test_${test}_${mpi}-${omp}_run )
+                endif()
+            endforeach()
+        endif()
     endforeach()
 endif()
 
