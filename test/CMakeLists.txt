# (C) Copyright 2017-2019 UCAR.
#
# This software is licensed under the terms of the Apache Licence Version 2.0
# which can be obtained at http://www.apache.org/licenses/LICENSE-2.0.

if( oops_FOUND )
    # Add quench testbed
    add_subdirectory( quench )

    # Use find_branch function in jedi-cmake
    include( git_functions )
    
    # Default SABER_TEST_TIER
    set( SABER_TEST_TIER 1 )
    
    # Override SABER_TEST_TIER using environment variable
    if( DEFINED ENV{SABER_TEST_TIER} )
        set( SABER_TEST_TIER $ENV{SABER_TEST_TIER} )
    endif()
    
    # Default test selection variables (TIER-dependent)
    set( SABER_TEST_MPI 1 )
    if( SABER_TEST_TIER EQUAL 1 )
        set( SABER_TEST_OMP 0 )
        set( SABER_TEST_MULTI 0 )
    elseif( SABER_TEST_TIER GREATER 1 )
        set( SABER_TEST_OMP 1 )
        set( SABER_TEST_MULTI 1 )
    else()
        message( FATAL_ERROR "SABER_TEST_TIER should be 1 or 2, not ${SABER_TEST_TIER}" )
    endif()

    # Default test selection variables (TIER-independent)
    set( SABER_TEST_GSI 0 )
    if( gsibclim_FOUND)
        set( SABER_TEST_GSI 1 )
    endif()
    set( SABER_TEST_SPECTRALB 0 )
    if( atlas_TRANS_FOUND)
        set( SABER_TEST_SPECTRALB 1 )
    endif()
    
    # Override test selection variables using environment variables
    if( DEFINED ENV{SABER_TEST_MPI} )
        set( SABER_TEST_MPI $ENV{SABER_TEST_MPI} )
    endif()
    if( DEFINED ENV{SABER_TEST_OMP} )
        set( SABER_TEST_OMP $ENV{SABER_TEST_OMP} )
    endif()
    if( DEFINED ENV{SABER_TEST_MULTI} )
        set( SABER_TEST_MULTI $ENV{SABER_TEST_MULTI} )
    endif()
    if( gsibclim_FOUND )
        if( DEFINED ENV{SABER_TEST_GSI} )
            set( SABER_TEST_GSI $ENV{SABER_TEST_GSI} )
        endif()
    endif()
    if( atlas_TRANS_FOUND)
        if( DEFINED ENV{SABER_TEST_SPECTRALB} )
            set( SABER_TEST_SPECTRALB $ENV{SABER_TEST_SPECTRALB} )
        endif()
    endif()
    
    # Summary
    message( STATUS "SABER variables:" )
    message( STATUS "  - SABER_TEST_TIER:          ${SABER_TEST_TIER}" )
    message( STATUS "  - SABER_TEST_MPI:           ${SABER_TEST_MPI}" )
    message( STATUS "  - SABER_TEST_OMP:           ${SABER_TEST_OMP}" )
    message( STATUS "  - SABER_TEST_MULTI:         ${SABER_TEST_MULTI}" )
    message( STATUS "  - SABER_TEST_GSI:           ${SABER_TEST_GSI}" )
    message( STATUS "  - SABER_TEST_SPECTRALB:     ${SABER_TEST_SPECTRALB}" )
    
    # Tests
    message( STATUS "SABER tests activated:" )
    
    # Input data
    file( STRINGS testlist/saber_data.txt saber_data_tmp )
    list( APPEND saber_data ${saber_data_tmp} )
    list( APPEND saber_data_tar saber_data.tar.gz)
    
    # TIER 1
    message( STATUS "  - TIER 1 base" )
    file( STRINGS testlist/saber_test_tier1.txt saber_test_tmp )
    list( APPEND saber_test ${saber_test_tmp} )
    list( APPEND saber_test_full ${saber_test_tmp} )
    if( SABER_TEST_MULTI )
        message( STATUS "  - TIER 1 multicores" )
        file( STRINGS testlist/saber_test_tier1-multi.txt saber_test_multi_tmp )
        list( APPEND saber_test_multi ${saber_test_multi_tmp} )
        list( APPEND saber_test_full ${saber_test_multi_tmp} )
    endif()
    if( SABER_TEST_GSI )
        message( STATUS "  - TIER 1 GSI-specific" )
        file( STRINGS testlist/saber_test_tier1-gsi.txt saber_test_gsi_tmp )
        list( APPEND saber_test_gsi ${saber_test_gsi_tmp} )
        list( APPEND saber_test_full ${saber_test_gsi_tmp} )
    endif()
    if( SABER_TEST_SPECTRALB )
        message( STATUS "  - TIER 1 SPECTRALB-specific" )
        file( STRINGS testlist/saber_test_tier1-spectralb.txt saber_test_spectralb_tmp )
        list( APPEND saber_test_spectralb ${saber_test_spectralb_tmp} )
        list( APPEND saber_test_full ${saber_test_spectralb_tmp} )
    endif()
    
    # TIER > 1
    if( SABER_TEST_TIER GREATER 1 )
        message( STATUS "  - TIER 2 base" )
        file( STRINGS testlist/saber_test_tier2.txt saber_test_tmp )
        list( APPEND saber_test ${saber_test_tmp} )
        list( APPEND saber_test_full ${saber_test_tmp} )
    endif()
    
    # Set download URL
    
    # Define branch name
    if( DEFINED ENV{SABER_TESTFILES_BRANCH} )
        # Branch specified by environment
        set( GIT_BRANCH_SABER $ENV{SABER_TESTFILES_BRANCH} )
        message( STATUS "Branch name provided by user: ${GIT_BRANCH_SABER}" )
    else()
        # Find branch name
        find_branch_name( REPO_DIR_NAME saber )
    
        if( DEFINED GIT_TAG_FUNC )
            # Tag is checked out => download data from DASH
            set( GIT_BRANCH_SABER ${GIT_TAG_FUNC} )
            message( STATUS "SABER is in tag: ${GIT_BRANCH_SABER}" )
        elseif( DEFINED GIT_BRANCH_FUNC )
            # Branch is checked out => data already downloaded in saber-data
            set( GIT_BRANCH_SABER ${GIT_BRANCH_FUNC} )
            message( STATUS "SABER is in branch: ${GIT_BRANCH_SABER}" )
        endif()
    endif()
    
    # Define where the data are already present or need to be downloaded (and how)
    if( DEFINED ENV{LOCAL_PATH_JEDI_TESTFILES} )
        # Data should be present in the path defined by LOCAL_PATH_JEDI_TESTFILES
        if( EXISTS $ENV{LOCAL_PATH_JEDI_TESTFILES}/saber/${GIT_BRANCH_SABER} )
            set( SABER_TESTFILES_PATH $ENV{LOCAL_PATH_JEDI_TESTFILES}/saber/${GIT_BRANCH_SABER} )
        else()
            set( SABER_TESTFILES_PATH $ENV{LOCAL_PATH_JEDI_TESTFILES}/saber/develop )
        endif()
    message( STATUS "Files loaded from: " ${SABER_TESTFILES_PATH} )
elseif( DEFINED GIT_BRANCH_FUNC )
    # Data loaded from saber-data repo
    set( SABER_TESTFILES_PATH ${CMAKE_SOURCE_DIR}/saber-data )
    message( STATUS "Files loaded from: " ${SABER_TESTFILES_PATH} )
else( DEFINED GIT_TAG_FUNC )
    # ECBUILD_DOWNLOAD_BASE_URL env var can be used to force test files and
    # crtm coef to be downloaded from other databases such as S3 instead of DASH
    # example ECBUILD_DOWNLOAD_BASE_URL=https://jedi-test-files.s3.amazonaws.com

    if( DEFINED ENV{ECBUILD_DOWNLOAD_BASE_URL} )
        set( ECBUILD_DOWNLOAD_BASE_URL "$ENV{ECBUILD_DOWNLOAD_BASE_URL}/saber/${GIT_TAG_FUNC}" )
        set( checksum "0")
    else()
        set( ECBUILD_DOWNLOAD_BASE_URL https://gdex.ucar.edu/dataset/jedi-skylab/file )
        set( checksum "0")
    endif()
    message( STATUS "Files downloaded from: " ${ECBUILD_DOWNLOAD_BASE_URL} )

    # Set SABER_TESTFILES_PATH
    set( SABER_TESTFILES_PATH ${CMAKE_SOURCE_DIR}/test-data-release/saber/${GIT_TAG_FUNC} )
    message( STATUS "Files downloaded into: " ${SABER_TESTFILES_PATH} )

    list( APPEND SABER_DATA_DOWNLOADER_ARGS
          ${ECBUILD_DOWNLOAD_BASE_URL}
          ${CMAKE_SOURCE_DIR}/test-data-release
          "saber_testinput_tier_1_1.3.0.tar.gz"
          ${checksum} )

    # Create test-data-release in source directory
    file( MAKE_DIRECTORY ${CMAKE_SOURCE_DIR}/test-data-release )

    # Create download script
    set ( FILENAME saber_data_downloader.py )
    set ( SOURCE_FILE ${CMAKE_CURRENT_SOURCE_DIR}/${FILENAME} )
    set ( DEST_FILE ${CMAKE_BINARY_DIR}/bin/${FILENAME} )

    # Set configure file
    if( EXISTS "${SOURCE_FILE}.in" )
      configure_file( ${SOURCE_FILE}.in ${DEST_FILE} @ONLY )
        else()
          configure_file( ${SOURCE_FILE}    ${DEST_FILE} @ONLY )
        endif()
    
        # Add download script
        add_custom_target( bin_saber_test_download_script ALL
                           COMMAND chmod +x ${DEST_FILE}
                           DEPENDS ${DEST_FILE} )
    
        # Add test for downloading data
        ecbuild_add_test( TARGET    get_saber_test_data
                          TYPE      SCRIPT
                          COMMAND   ${CMAKE_BINARY_DIR}/bin/saber_data_downloader.py
                          ARGS  ${SABER_DATA_DOWNLOADER_ARGS} )
    endif()
<<<<<<< HEAD
    
    # Setup SABER directories and links
    message( STATUS "Setup SABER directories and links" )
    file( WRITE ${CMAKE_BINARY_DIR}/bin/saber_testdir )
    foreach( test ${saber_test_full} )
        file( APPEND ${CMAKE_BINARY_DIR}/bin/saber_testdir "${test}\n" )
    endforeach()
    file( WRITE ${CMAKE_BINARY_DIR}/bin/saber_testdata )
    foreach( file ${saber_data} )
        file( APPEND ${CMAKE_BINARY_DIR}/bin/saber_testdata "${file}\n" )
    endforeach()
    execute_process( COMMAND bash ${CMAKE_BINARY_DIR}/bin/saber_setup.sh
                             ${SABER_TESTFILES_PATH}/testdata
                             ${CMAKE_CURRENT_SOURCE_DIR}/testref
                             ${CMAKE_CURRENT_BINARY_DIR}
                             ${CMAKE_BINARY_DIR} )
    
    # Executables
=======

    # Add download script
    add_custom_target( bin_saber_test_download_script ALL
                       COMMAND chmod +x ${DEST_FILE}
                       DEPENDS ${DEST_FILE} )

    # Add test for downloading data
    ecbuild_add_test( TARGET    get_saber_test_data
                      TYPE      SCRIPT
                      COMMAND   ${CMAKE_BINARY_DIR}/bin/saber_data_downloader.py
                      ARGS  ${SABER_DATA_DOWNLOADER_ARGS} )
endif()

# Setup SABER directories and links
message( STATUS "Setup SABER directories and links" )
file( WRITE ${CMAKE_BINARY_DIR}/bin/saber_testdir )
foreach( test ${saber_test_full} )
    file( APPEND ${CMAKE_BINARY_DIR}/bin/saber_testdir "${test}\n" )
endforeach()
file( WRITE ${CMAKE_BINARY_DIR}/bin/saber_testdata )
foreach( file ${saber_data} )
    file( APPEND ${CMAKE_BINARY_DIR}/bin/saber_testdata "${file}\n" )
endforeach()
file( WRITE ${CMAKE_BINARY_DIR}/bin/saber_testref )
foreach( file ${saber_ref} )
    file( APPEND ${CMAKE_BINARY_DIR}/bin/saber_testref "${file}\n" )
endforeach()
execute_process( COMMAND bash ${CMAKE_BINARY_DIR}/bin/saber_setup.sh
                         ${SABER_TESTFILES_PATH}
                         ${CMAKE_CURRENT_BINARY_DIR}
                         ${CMAKE_BINARY_DIR} )

# Executables
ecbuild_add_executable( TARGET  saber_bump.x
                        SOURCES mains/bump_main.cc
                                mains/bump_main.fypp
                        LIBS    saber )

# Process fypp files
fckit_target_preprocess_fypp( saber_bump.x )

if( SABER_TEST_OOPS )
    if( vader_FOUND )
        set( vader_LIBRARIES "vader" )
    else()
        set( vader_LIBRARIES "" )
    endif()

    ecbuild_add_executable( TARGET  saber_qg_4dvar.x
                            SOURCES mains/qg4DVar.cc
                            LIBS    ${oops_qg_LIBRARIES}
                                    ${vader_LIBRARIES}
                                    saber )

    ecbuild_add_executable( TARGET  saber_qg_convertstate.x
                            SOURCES ${CMAKE_CURRENT_SOURCE_DIR}/../../oops/qg/mains/qgConvertState.cc
                            LIBS    ${oops_qg_LIBRARIES} )

    ecbuild_add_executable( TARGET  saber_qg_dirac.x
                            SOURCES mains/qgDirac.cc
                            LIBS    ${oops_qg_LIBRARIES}
                                    ${vader_LIBRARIES}
                                    saber )

    ecbuild_add_executable( TARGET  saber_qg_ens_recenter.x
                            SOURCES ${CMAKE_CURRENT_SOURCE_DIR}/../../oops/qg/mains/qgEnsRecenter.cc
                            LIBS    ${oops_qg_LIBRARIES} )

    ecbuild_add_executable( TARGET  saber_qg_error_covariance_training.x
                            SOURCES mains/qgErrorCovarianceTraining.cc
                            LIBS    ${oops_qg_LIBRARIES}
                                    ${vader_LIBRARIES}
                                    saber )

    ecbuild_add_executable( TARGET  saber_qg_forecast.x
                            SOURCES ${CMAKE_CURRENT_SOURCE_DIR}/../../oops/qg/mains/qgForecast.cc
                            LIBS    ${oops_qg_LIBRARIES} )

    ecbuild_add_executable( TARGET  saber_qg_gen_ens_pert_B.x
                            SOURCES ${CMAKE_CURRENT_SOURCE_DIR}/../../oops/qg/mains/qgGenEnsPertB.cc
                            LIBS    ${oops_qg_LIBRARIES} )

    ecbuild_add_executable( TARGET  saber_qg_hofx.x
                            SOURCES ${CMAKE_CURRENT_SOURCE_DIR}/../../oops/qg/mains/qgHofX.cc
                            LIBS    ${oops_qg_LIBRARIES} )

#    ecbuild_add_executable( TARGET  saber_interpolation_bump.x
#                            SOURCES mains/InterpolationBump.cc
#                            LIBS    ${oops_qg_LIBRARIES}
#                                    ${vader_LIBRARIES}
#                                    saber )

>>>>>>> 7a4aff64
    ecbuild_add_executable( TARGET  saber_quench_randomization.x
                            SOURCES mains/quenchRandomization.cc
                            LIBS    quench
                                    ${vader_LIBRARIES}
                                    saber )
    
    ecbuild_add_executable( TARGET  saber_quench_error_covariance_training.x
                            SOURCES mains/quenchErrorCovarianceTraining.cc
                            LIBS    quench
                                    ${vader_LIBRARIES}
                                    saber )
    
    ecbuild_add_executable( TARGET  saber_quench_saber_block_test.x
                            SOURCES mains/quenchSaberBlockTest.cc
                            LIBS    quench
                                    ${vader_LIBRARIES}
                                    saber )
    
    ecbuild_add_executable( TARGET  saber_quench_dirac.x
                            SOURCES mains/quenchDirac.cc
                            LIBS    quench
                                    ${vader_LIBRARIES}
                                    saber )
    
    # BUMP tests
    set( mpi_list 1 1 2 )
    set( omp_list 1 2 1 )
    foreach( mpixomp RANGE 2 )
        # Get mpi and omp
        list( GET mpi_list ${mpixomp} mpi )
        list( GET omp_list ${mpixomp} omp )

        # Link to yaml file
        foreach( test ${saber_test} )
            execute_process( COMMAND     sed "-e s/_MPI_/${mpi}/g;s/_OMP_/${omp}/g"
                             INPUT_FILE  ${CMAKE_CURRENT_SOURCE_DIR}/testinput/${test}.yaml
                             OUTPUT_FILE ${CMAKE_CURRENT_BINARY_DIR}/testinput/${mpi}-${omp}/${test}.yaml )
        endforeach()

        # Randomization tests
        foreach( test ${saber_test} )
            string( FIND ${test} "quench_randomization" quench )
            if( quench MATCHES 0 )
                ecbuild_add_test( TARGET saber_test_${test}_${mpi}-${omp}
                                  MPI ${mpi}
                                  OMP ${omp}
                                  COMMAND ${CMAKE_BINARY_DIR}/bin/saber_quench_randomization.x
                                  ARGS testinput/${mpi}-${omp}/${test}.yaml
                                  DEPENDS saber_quench_randomization.x )
            endif()
        endforeach()
        
        # Error covariance training tests
        foreach( test ${saber_test} )
            string( FIND ${test} "quench_error_covariance_training" quench )
            if( quench MATCHES 0 )
                ecbuild_add_test( TARGET saber_test_${test}_${mpi}-${omp}
                                  MPI ${mpi}
                                  OMP ${omp}
                                  COMMAND ${CMAKE_BINARY_DIR}/bin/saber_quench_error_covariance_training.x
                                  ARGS testinput/${mpi}-${omp}/${test}.yaml
                                  DEPENDS saber_quench_error_covariance_training.x )
            endif()
        endforeach()
        
        # Adjoint/inverse tests
        foreach( test ${saber_test} )
            string( FIND ${test} "quench_saber_block_test" quench )
            if( quench MATCHES 0 )
                ecbuild_add_test( TARGET saber_test_${test}_${mpi}-${omp}
                                  MPI ${mpi}
                                  OMP ${omp}
                                  COMMAND ${CMAKE_BINARY_DIR}/bin/saber_quench_saber_block_test.x
                                  ARGS testinput/${mpi}-${omp}/${test}.yaml
                                  DEPENDS saber_quench_saber_block_test.x )
            endif()
        endforeach()
        
        # Dirac tests
        foreach( test ${saber_test} )
            string( FIND ${test} "quench_dirac" quench )
            if( quench MATCHES 0 )
                ecbuild_add_test( TARGET saber_test_${test}_${mpi}-${omp}
                                  MPI ${mpi}
                                  OMP ${omp}
                                  COMMAND ${CMAKE_BINARY_DIR}/bin/saber_quench_dirac.x
                                  ARGS testinput/${mpi}-${omp}/${test}.yaml
                                  DEPENDS saber_quench_dirac.x )
            endif()
        endforeach()
    endforeach()

    # Tests depending on GSI B Climatology
    if( SABER_TEST_GSI )
      # Tasks/threads
      set( mpi 1 )
      set( omp 2 )

      # Link to yaml files
      foreach( test ${saber_test_gsi} )
         execute_process( COMMAND     sed "-e s/_MPI_/${mpi}/g;s/_OMP_/${omp}/g"
                          INPUT_FILE  ${CMAKE_CURRENT_SOURCE_DIR}/testinput/${test}.yaml
                          OUTPUT_FILE ${CMAKE_CURRENT_BINARY_DIR}/testinput/${mpi}-${omp}/${test}.yaml )
      endforeach()
    
      # Link to nml files
      foreach( test ${saber_test_gsi} )
          execute_process( COMMAND ${CMAKE_COMMAND} -E create_symlink
                           ${CMAKE_CURRENT_SOURCE_DIR}/testinput/${test}.nml
                           ${CMAKE_CURRENT_BINARY_DIR}/testinput/${mpi}-${omp}/${test}.nml )
      endforeach()

      # Dirac tests
      foreach( test ${saber_test_gsi} )
          string( FIND ${test} "quench_dirac" quench )
          if( quench MATCHES 0 )
              ecbuild_add_test( TARGET saber_test_${test}_${mpi}-${omp}
                                MPI ${mpi}
                                OMP ${omp}
                                COMMAND ${CMAKE_BINARY_DIR}/bin/saber_quench_dirac.x
                                ARGS testinput/${mpi}-${omp}/${test}.yaml
                                DEPENDS saber_quench_dirac.x )
          endif()
      endforeach()
    endif()
    
    # Tests depending on spectral transforms
    if( SABER_TEST_SPECTRALB )
      # Tasks/threads
      set( mpi 1 )
      set( omp 1 )

      # Link to yaml files
      foreach( test ${saber_test_spectralb} )
         execute_process( COMMAND     sed "-e s/_MPI_/${mpi}/g;s/_OMP_/${omp}/g"
                          INPUT_FILE  ${CMAKE_CURRENT_SOURCE_DIR}/testinput/${test}.yaml
                          OUTPUT_FILE ${CMAKE_CURRENT_BINARY_DIR}/testinput/${mpi}-${omp}/${test}.yaml )
      endforeach()
   
      # Adjoint/inverse tests
      foreach( test ${saber_test_spectralb} )
          string( FIND ${test} "quench_saber_block_test" quench )
          if( quench MATCHES 0 )
              ecbuild_add_test( TARGET saber_test_${test}_${mpi}-${omp}
                                MPI ${mpi}
                                OMP ${omp}
                                COMMAND ${CMAKE_BINARY_DIR}/bin/saber_quench_saber_block_test.x
                                ARGS testinput/${mpi}-${omp}/${test}.yaml
                                DEPENDS saber_quench_saber_block_test.x )
          endif()
      endforeach()
    
      # Dirac tests
      foreach( test ${saber_test_spectralb} )
          string( FIND ${test} "quench_dirac" quench )
          if( quench MATCHES 0 )
              ecbuild_add_test( TARGET saber_test_${test}_${mpi}-${omp}
                                MPI ${mpi}
                                OMP ${omp}
                                COMMAND ${CMAKE_BINARY_DIR}/bin/saber_quench_dirac.x
                                ARGS testinput/${mpi}-${omp}/${test}.yaml
                                DEPENDS saber_quench_dirac.x )
          endif()
      endforeach()
    endif()
else()
    message( STATUS "OOPS missing: no testing of SABER" )
endif()<|MERGE_RESOLUTION|>--- conflicted
+++ resolved
@@ -195,7 +195,6 @@
                           COMMAND   ${CMAKE_BINARY_DIR}/bin/saber_data_downloader.py
                           ARGS  ${SABER_DATA_DOWNLOADER_ARGS} )
     endif()
-<<<<<<< HEAD
     
     # Setup SABER directories and links
     message( STATUS "Setup SABER directories and links" )
@@ -214,100 +213,12 @@
                              ${CMAKE_BINARY_DIR} )
     
     # Executables
-=======
-
-    # Add download script
-    add_custom_target( bin_saber_test_download_script ALL
-                       COMMAND chmod +x ${DEST_FILE}
-                       DEPENDS ${DEST_FILE} )
-
-    # Add test for downloading data
-    ecbuild_add_test( TARGET    get_saber_test_data
-                      TYPE      SCRIPT
-                      COMMAND   ${CMAKE_BINARY_DIR}/bin/saber_data_downloader.py
-                      ARGS  ${SABER_DATA_DOWNLOADER_ARGS} )
-endif()
-
-# Setup SABER directories and links
-message( STATUS "Setup SABER directories and links" )
-file( WRITE ${CMAKE_BINARY_DIR}/bin/saber_testdir )
-foreach( test ${saber_test_full} )
-    file( APPEND ${CMAKE_BINARY_DIR}/bin/saber_testdir "${test}\n" )
-endforeach()
-file( WRITE ${CMAKE_BINARY_DIR}/bin/saber_testdata )
-foreach( file ${saber_data} )
-    file( APPEND ${CMAKE_BINARY_DIR}/bin/saber_testdata "${file}\n" )
-endforeach()
-file( WRITE ${CMAKE_BINARY_DIR}/bin/saber_testref )
-foreach( file ${saber_ref} )
-    file( APPEND ${CMAKE_BINARY_DIR}/bin/saber_testref "${file}\n" )
-endforeach()
-execute_process( COMMAND bash ${CMAKE_BINARY_DIR}/bin/saber_setup.sh
-                         ${SABER_TESTFILES_PATH}
-                         ${CMAKE_CURRENT_BINARY_DIR}
-                         ${CMAKE_BINARY_DIR} )
-
-# Executables
-ecbuild_add_executable( TARGET  saber_bump.x
-                        SOURCES mains/bump_main.cc
-                                mains/bump_main.fypp
-                        LIBS    saber )
-
-# Process fypp files
-fckit_target_preprocess_fypp( saber_bump.x )
-
-if( SABER_TEST_OOPS )
     if( vader_FOUND )
         set( vader_LIBRARIES "vader" )
     else()
         set( vader_LIBRARIES "" )
     endif()
 
-    ecbuild_add_executable( TARGET  saber_qg_4dvar.x
-                            SOURCES mains/qg4DVar.cc
-                            LIBS    ${oops_qg_LIBRARIES}
-                                    ${vader_LIBRARIES}
-                                    saber )
-
-    ecbuild_add_executable( TARGET  saber_qg_convertstate.x
-                            SOURCES ${CMAKE_CURRENT_SOURCE_DIR}/../../oops/qg/mains/qgConvertState.cc
-                            LIBS    ${oops_qg_LIBRARIES} )
-
-    ecbuild_add_executable( TARGET  saber_qg_dirac.x
-                            SOURCES mains/qgDirac.cc
-                            LIBS    ${oops_qg_LIBRARIES}
-                                    ${vader_LIBRARIES}
-                                    saber )
-
-    ecbuild_add_executable( TARGET  saber_qg_ens_recenter.x
-                            SOURCES ${CMAKE_CURRENT_SOURCE_DIR}/../../oops/qg/mains/qgEnsRecenter.cc
-                            LIBS    ${oops_qg_LIBRARIES} )
-
-    ecbuild_add_executable( TARGET  saber_qg_error_covariance_training.x
-                            SOURCES mains/qgErrorCovarianceTraining.cc
-                            LIBS    ${oops_qg_LIBRARIES}
-                                    ${vader_LIBRARIES}
-                                    saber )
-
-    ecbuild_add_executable( TARGET  saber_qg_forecast.x
-                            SOURCES ${CMAKE_CURRENT_SOURCE_DIR}/../../oops/qg/mains/qgForecast.cc
-                            LIBS    ${oops_qg_LIBRARIES} )
-
-    ecbuild_add_executable( TARGET  saber_qg_gen_ens_pert_B.x
-                            SOURCES ${CMAKE_CURRENT_SOURCE_DIR}/../../oops/qg/mains/qgGenEnsPertB.cc
-                            LIBS    ${oops_qg_LIBRARIES} )
-
-    ecbuild_add_executable( TARGET  saber_qg_hofx.x
-                            SOURCES ${CMAKE_CURRENT_SOURCE_DIR}/../../oops/qg/mains/qgHofX.cc
-                            LIBS    ${oops_qg_LIBRARIES} )
-
-#    ecbuild_add_executable( TARGET  saber_interpolation_bump.x
-#                            SOURCES mains/InterpolationBump.cc
-#                            LIBS    ${oops_qg_LIBRARIES}
-#                                    ${vader_LIBRARIES}
-#                                    saber )
-
->>>>>>> 7a4aff64
     ecbuild_add_executable( TARGET  saber_quench_randomization.x
                             SOURCES mains/quenchRandomization.cc
                             LIBS    quench
