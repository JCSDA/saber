--- conflicted
+++ resolved
@@ -508,21 +508,10 @@
                           RUN_FILE ${test}/test.log.out
                           REF_FILE ${test}/test.ref
                           DEPENDS saber_qg_4dvar.x
-<<<<<<< HEAD
-                          TEST_DEPENDS test_qg_bump_links )
-
-        #--------------------------------------------------------------------
-        # Compare tests
-        #--------------------------------------------------------------------
-        foreach(test ${saber_test_oops})
-            ecbuild_add_test( TARGET test_${test}_compare
-                              TYPE SCRIPT
-                              COMMAND ${CMAKE_BINARY_DIR}/bin/saber_compare.sh
-                              ARGS ${test}
-                              TEST_DEPENDS get_saber_ref test_${test}_run )
-        endforeach()
-
-    endif()
+                          TEST_DEPENDS test_qg_links
+                          COMPARE)
+        endif()
+    endforeach()
 endif()
 
 # bump interpolation tests
@@ -550,10 +539,4 @@
                       ARGS testinput/bump_interpolation.yaml
                       LIBS oops saber )
 
-=======
-                          TEST_DEPENDS test_qg_links
-                          COMPARE)
-        endif()
-    endforeach()
->>>>>>> 03d9857c
 endif()