# (C) Copyright 2017-2019 UCAR.
#
# This software is licensed under the terms of the Apache Licence Version 2.0
# which can be obtained at http://www.apache.org/licenses/LICENSE-2.0.

if( oops_FOUND )
    add_subdirectory( quench )
endif()

# Use find_branch function in jedi-cmake
include( git_functions )

# Default SABER_TEST_TIER
set( SABER_TEST_TIER 1 )

# Override SABER_TEST_TIER using environment variable
if( DEFINED ENV{SABER_TEST_TIER} )
    set( SABER_TEST_TIER $ENV{SABER_TEST_TIER} )
endif()

# Default test selection variables (TIER-dependent)
set( SABER_TEST_MPI 1 )
if( SABER_TEST_TIER EQUAL 1 )
    set( SABER_TEST_OMP 0 )
    set( SABER_TEST_MULTI 0 )
elseif( SABER_TEST_TIER GREATER 1 )
    set( SABER_TEST_OMP 1 )
    set( SABER_TEST_MULTI 1 )
else()
    message( FATAL_ERROR "SABER_TEST_TIER should be 1 or 2, not ${SABER_TEST_TIER}" )
endif()

# Default test selection variables (TIER-independent)
set( SABER_TEST_VALGRIND 0 )
set( SABER_TEST_OOPS 0 )
set( SABER_TEST_INTERPOLATION 0 )
if( oops_qg_FOUND )
    set( SABER_TEST_OOPS 1 )
    set( SABER_TEST_INTERPOLATION 1 )
endif()
set( SABER_TEST_GSI 0 )
if( gsibclim_FOUND AND oops_qg_FOUND)
    set( SABER_TEST_GSI 1 )
endif()
set( SABER_TEST_SPECTRALB 0 )
if( atlas_TRANS_FOUND AND oops_qg_FOUND)
    set( SABER_TEST_SPECTRALB 1 )
endif()

# Override test selection variables using environment variables
if( DEFINED ENV{SABER_TEST_MPI} )
    set( SABER_TEST_MPI $ENV{SABER_TEST_MPI} )
endif()
if( DEFINED ENV{SABER_TEST_OMP} )
    set( SABER_TEST_OMP $ENV{SABER_TEST_OMP} )
endif()
if( DEFINED ENV{SABER_TEST_MULTI} )
    set( SABER_TEST_MULTI $ENV{SABER_TEST_MULTI} )
endif()
if( DEFINED ENV{SABER_TEST_VALGRIND} )
    set( SABER_TEST_VALGRIND $ENV{SABER_TEST_VALGRIND} )
endif()
if( oops_qg_FOUND )
    if( DEFINED ENV{SABER_TEST_OOPS} )
        set( SABER_TEST_OOPS $ENV{SABER_TEST_OOPS} )
    endif()
endif()
if( SABER_TEST_OOPS )
    if( DEFINED ENV{SABER_TEST_OOPS} )
        set( SABER_TEST_OOPS $ENV{SABER_TEST_OOPS} )
    endif()
endif()
if( gsibclim_FOUND AND oops_qg_FOUND )
    if( DEFINED ENV{SABER_TEST_GSI} )
        set( SABER_TEST_GSI $ENV{SABER_TEST_GSI} )
    endif()
endif()
if( SABER_TEST_GSI )
    if( DEFINED ENV{SABER_TEST_GSI} )
        set( SABER_TEST_GSI $ENV{SABER_TEST_GSI} )
    endif()
endif()
if( atlas_TRANS_FOUND AND oops_qg_FOUND)
    if( DEFINED ENV{SABER_TEST_SPECTRALB} )
        set( SABER_TEST_SPECTRALB $ENV{SABER_TEST_SPECTRALB} )
    endif()
endif()
if( SABER_TEST_SPECTRALB )
    if( DEFINED ENV{SABER_TEST_SPECTRALB} )
        set( SABER_TEST_SPECTRALB $ENV{SABER_TEST_SPECTRALB} )
    endif()
endif()

# Summary
message( STATUS "SABER variables:" )
message( STATUS "  - SABER_TEST_TIER:          ${SABER_TEST_TIER}" )
message( STATUS "  - SABER_TEST_MPI:           ${SABER_TEST_MPI}" )
message( STATUS "  - SABER_TEST_OMP:           ${SABER_TEST_OMP}" )
message( STATUS "  - SABER_TEST_MULTI:         ${SABER_TEST_MULTI}" )
message( STATUS "  - SABER_TEST_VALGRIND:      ${SABER_TEST_VALGRIND}" )
message( STATUS "  - SABER_TEST_OOPS:          ${SABER_TEST_OOPS}" )
message( STATUS "  - SABER_TEST_GSI:           ${SABER_TEST_GSI}" )
message( STATUS "  - SABER_TEST_SPECTRALB:     ${SABER_TEST_SPECTRALB}" )

# Tests
message( STATUS "SABER tests activated:" )

# Input data
file( STRINGS testlist/saber_data.txt saber_data_tmp )
list( APPEND saber_data ${saber_data_tmp} )
list( APPEND saber_data_tar saber_data.tar.gz)

# TIER 1
message( STATUS "  - TIER 1 base" )
file( STRINGS testlist/saber_test_tier1.txt saber_test_tmp )
list( APPEND saber_test ${saber_test_tmp} )
list( APPEND saber_test_full ${saber_test_tmp} )
file( STRINGS testlist/saber_test_tier1-cgal.txt saber_test_cgal_tmp )
list( APPEND saber_test_full ${saber_test_cgal_tmp} )
if( atlas_HAVE_TESSELATION )
    message( STATUS "  - TIER 1 CGAL-specific" )
    list( APPEND saber_test ${saber_test_cgal_tmp} )
endif()
file( STRINGS testlist/saber_test_tier1-multi.txt saber_test_multi_tmp )
list( APPEND saber_test_full ${saber_test_multi_tmp} )
if( SABER_TEST_MULTI )
    message( STATUS "  - TIER 1 multicores" )
    list( APPEND saber_test_multi ${saber_test_multi_tmp} )
endif()
file( STRINGS testlist/saber_test_tier1-oops.txt saber_test_oops_tmp )
list( APPEND saber_test_full ${saber_test_oops_tmp} )
if( SABER_TEST_OOPS )
    message( STATUS "  - TIER 1 OOPS-specific" )
    list( APPEND saber_test_oops ${saber_test_oops_tmp} )
endif()
file( STRINGS testlist/saber_test_tier1-gsi.txt saber_test_gsi_tmp )
list( APPEND saber_test_full ${saber_test_gsi_tmp} )
if( SABER_TEST_GSI )
    message( STATUS "  - TIER 1 GSI-specific" )
    list( APPEND saber_test_gsi ${saber_test_gsi_tmp} )
endif()
file( STRINGS testlist/saber_test_tier1-spectralb.txt saber_test_spectralb_tmp )
list( APPEND saber_test_full ${saber_test_spectralb_tmp} )
if( SABER_TEST_SPECTRALB )
    message( STATUS "  - TIER 1 SPECTRALB-specific" )
    list( APPEND saber_test_spectralb ${saber_test_spectralb_tmp} )
endif()
file( STRINGS testlist/saber_ref_tier1.txt saber_ref_tmp )
list( APPEND saber_ref ${saber_ref_tmp} )
list( APPEND saber_ref_tar saber_ref_tier1.tar.gz)

# TIER > 1
if( SABER_TEST_TIER GREATER 1 )
    message( STATUS "  - TIER 2 base" )
    file( STRINGS testlist/saber_test_tier2.txt saber_test_tmp )
    list( APPEND saber_test_full ${saber_test_tmp} )
    list( APPEND saber_test ${saber_test_tmp} )
    file( STRINGS testlist/saber_ref_tier2.txt saber_ref_tmp )
    list( APPEND saber_ref ${saber_ref_tmp} )
    list( APPEND saber_ref_tar saber_ref_tier2.tar.gz )
    file( STRINGS testlist/saber_test_tier2-oops.txt saber_test_oops_tmp )
    list( APPEND saber_test_full ${saber_test_oops_tmp} )
    if( SABER_TEST_OOPS )
        message( STATUS "  - TIER 2 OOPS-specific" )
        list( APPEND saber_test_oops ${saber_test_oops_tmp} )
    endif()
endif()

# Set download URL

# Define branch name
if( DEFINED ENV{SABER_TESTFILES_BRANCH} )
    # Branch specified by environment
    set( GIT_BRANCH_SABER $ENV{SABER_TESTFILES_BRANCH} )
    message( STATUS "Branch name provided by user: ${GIT_BRANCH_SABER}" )
else()
    # Find branch name
    find_branch_name( REPO_DIR_NAME saber )

    if( DEFINED GIT_TAG_FUNC )
        # Tag is checked out => download data from DASH
        set( GIT_BRANCH_SABER ${GIT_TAG_FUNC} )
        message( STATUS "SABER is in tag: ${GIT_BRANCH_SABER}" )
    elseif( DEFINED GIT_BRANCH_FUNC )
        # Branch is checked out => data already downloaded in saber-data
        set( GIT_BRANCH_SABER ${GIT_BRANCH_FUNC} )
        message( STATUS "SABER is in branch: ${GIT_BRANCH_SABER}" )
    endif()
endif()

# Define where the data are already present or need to be downloaded (and how)
if( DEFINED ENV{LOCAL_PATH_JEDI_TESTFILES} )
    # Data should be present in the path defined by LOCAL_PATH_JEDI_TESTFILES
    if( EXISTS $ENV{LOCAL_PATH_JEDI_TESTFILES}/saber/${GIT_BRANCH_SABER} )
        set( SABER_TESTFILES_PATH $ENV{LOCAL_PATH_JEDI_TESTFILES}/saber/${GIT_BRANCH_SABER} )
    else()
        set( SABER_TESTFILES_PATH $ENV{LOCAL_PATH_JEDI_TESTFILES}/saber/develop )
    endif()
    message( STATUS "Files loaded from: " ${SABER_TESTFILES_PATH} )
elseif( DEFINED GIT_BRANCH_FUNC )
    # Data loaded from saber-data repo
    set( SABER_TESTFILES_PATH ${CMAKE_SOURCE_DIR}/saber-data )
    message( STATUS "Files loaded from: " ${SABER_TESTFILES_PATH} )
else( DEFINED GIT_TAG_FUNC )
    # ECBUILD_DOWNLOAD_BASE_URL env var can be used to force test files and
    # crtm coef to be downloaded from other databases such as S3 instead of DASH
    # example ECBUILD_DOWNLOAD_BASE_URL=https://jedi-test-files.s3.amazonaws.com

    if( DEFINED ENV{ECBUILD_DOWNLOAD_BASE_URL} )
        set( ECBUILD_DOWNLOAD_BASE_URL "$ENV{ECBUILD_DOWNLOAD_BASE_URL}/saber/${GIT_TAG_FUNC}" )
        set( checksum "0")
    else()
        set( ECBUILD_DOWNLOAD_BASE_URL https://gdex.ucar.edu/dataset/jedi-skylab/file )
        set( checksum "0")
    endif()
    message( STATUS "Files downloaded from: " ${ECBUILD_DOWNLOAD_BASE_URL} )

    # Set SABER_TESTFILES_PATH
    set( SABER_TESTFILES_PATH ${CMAKE_SOURCE_DIR}/test-data-release/saber/${GIT_TAG_FUNC} )
    message( STATUS "Files downloaded into: " ${SABER_TESTFILES_PATH} )

    list( APPEND SABER_DATA_DOWNLOADER_ARGS
          ${ECBUILD_DOWNLOAD_BASE_URL}
          ${CMAKE_SOURCE_DIR}/test-data-release
          "saber_testinput_tier_1_1.3.0.tar.gz"
          ${checksum} )

    # Create test-data-release in source directory
    file( MAKE_DIRECTORY ${CMAKE_SOURCE_DIR}/test-data-release )

    # Create download script
    set ( FILENAME saber_data_downloader.py )
    set ( SOURCE_FILE ${CMAKE_CURRENT_SOURCE_DIR}/${FILENAME} )
    set ( DEST_FILE ${CMAKE_BINARY_DIR}/bin/${FILENAME} )

    # Set configure file
    if( EXISTS "${SOURCE_FILE}.in" )
      configure_file( ${SOURCE_FILE}.in ${DEST_FILE} @ONLY )
    else()
      configure_file( ${SOURCE_FILE}    ${DEST_FILE} @ONLY )
    endif()

    # Add download script
    add_custom_target( bin_saber_test_download_script ALL
                       COMMAND chmod +x ${DEST_FILE}
                       DEPENDS ${DEST_FILE} )

    # Add test for downloading data
    ecbuild_add_test( TARGET    get_saber_test_data
                      TYPE      SCRIPT
                      COMMAND   ${CMAKE_BINARY_DIR}/bin/saber_data_downloader.py
                      ARGS  ${SABER_DATA_DOWNLOADER_ARGS} )
endif()

# Setup SABER directories and links
message( STATUS "Setup SABER directories and links" )
file( WRITE ${CMAKE_BINARY_DIR}/bin/saber_testdir )
foreach( test ${saber_test_full} )
    file( APPEND ${CMAKE_BINARY_DIR}/bin/saber_testdir "${test}\n" )
endforeach()
file( WRITE ${CMAKE_BINARY_DIR}/bin/saber_testdata )
foreach( file ${saber_data} )
    file( APPEND ${CMAKE_BINARY_DIR}/bin/saber_testdata "${file}\n" )
endforeach()
file( WRITE ${CMAKE_BINARY_DIR}/bin/saber_testref )
foreach( file ${saber_ref} )
    file( APPEND ${CMAKE_BINARY_DIR}/bin/saber_testref "${file}\n" )
endforeach()
execute_process( COMMAND bash ${CMAKE_BINARY_DIR}/bin/saber_setup.sh
                         ${SABER_TESTFILES_PATH}
                         ${CMAKE_CURRENT_BINARY_DIR}
                         ${CMAKE_BINARY_DIR} )

# Executables
ecbuild_add_executable( TARGET  saber_bump.x
                        SOURCES mains/bump_main.cc
                                mains/bump_main.fypp
                        LIBS    saber )

# Process fypp files
fckit_target_preprocess_fypp( saber_bump.x )

if( SABER_TEST_OOPS )
    if( vader_FOUND )
        set( vader_LIBRARIES "vader" )
    else()
        set( vader_LIBRARIES "" )
    endif()

    ecbuild_add_executable( TARGET  saber_qg_4dvar.x
                            SOURCES mains/qg4DVar.cc
                            LIBS    ${oops_qg_LIBRARIES}
                                    ${vader_LIBRARIES}
                                    saber )

    ecbuild_add_executable( TARGET  saber_qg_convertstate.x
                            SOURCES ${CMAKE_CURRENT_SOURCE_DIR}/../../oops/qg/mains/qgConvertState.cc
                            LIBS    ${oops_qg_LIBRARIES} )

    ecbuild_add_executable( TARGET  saber_qg_dirac.x
                            SOURCES mains/qgDirac.cc
                            LIBS    ${oops_qg_LIBRARIES}
                                    ${vader_LIBRARIES}
                                    saber )

    ecbuild_add_executable( TARGET  saber_qg_ens_recenter.x
                            SOURCES ${CMAKE_CURRENT_SOURCE_DIR}/../../oops/qg/mains/qgEnsRecenter.cc
                            LIBS    ${oops_qg_LIBRARIES} )

    ecbuild_add_executable( TARGET  saber_qg_error_covariance_training.x
                            SOURCES mains/qgErrorCovarianceTraining.cc
                            LIBS    ${oops_qg_LIBRARIES}
                                    ${vader_LIBRARIES}
                                    saber )

    ecbuild_add_executable( TARGET  saber_qg_forecast.x
                            SOURCES ${CMAKE_CURRENT_SOURCE_DIR}/../../oops/qg/mains/qgForecast.cc
                            LIBS    ${oops_qg_LIBRARIES} )

    ecbuild_add_executable( TARGET  saber_qg_gen_ens_pert_B.x
                            SOURCES ${CMAKE_CURRENT_SOURCE_DIR}/../../oops/qg/mains/qgGenEnsPertB.cc
                            LIBS    ${oops_qg_LIBRARIES} )

    ecbuild_add_executable( TARGET  saber_qg_hofx.x
                            SOURCES ${CMAKE_CURRENT_SOURCE_DIR}/../../oops/qg/mains/qgHofX.cc
                            LIBS    ${oops_qg_LIBRARIES} )

#    ecbuild_add_executable( TARGET  saber_interpolation_bump.x
#                            SOURCES mains/InterpolationBump.cc
#                            LIBS    ${oops_qg_LIBRARIES}
#                                    ${vader_LIBRARIES}
#                                    saber )

    ecbuild_add_executable( TARGET  saber_quench_randomization.x
                            SOURCES mains/quenchRandomization.cc
                            LIBS    quench
                                    ${vader_LIBRARIES}
                                    saber )

    ecbuild_add_executable( TARGET  saber_quench_error_covariance_training.x
                            SOURCES mains/quenchErrorCovarianceTraining.cc
                            LIBS    quench
                                    ${vader_LIBRARIES}
                                    saber )

    ecbuild_add_executable( TARGET  saber_quench_saber_block_test.x
                            SOURCES mains/quenchSaberBlockTest.cc
                            LIBS    quench
                                    ${vader_LIBRARIES}
                                    saber )

    ecbuild_add_executable( TARGET  saber_quench_dirac.x
                            SOURCES mains/quenchDirac.cc
                            LIBS    quench
<<<<<<< HEAD
                                    saber
                                    vader )

    ecbuild_add_executable( TARGET  saber_quench_convertstate.x
                            SOURCES mains/quenchConvertState.cc
                            LIBS    quench
                                    saber
                                    vader )
=======
                                    ${vader_LIBRARIES}
                                    saber )
>>>>>>> 26cfdd96
endif()

# Mono-core tests
set( mpi 1 )
set( omp 1 )
foreach( test ${saber_test} )
    execute_process( COMMAND     sed "-e s/_MPI_/${mpi}/g;s/_OMP_/${omp}/g"
                     INPUT_FILE  ${CMAKE_CURRENT_SOURCE_DIR}/testinput/${test}.yaml
                     OUTPUT_FILE ${CMAKE_CURRENT_BINARY_DIR}/testinput/${test}_${mpi}-${omp}.yaml )

    ecbuild_add_test( TARGET       saber_test_${test}_${mpi}-${omp}_run
                      MPI          ${mpi}
                      OMP          ${omp}
                      COMMAND      ${CMAKE_BINARY_DIR}/bin/saber_bump.x
                      ARGS         testinput/${test}_${mpi}-${omp}.yaml testoutput
                      DEPENDS      saber_bump.x
                      TEST_DEPENDS get_saber_data )

    ecbuild_add_test( TARGET       saber_test_${test}_${mpi}-${omp}_compare
                      TYPE SCRIPT
                      COMMAND      ${CMAKE_BINARY_DIR}/bin/saber_compare.sh
                      ARGS         ${test} ${mpi} ${omp}
                      TEST_DEPENDS get_saber_ref
                                   saber_test_${test}_${mpi}-${omp}_run )

    if( SABER_TEST_VALGRIND )
        ecbuild_add_test( TARGET saber_test_${test}_${mpi}-${omp}_valgrind
                          MPI    ${mpi}
                          OMP    ${omp}
                          COMMAND ${CMAKE_BINARY_DIR}/bin/saber_valgrind.sh
                          ARGS ${CMAKE_BINARY_DIR}/bin/saber_bump.x testinput/${test}_${mpi}-${omp}.yaml testoutput
                          DEPENDS saber_bump.x
                          TEST_DEPENDS get_saber_data )
    endif()
endforeach()

# Dual-core tests (MPI)
if( SABER_TEST_MPI )
    set( mpi 2 )
    set( omp 1 )
    foreach( test ${saber_test} )
        execute_process( COMMAND     sed "-e s/_MPI_/${mpi}/g;s/_OMP_/${omp}/g"
                         INPUT_FILE  ${CMAKE_CURRENT_SOURCE_DIR}/testinput/${test}.yaml
                         OUTPUT_FILE ${CMAKE_CURRENT_BINARY_DIR}/testinput/${test}_${mpi}-${omp}.yaml )

        ecbuild_add_test( TARGET       saber_test_${test}_${mpi}-${omp}_run
                          MPI          ${mpi}
                          OMP          ${omp}
                          COMMAND      ${CMAKE_BINARY_DIR}/bin/saber_bump.x
                          ARGS         testinput/${test}_${mpi}-${omp}.yaml testoutput
                          DEPENDS      saber_bump.x
                          TEST_DEPENDS get_saber_data )

        ecbuild_add_test( TARGET       saber_test_${test}_${mpi}-${omp}_compare
                          TYPE SCRIPT
                          COMMAND      ${CMAKE_BINARY_DIR}/bin/saber_compare.sh
                          ARGS         ${test} ${mpi} ${omp}
                          TEST_DEPENDS get_saber_ref
                                       saber_test_${test}_${mpi}-${omp}_run )
    endforeach()
endif()

# Dual-core tests (OpenMP)
if( SABER_TEST_OMP )
    set( mpi 1 )
    set( omp 2 )
    foreach( test ${saber_test} )
        execute_process( COMMAND     sed "-e s/_MPI_/${mpi}/g;s/_OMP_/${omp}/g"
                         INPUT_FILE  ${CMAKE_CURRENT_SOURCE_DIR}/testinput/${test}.yaml
                         OUTPUT_FILE ${CMAKE_CURRENT_BINARY_DIR}/testinput/${test}_${mpi}-${omp}.yaml )

        ecbuild_add_test( TARGET       saber_test_${test}_${mpi}-${omp}_run
                          MPI          ${mpi}
                          OMP          ${omp}
                          COMMAND      ${CMAKE_BINARY_DIR}/bin/saber_bump.x
                          ARGS         testinput/${test}_${mpi}-${omp}.yaml testoutput
                          DEPENDS      saber_bump.x
                          TEST_DEPENDS get_saber_data )

        ecbuild_add_test( TARGET       saber_test_${test}_${mpi}-${omp}_compare
                          TYPE SCRIPT
                          COMMAND      ${CMAKE_BINARY_DIR}/bin/saber_compare.sh
                          ARGS         ${test} ${mpi} ${omp}
                          TEST_DEPENDS get_saber_ref
                                       saber_test_${test}_${mpi}-${omp}_run )
    endforeach()
endif()

# Multi-core tests (MPI)
if( SABER_TEST_MULTI )
    set( omp 1 )
    foreach( mpi RANGE 4 12 2 )
        foreach( test ${saber_test_multi} )
            execute_process( COMMAND     sed "-e s/_MPI_/${mpi}/g;s/_OMP_/${omp}/g"
                             INPUT_FILE  ${CMAKE_CURRENT_SOURCE_DIR}/testinput/${test}.yaml
                             OUTPUT_FILE ${CMAKE_CURRENT_BINARY_DIR}/testinput/${test}_${mpi}-${omp}.yaml )

            ecbuild_add_test( TARGET       saber_test_${test}_${mpi}-${omp}_run
                              MPI          ${mpi}
                              OMP          ${omp}
                              COMMAND      ${CMAKE_BINARY_DIR}/bin/saber_bump.x
                              ARGS         testinput/${test}_${mpi}-${omp}.yaml testoutput
                              DEPENDS      saber_bump.x
                              TEST_DEPENDS get_saber_data )

            ecbuild_add_test( TARGET       saber_test_${test}_${mpi}-${omp}_compare
                              TYPE SCRIPT
                              COMMAND      ${CMAKE_BINARY_DIR}/bin/saber_compare.sh
                              ARGS         ${test} ${mpi} ${omp}
                              TEST_DEPENDS get_saber_ref
                                           saber_test_${test}_${mpi}-${omp}_run )
        endforeach()
    endforeach()
endif()

# Post-comparisons (between tests)

# Compare read and write tests
list( APPEND read-write_test mom )
list( APPEND read-write_test nicas_global )
list( APPEND read-write_test nicas_local )
list( APPEND read-write_test sampling_global )
list( APPEND read-write_test sampling_local )
list( APPEND read-write_test var )
list( APPEND read-write_test vbal_cov_global )
list( APPEND read-write_test vbal_cov_local )
list( APPEND read-write_test vbal_global )
list( APPEND read-write_test vbal_local )
foreach( test ${read-write_test} )
    # Mono-core tests
    set( mpi 1 )
    set( omp 1 )
    ecbuild_add_test( TARGET       saber_test_bump_read-write_${test}_${mpi}-${omp}_post
                      TYPE SCRIPT
                      COMMAND      ${CMAKE_BINARY_DIR}/bin/saber_compare.sh
                      ARGS         bump_read_${test} bump_write_${test} ${mpi}-${omp}
                      TEST_DEPENDS saber_test_bump_read_${test}_${mpi}-${omp}_run
                                   saber_test_bump_write_${test}_${mpi}-${omp}_run )

    # Dual-core tests (MPI)
    if( SABER_TEST_MPI )
        set( mpi 2 )
        set( omp 1 )
        ecbuild_add_test( TARGET       saber_test_bump_read-write_${test}_${mpi}-${omp}_post
                          TYPE SCRIPT
                          COMMAND      ${CMAKE_BINARY_DIR}/bin/saber_compare.sh
                          ARGS         bump_read_${test} bump_write_${test} ${mpi}-${omp}
                          TEST_DEPENDS saber_test_bump_read_${test}_${mpi}-${omp}_run
                                       saber_test_bump_write_${test}_${mpi}-${omp}_run )
    endif()

    # Dual-core tests (OpenMP)
    if( SABER_TEST_OMP )
        set( mpi 1 )
        set( omp 2 )
        ecbuild_add_test( TARGET       saber_test_bump_read-write_${test}_${mpi}-${omp}_post
                          TYPE SCRIPT
                          COMMAND      ${CMAKE_BINARY_DIR}/bin/saber_compare.sh
                          ARGS         bump_read_${test} bump_write_${test} ${mpi}-${omp}
                          TEST_DEPENDS saber_test_bump_read_${test}_${mpi}-${omp}_run
                                       saber_test_bump_write_${test}_${mpi}-${omp}_run )
    endif()

    # Multi-core tests (MPI)
    if( SABER_TEST_MULTI )
        set( omp 1 )
        foreach( mpi RANGE 4 12 2 )
            ecbuild_add_test( TARGET       saber_test_bump_read-write_${test}_${mpi}-${omp}_post
                              TYPE SCRIPT
                              COMMAND      ${CMAKE_BINARY_DIR}/bin/saber_compare.sh
                              ARGS         bump_read_${test} bump_write_${test} ${mpi}-${omp}
                              TEST_DEPENDS saber_test_bump_read_${test}_${mpi}-${omp}_run
                                           saber_test_bump_write_${test}_${mpi}-${omp}_run )
        endforeach()
    endif()
endforeach()

if( SABER_TEST_TIER GREATER 1 )
    # Compare ensemble-based and covariance-based vertical balance
    ecbuild_add_test( TARGET       saber_test_bump_vbal_ens-cov_post
                      TYPE SCRIPT
                      COMMAND      ${CMAKE_BINARY_DIR}/bin/saber_compare.sh
                      ARGS         bump_vbal_no_mask bump_vbal_no_mask_cov 1-1
                      TEST_DEPENDS saber_test_bump_vbal_no_mask_1-1_run
                                   saber_test_bump_vbal_no_mask_cov_1-1_run )
endif()

# OOPS tests
if( SABER_TEST_OOPS )
    # Link to yaml files
    foreach( test ${saber_test_oops} )
        execute_process( COMMAND ${CMAKE_COMMAND} -E create_symlink
                         ${CMAKE_CURRENT_SOURCE_DIR}/testinput/${test}.yaml
                         ${CMAKE_CURRENT_BINARY_DIR}/testinput/${test}.yaml )
    endforeach()

    # Most OOPS tests: 1 MPI task and 2 OpenMP threads
    set( mpi 1 )
    set( omp 2 )

    # Truth
    ecbuild_add_test( TARGET saber_test_qg_truth
                      MPI ${mpi}
                      OMP ${omp}
                      COMMAND ${CMAKE_BINARY_DIR}/bin/saber_qg_forecast.x
                      ARGS testinput/qg_truth.yaml
                      DEPENDS saber_qg_forecast.x )


    # Forecast
    ecbuild_add_test( TARGET saber_test_qg_forecast
                      MPI ${mpi}
                      OMP ${omp}
                      COMMAND ${CMAKE_BINARY_DIR}/bin/saber_qg_forecast.x
                      ARGS testinput/qg_forecast.yaml
                      DEPENDS saber_qg_forecast.x )

    # Ensemble generation
    ecbuild_add_test( TARGET saber_test_qg_gen_ens_pert_B
                      MPI ${mpi}
                      OMP ${omp}
                      COMMAND ${CMAKE_BINARY_DIR}/bin/saber_qg_gen_ens_pert_B.x
                      ARGS testinput/qg_gen_ens_pert_B.yaml
                      DEPENDS saber_qg_gen_ens_pert_B.x )

    # Make observations
    ecbuild_add_test( TARGET saber_test_qg_make_obs_3d
                      MPI ${mpi}
                      OMP ${omp}
                      COMMAND ${CMAKE_BINARY_DIR}/bin/saber_qg_hofx.x
                      ARGS testinput/qg_make_obs_3d.yaml
                      DEPENDS saber_qg_hofx.x )

    ecbuild_add_test( TARGET saber_test_qg_make_obs_4d_12h
                      MPI ${mpi}
                      OMP ${omp}
                      COMMAND ${CMAKE_BINARY_DIR}/bin/saber_qg_hofx.x
                      ARGS testinput/qg_make_obs_4d_12h.yaml
                      DEPENDS saber_qg_hofx.x )

    ecbuild_add_test( TARGET saber_test_qg_make_obs_4d_24h
                      MPI ${mpi}
                      OMP ${omp}
                      COMMAND ${CMAKE_BINARY_DIR}/bin/saber_qg_hofx.x
                      ARGS testinput/qg_make_obs_4d_24h.yaml
                      DEPENDS saber_qg_hofx.x )

    # Ens recenter test
    foreach( test ${saber_test_oops} )
        string( FIND ${test} "qg_ens_recenter" qg_ens_recenter )
        if( qg_ens_recenter MATCHES 0 )
            ecbuild_add_test( TARGET saber_test_qg_ens_recenter
                              MPI ${mpi}
                              OMP ${omp}
                              COMMAND ${CMAKE_BINARY_DIR}/bin/saber_qg_ens_recenter.x
                              ARGS testinput/${test}.yaml
                              DEPENDS saber_qg_ens_recenter.x )
        endif()
    endforeach()

    # Error covariance training tests
    foreach( test ${saber_test_oops} )
        string( FIND ${test} "qg_error_covariance_training" qg_error_covariance_training )
        if( qg_error_covariance_training MATCHES 0 )
            ecbuild_add_test( TARGET saber_test_${test}
                              MPI ${mpi}
                              OMP ${omp}
                              COMMAND ${CMAKE_BINARY_DIR}/bin/saber_qg_error_covariance_training.x
                              ARGS testinput/${test}.yaml
                              DEPENDS saber_qg_error_covariance_training.x )
        endif()
    endforeach()

    foreach( test ${saber_test_oops} )
        # Number of tasks
        string( FIND ${test} "4d" 4dpos REVERSE )
        string( LENGTH ${test} length )
        math( EXPR 4d ${length}-${4dpos}-2 )
        if( (4d MATCHES 0) OR (test MATCHES qg_4densvar_bump) )
            set( mpi 7 )
            set( omp 1 )
        else()
            set( mpi 1 )
            set( omp 2 )
        endif()

        # Dirac tests
        string( FIND ${test} "qg_dirac" qg_dirac )
        if( qg_dirac MATCHES 0 )
            ecbuild_add_test( TARGET saber_test_${test}
                              MPI ${mpi}
                              OMP ${omp}
                              COMMAND ${CMAKE_BINARY_DIR}/bin/saber_qg_dirac.x
                              ARGS testinput/${test}.yaml
                              DEPENDS saber_qg_dirac.x )
        endif()

        # Variational tests
        string( FIND ${test} "qg_3d" qg_3d )
        string( FIND ${test} "qg_4d" qg_4d )
        if( (qg_3d MATCHES 0) OR (qg_4d MATCHES 0) )
            ecbuild_add_test( TARGET saber_test_${test}
                              MPI ${mpi}
                              OMP ${omp}
                              COMMAND ${CMAKE_BINARY_DIR}/bin/saber_qg_4dvar.x
                              ARGS testinput/${test}.yaml
                              DEPENDS saber_qg_4dvar.x )
        endif()
    endforeach()

    if( SABER_TEST_TIER GREATER 1 )
        # High-resolution OOPS tests: 1 MPI task and 4 OpenMP threads
        set( mpi 1 )
        set( omp 4 )

        # Truth
        ecbuild_add_test( TARGET saber_test_qg_hr_truth
                          MPI ${mpi}
                          OMP ${omp}
                          COMMAND ${CMAKE_BINARY_DIR}/bin/saber_qg_forecast.x
                          ARGS testinput/qg_hr_truth.yaml
                          DEPENDS saber_qg_forecast.x )

        # Forecast
        ecbuild_add_test( TARGET saber_test_qg_hr_forecast
                          MPI ${mpi}
                          OMP ${omp}
                          COMMAND ${CMAKE_BINARY_DIR}/bin/saber_qg_forecast.x
                          ARGS testinput/qg_hr_forecast.yaml
                          DEPENDS saber_qg_forecast.x )

        # Ensemble generation
        ecbuild_add_test( TARGET saber_test_qg_hr_gen_ens_pert_B
                          MPI ${mpi}
                          OMP ${omp}
                          COMMAND ${CMAKE_BINARY_DIR}/bin/saber_qg_gen_ens_pert_B.x
                          ARGS testinput/qg_hr_gen_ens_pert_B.yaml
                          DEPENDS saber_qg_gen_ens_pert_B.x )


        # Low-resolution truth
        ecbuild_add_test( TARGET saber_test_qg_lr_truth
                          MPI ${mpi}
                          OMP ${omp}
                          COMMAND ${CMAKE_BINARY_DIR}/bin/saber_qg_convertstate.x
                          ARGS testinput/qg_lr_truth.yaml
                          DEPENDS saber_qg_convertstate.x )


        # Low-resolution ensemble generation
        ecbuild_add_test( TARGET saber_test_qg_lr_gen_ens_pert_B
                          MPI ${mpi}
                          OMP ${omp}
                          COMMAND ${CMAKE_BINARY_DIR}/bin/saber_qg_gen_ens_pert_B.x
                          ARGS testinput/qg_lr_gen_ens_pert_B.yaml
                          DEPENDS saber_qg_gen_ens_pert_B.x )

        # Error covariance training tests
        foreach( test ${saber_test_oops} )
            string( FIND ${test} "qg_hr_error_covariance_training" qg_hr_error_covariance_training )
            if( qg_hr_error_covariance_training MATCHES 0 )
                ecbuild_add_test( TARGET saber_test_${test}
                                  MPI ${mpi}
                                  OMP ${omp}
                                  COMMAND ${CMAKE_BINARY_DIR}/bin/saber_qg_error_covariance_training.x
                                  ARGS testinput/${test}.yaml
                                  DEPENDS saber_qg_error_covariance_training.x )
            endif()
        endforeach()
    endif()

#    # Interpolation tests
#    set( mpi 4 )
#    set( omp 1 )
#    ecbuild_add_test( TARGET saber_test_interpolation_bump
#                      MPI ${mpi}
#                      OMP ${omp}
#                      COMMAND ${CMAKE_BINARY_DIR}/bin/saber_interpolation_bump.x
#                      ARGS    testinput/interpolation_bump.yaml
#                      DEPENDS saber_interpolation_bump.x )

    # QUENCH tests
    set( mpi 2 )
    set( omp 2 )

    # Randomization tests
    foreach( test ${saber_test_oops} )
        string( FIND ${test} "quench_randomization" quench )
        if( quench MATCHES 0 )
            ecbuild_add_test( TARGET saber_test_${test}
                              MPI ${mpi}
                              OMP ${omp}
                              COMMAND ${CMAKE_BINARY_DIR}/bin/saber_quench_randomization.x
                              ARGS testinput/${test}.yaml
                              DEPENDS saber_quench_randomization.x )
        endif()
    endforeach()

    # Error covariance training tests
    foreach( test ${saber_test_oops} )
        string( FIND ${test} "quench_error_covariance_training" quench )
        if( quench MATCHES 0 )
            ecbuild_add_test( TARGET saber_test_${test}
                              MPI ${mpi}
                              OMP ${omp}
                              COMMAND ${CMAKE_BINARY_DIR}/bin/saber_quench_error_covariance_training.x
                              ARGS testinput/${test}.yaml
                              DEPENDS saber_quench_error_covariance_training.x )
        endif()
    endforeach()

    # Adjoint/inverse tests
    foreach( test ${saber_test_oops} )
        string( FIND ${test} "quench_saber_block_test" quench )
        if( quench MATCHES 0 )
            ecbuild_add_test( TARGET saber_test_${test}
                              MPI ${mpi}
                              OMP ${omp}
                              COMMAND ${CMAKE_BINARY_DIR}/bin/saber_quench_saber_block_test.x
                              ARGS testinput/${test}.yaml
                              DEPENDS saber_quench_saber_block_test.x )
        endif()
    endforeach()

    # Dirac tests
    foreach( test ${saber_test_oops} )
        string( FIND ${test} "quench_dirac" quench )
        if( quench MATCHES 0 )
            ecbuild_add_test( TARGET saber_test_${test}
                              MPI ${mpi}
                              OMP ${omp}
                              COMMAND ${CMAKE_BINARY_DIR}/bin/saber_quench_dirac.x
                              ARGS testinput/${test}.yaml
                              DEPENDS saber_quench_dirac.x )
        endif()
    endforeach()

    # ConvertState tests
    foreach( test ${saber_test_oops} )
        string( FIND ${test} "quench_convertstate" quench )
        if( quench MATCHES 0 )
            ecbuild_add_test( TARGET saber_test_${test}
                              MPI ${mpi}
                              OMP ${omp}
                              COMMAND ${CMAKE_BINARY_DIR}/bin/saber_quench_convertstate.x
                              ARGS testinput/${test}.yaml
                              DEPENDS saber_quench_convertstate.x )
        endif()
    endforeach()
endif()

# Tests depending on GSI B Climatology
if( SABER_TEST_GSI )
  # Link to yaml files
  foreach( test ${saber_test_gsi} )
      execute_process( COMMAND ${CMAKE_COMMAND} -E create_symlink
                       ${CMAKE_CURRENT_SOURCE_DIR}/testinput/${test}.yaml
                       ${CMAKE_CURRENT_BINARY_DIR}/testinput/${test}.yaml )
  endforeach()

  # Link to nml files
  foreach( test ${saber_test_gsi} )
      execute_process( COMMAND ${CMAKE_COMMAND} -E create_symlink
                       ${CMAKE_CURRENT_SOURCE_DIR}/testinput/${test}.nml
                       ${CMAKE_CURRENT_BINARY_DIR}/testinput/${test}.nml )
  endforeach()

  # QUENCH tests
  set( mpi 1 )
  set( omp 2 )

  # Dirac tests
  foreach( test ${saber_test_gsi} )
      string( FIND ${test} "quench_dirac" quench )
      if( quench MATCHES 0 )
          ecbuild_add_test( TARGET saber_test_${test}
                            MPI ${mpi}
                            OMP ${omp}
                            COMMAND ${CMAKE_BINARY_DIR}/bin/saber_quench_dirac.x
                            ARGS testinput/${test}.yaml
                            DEPENDS saber_quench_dirac.x )
      endif()
  endforeach()
endif()

# Tests depending on spectral transforms
if( SABER_TEST_SPECTRALB )
  # Link to yaml files
  foreach( test ${saber_test_spectralb} )
      execute_process( COMMAND ${CMAKE_COMMAND} -E create_symlink
                       ${CMAKE_CURRENT_SOURCE_DIR}/testinput/${test}.yaml
                       ${CMAKE_CURRENT_BINARY_DIR}/testinput/${test}.yaml )
  endforeach()

  # QUENCH tests
  set( mpi 1 )
  set( omp 1 )

  # Adjoint/inverse tests
  foreach( test ${saber_test_spectralb} )
      string( FIND ${test} "quench_saber_block_test" quench )
      if( quench MATCHES 0 )
          ecbuild_add_test( TARGET saber_test_${test}
                            MPI ${mpi}
                            OMP ${omp}
                            COMMAND ${CMAKE_BINARY_DIR}/bin/saber_quench_saber_block_test.x
                            ARGS testinput/${test}.yaml
                            DEPENDS saber_quench_saber_block_test.x )
      endif()
  endforeach()

  # Dirac tests
  foreach( test ${saber_test_spectralb} )
      string( FIND ${test} "quench_dirac" quench )
      if( quench MATCHES 0 )
          ecbuild_add_test( TARGET saber_test_${test}
                            MPI ${mpi}
                            OMP ${omp}
                            COMMAND ${CMAKE_BINARY_DIR}/bin/saber_quench_dirac.x
                            ARGS testinput/${test}.yaml
                            DEPENDS saber_quench_dirac.x )
      endif()
  endforeach()
endif()<|MERGE_RESOLUTION|>--- conflicted
+++ resolved
@@ -352,19 +352,14 @@
     ecbuild_add_executable( TARGET  saber_quench_dirac.x
                             SOURCES mains/quenchDirac.cc
                             LIBS    quench
-<<<<<<< HEAD
-                                    saber
-                                    vader )
+                                    ${vader_LIBRARIES}
+                                    saber )
 
     ecbuild_add_executable( TARGET  saber_quench_convertstate.x
                             SOURCES mains/quenchConvertState.cc
                             LIBS    quench
-                                    saber
-                                    vader )
-=======
                                     ${vader_LIBRARIES}
                                     saber )
->>>>>>> 26cfdd96
 endif()
 
 # Mono-core tests
@@ -801,19 +796,6 @@
                               DEPENDS saber_quench_dirac.x )
         endif()
     endforeach()
-
-    # ConvertState tests
-    foreach( test ${saber_test_oops} )
-        string( FIND ${test} "quench_convertstate" quench )
-        if( quench MATCHES 0 )
-            ecbuild_add_test( TARGET saber_test_${test}
-                              MPI ${mpi}
-                              OMP ${omp}
-                              COMMAND ${CMAKE_BINARY_DIR}/bin/saber_quench_convertstate.x
-                              ARGS testinput/${test}.yaml
-                              DEPENDS saber_quench_convertstate.x )
-        endif()
-    endforeach()
 endif()
 
 # Tests depending on GSI B Climatology
