--- conflicted
+++ resolved
@@ -112,9 +112,9 @@
 
     # Setup SABER directories and links
     message( STATUS "Setup SABER directories and links" )
-    file( REMOVE_RECURSE ${CMAKE_CURRENT_BINARY_DIR}/testdata )
-    file( REMOVE_RECURSE ${CMAKE_CURRENT_BINARY_DIR}/testinput )
-    file( REMOVE_RECURSE ${CMAKE_CURRENT_BINARY_DIR}/testref )
+#    file( REMOVE_RECURSE ${CMAKE_CURRENT_BINARY_DIR}/testdata )
+#    file( REMOVE_RECURSE ${CMAKE_CURRENT_BINARY_DIR}/testinput )
+#    file( REMOVE_RECURSE ${CMAKE_CURRENT_BINARY_DIR}/testref )
     file( MAKE_DIRECTORY ${CMAKE_CURRENT_BINARY_DIR}/testdata )
     file( MAKE_DIRECTORY ${CMAKE_CURRENT_BINARY_DIR}/testinput )
     file( MAKE_DIRECTORY ${CMAKE_CURRENT_BINARY_DIR}/testref )
@@ -191,14 +191,8 @@
     # List of MPI/OpenMP configurations to test
     list( APPEND mpi_list 1)
     list( APPEND omp_list 1)
-    if( SABER_TEST_MPI )
-        list( APPEND mpi_list 2)
-        list( APPEND omp_list 1)
-    endif()
-    if( SABER_TEST_OMP )
-        list( APPEND mpi_list 1)
-        list( APPEND omp_list 2)
-    endif()
+    list( APPEND mpi_list 3)
+    list( APPEND omp_list 2)
 
     # Loop over MPI/OpenMP configurations
     foreach( mpi omp IN ZIP_LISTS mpi_list omp_list )
@@ -251,8 +245,9 @@
         foreach( test ${saber_test_full} )
             # Special check for gsi and spectralb (TODO: should be removed when spectralb works with more than 1 MPI task) 
             string( FIND ${test} "gsi" gsi_result )
-            string( FIND ${test} "spectralb" spectralb_result )
-            if( ( gsi_result EQUAL -1 AND spectralb_result EQUAL -1 ) OR ( ${mpi} LESS_EQUAL 1 AND ${omp} LESS_EQUAL 1 ) )
+            string( FIND ${test} "spectralb_from_CS" spectralb_from_CS_result )
+            string( FIND ${test} "spectralb_from_L15" spectralb_from_L15_result )
+            if( ( gsi_result EQUAL -1 AND spectralb_from_CS_result EQUAL -1 AND spectralb_from_L15_result EQUAL -1 ) OR ( ${mpi} LESS_EQUAL 1 AND ${omp} LESS_EQUAL 1 ) )
                 string( FIND ${test} "dirac" result )
                 if( result MATCHES 0 )
                     ecbuild_add_test( TARGET saber_test_${test}_${mpi}-${omp}
@@ -278,27 +273,6 @@
             endif()
         endforeach()
 
-<<<<<<< HEAD
-=======
-    # Dirac tests
-    foreach( test ${saber_test_spectralb} )
-        string( FIND ${test} "quench_dirac" start_index )
-        if( start_index MATCHES 0 )
-            if ( test MATCHES quench_dirac_spectralb_from_CS )
-                set( mpi 1 )
-            elseif(  test MATCHES quench_dirac_spectralb_from_L15  )
-                set( mpi 1 )
-            else()
-                set( mpi 4 )
-            endif ()
-            ecbuild_add_test( TARGET saber_test_${test}
-                              MPI ${mpi}
-                              OMP ${omp}
-                              COMMAND ${CMAKE_BINARY_DIR}/bin/saber_quench_dirac.x
-                              ARGS testinput/${test}.yaml
-                              DEPENDS saber_quench_dirac.x )
-        endif()
->>>>>>> a96af4da
     endforeach()
 else()
     # Tests not activated
