# (C) Copyright 2017-2019 UCAR.
#
# This software is licensed under the terms of the Apache Licence Version 2.0
# which can be obtained at http://www.apache.org/licenses/LICENSE-2.0.

# Default SABER_TEST_TIER
set(SABER_TEST_TIER 1)

# Override SABER_TEST_TIER using environment variable
if(DEFINED ENV{SABER_TEST_TIER})
    set(SABER_TEST_TIER "$ENV{SABER_TEST_TIER}")
endif()

# Default test selection variables (TIER-dependent)
if(${SABER_TEST_TIER} MATCHES 1)
    set(SABER_TEST_MPI 1)
    set(SABER_TEST_OMP 0)
    set(SABER_TEST_QUAD 0)
elseif(${SABER_TEST_TIER} MATCHES 2)
    set(SABER_TEST_MPI 1)
    set(SABER_TEST_OMP 1)
    set(SABER_TEST_QUAD 0)
elseif(${SABER_TEST_TIER} MATCHES 3)
    set(SABER_TEST_MPI 1)
    set(SABER_TEST_OMP 1)
    set(SABER_TEST_QUAD 1)
else()
    message(FATAL_ERROR "SABER_TEST_TIER should be 1, 2 or 3, not " ${SABER_TEST_TIER})
endif()

# Default test selection variables (TIER-independent)
set(SABER_TEST_VALGRIND 0)
set(SABER_TEST_MODEL 0)
set(SABER_TEST_MODEL_DIR "")
if (${OOPS_FOUND})
   set(SABER_TEST_OOPS 1)
else()
   set(SABER_TEST_OOPS 0)
endif()

# Override test selection variables using environment variables
if(DEFINED ENV{SABER_TEST_MPI})
    set(SABER_TEST_MPI "$ENV{SABER_TEST_MPI}")
endif()
if(DEFINED ENV{SABER_TEST_OMP})
    set(SABER_TEST_OMP "$ENV{SABER_TEST_OMP}")
endif()
if(DEFINED ENV{SABER_TEST_QUAD})
    set(SABER_TEST_QUAD "$ENV{SABER_TEST_QUAD}")
endif()
if(DEFINED ENV{SABER_TEST_VALGRIND})
    set(SABER_TEST_VALGRIND "$ENV{SABER_TEST_VALGRIND}")
endif()
if(DEFINED ENV{SABER_TEST_MODEL})
    set(SABER_TEST_MODEL "$ENV{SABER_TEST_MODEL}")
endif()
if(DEFINED ENV{SABER_TEST_MODEL_DIR})
    set(SABER_TEST_MODEL_DIR "$ENV{SABER_TEST_MODEL_DIR}")
endif()
if(DEFINED ENV{SABER_TEST_OOPS})
    set(SABER_TEST_OOPS "$ENV{SABER_TEST_OOPS}")
endif()

# Summary
message(STATUS "SABER_TEST_TIER:      " ${SABER_TEST_TIER})
message(STATUS "SABER_TEST_MPI:       " ${SABER_TEST_MPI})
message(STATUS "SABER_TEST_OMP:       " ${SABER_TEST_OMP})
message(STATUS "SABER_TEST_QUAD:      " ${SABER_TEST_QUAD})
message(STATUS "SABER_TEST_VALGRIND:  " ${SABER_TEST_VALGRIND})
message(STATUS "SABER_TEST_MODEL:     " ${SABER_TEST_MODEL})
if(${SABER_TEST_MODEL})
    message(STATUS "  SABER_TEST_MODEL_DIR: " ${SABER_TEST_MODEL_DIR})
endif()
message(STATUS "SABER_TEST_OOPS:      " ${SABER_TEST_OOPS})

# TIER 1
file(STRINGS testlist/bump_test_1.txt saber_test_tmp )
list(APPEND saber_test ${saber_test_tmp})
file(STRINGS testlist/bump_data.txt saber_data_tmp )
list(APPEND saber_data ${saber_data_tmp})
list(APPEND saber_data_tar bump_data.tar.gz)
file(STRINGS testlist/bump_ref_1.txt saber_ref_tmp )
list(APPEND saber_ref ${saber_ref_tmp})
list(APPEND saber_ref_tar bump_ref_1.tar.gz)
if(${SABER_TEST_MPI})
    file(STRINGS testlist/bump_data_mpi.txt saber_data_tmp )
    list(APPEND saber_data ${saber_data_tmp})
    list(APPEND saber_data_tar bump_data_mpi.tar.gz)
    file(STRINGS testlist/bump_ref_mpi_1.txt saber_ref_tmp )
    list(APPEND saber_ref ${saber_ref_tmp})
    list(APPEND saber_ref_tar bump_ref_mpi_1.tar.gz)
endif()
if(${SABER_TEST_OMP})
    file(STRINGS testlist/bump_data_omp.txt saber_data_tmp )
    list(APPEND saber_data ${saber_data_tmp})
    list(APPEND saber_data_tar bump_data_omp.tar.gz)
endif()

# TIER > 1
if(${SABER_TEST_TIER} GREATER 1)
    file(STRINGS testlist/bump_test_2.txt saber_test_tmp )
    list(APPEND saber_test ${saber_test_tmp})
    file(STRINGS testlist/bump_ref_2.txt saber_ref_tmp )
    list(APPEND saber_ref ${saber_ref_tmp})
    list(APPEND saber_ref_tar bump_ref_2.tar.gz)
    if(${SABER_TEST_MPI})
        file(STRINGS testlist/bump_ref_mpi_2.txt saber_ref_tmp )
        list(APPEND saber_ref ${saber_ref_tmp})
        list(APPEND saber_ref_tar bump_ref_mpi_2.tar.gz)
    endif()
endif()

# TIER > 2
if(${SABER_TEST_TIER} GREATER 2)
    file(STRINGS testlist/bump_test_3.txt saber_test_tmp )
    list(APPEND saber_test ${saber_test_tmp})
    file(STRINGS testlist/bump_ref_3.txt saber_ref_tmp )
    list(APPEND saber_ref ${saber_ref_tmp})
    list(APPEND saber_ref_tar bump_ref_3.tar.gz)
    if(${SABER_TEST_MPI})
        file(STRINGS testlist/bump_ref_mpi_3.txt saber_ref_tmp )
        list(APPEND saber_ref ${saber_ref_tmp})
        list(APPEND saber_ref_tar bump_ref_mpi_3.tar.gz)
    endif()
endif()

# Quad-core tests
<<<<<<< HEAD
if(${SABER_TEST_QUAD} MATCHES 1)
    file(STRINGS testlist/bump_test_quad.txt saber_test_quad_tmp )
=======
if(${SABER_TEST_QUAD})
    file(STRINGS testlist/saber_test_quad.txt saber_test_quad_tmp )
>>>>>>> dbaf074c
    list(APPEND saber_test_quad ${saber_test_quad_tmp})
    file(STRINGS testlist/bump_ref_quad.txt saber_ref_tmp )
    list(APPEND saber_ref ${saber_ref_tmp})
    list(APPEND saber_ref_tar bump_ref_quad.tar.gz)
endif()

# Model tests
<<<<<<< HEAD
if(${SABER_TEST_MODEL} MATCHES 1)
    file(STRINGS testlist/bump_test_model.txt saber_test_model_tmp )
=======
if(${SABER_TEST_MODEL})
    file(STRINGS testlist/saber_test_model.txt saber_test_model_tmp )
>>>>>>> dbaf074c
    list(APPEND saber_test_model ${saber_test_model_tmp})
endif()

# OOPS tests
if(${SABER_TEST_OOPS})
    file(STRINGS testlist/saber_test_oops.txt saber_test_oops_tmp )
    list(APPEND saber_test_oops ${saber_test_oops_tmp})
    file(STRINGS testlist/saber_data_oops.txt saber_data_tmp )
    list(APPEND saber_data ${saber_data_tmp})
    list(APPEND saber_data_tar saber_data_oops.tar.gz)
    file(STRINGS testlist/saber_ref_oops.txt saber_ref_tmp )
    list(APPEND saber_ref ${saber_ref_tmp})
    list(APPEND saber_ref_tar saber_ref_oops.tar.gz)
endif()

# Set download URL
set(ECBUILD_DOWNLOAD_BASE_URL https://jedi-test-files.s3.amazonaws.com/saber)

# Define local path for test files
if(DEFINED ENV{LOCAL_PATH_TESTFILES_SABER})
    set(LOCAL_PATH_TESTFILES_SABER "$ENV{LOCAL_PATH_TESTFILES_SABER}")
endif()

# If local path to testfiles is defined don't download
if( NOT DEFINED LOCAL_PATH_TESTFILES_SABER )
    # Set TESTFILE_DIR_SABER
    set(TESTFILE_DIR_SABER ${CMAKE_BINARY_DIR}/test_data/saber CACHE PATH "data dir for test data")

    # Get the current git branch
    execute_process(
        COMMAND git rev-parse --abbrev-ref HEAD
        WORKING_DIRECTORY ${CMAKE_CURRENT_SOURCE_DIR}
        OUTPUT_VARIABLE GIT_BRANCH
        OUTPUT_STRIP_TRAILING_WHITESPACE
    )
    message(STATUS "Files downloaded into: " ${TESTFILE_DIR_SABER} "/" ${GIT_BRANCH})
    message(STATUS "Download sources:")

    # Make specific data directory
    file(MAKE_DIRECTORY ${TESTFILE_DIR_SABER}/${GIT_BRANCH})

    # Check whether the URL exists or not
    ecbuild_check_multiurl(NAMES   ${saber_data_tar}
                           DIRHOST ${GIT_BRANCH}
                           RESULT  SPECIFIC_TEST_FILES)

    # Set distant directory
    if(${SPECIFIC_TEST_FILES} MATCHES 0)
        # Download and extract new test files (distant directory = git branch)
        set(DIRNAME ${GIT_BRANCH})
    else()
        # Download and extract develop test files (distant directory = develop)
        set(DIRNAME "develop")
    endif()
    message(STATUS "  Test data: " ${ECBUILD_DOWNLOAD_BASE_URL} "/" ${DIRNAME})

    # Download and extract data files
    ecbuild_get_test_multidata(TARGET   get_saber_data
                               NAMES    ${saber_data_tar}
                               DIRNAME  ${DIRNAME}
                               DIRLOCAL ${TESTFILE_DIR_SABER}/${GIT_BRANCH}/testdata
                               EXTRACT)

    # Check whether the URL exists or not
    ecbuild_check_multiurl(NAMES   ${saber_ref_tar}
                           DIRHOST ${GIT_BRANCH}
                           RESULT  SPECIFIC_TEST_FILES)

    # Set distant directory
    if(${SPECIFIC_TEST_FILES} MATCHES 0)
        # Download and extract new test files (distant directory = git branch)
        set(DIRNAME ${GIT_BRANCH})
    else()
        # Download and extract develop test files (distant directory = develop)
        set(DIRNAME "develop")
    endif()
    message(STATUS "  Reference: " ${ECBUILD_DOWNLOAD_BASE_URL}/${DIRNAME})

    # Download and extract reference files
    ecbuild_get_test_multidata(TARGET   get_saber_ref
                               NAMES    ${saber_ref_tar}
                               DIRNAME  ${DIRNAME}
                               DIRLOCAL ${TESTFILE_DIR_SABER}/${GIT_BRANCH}/testref
                               EXTRACT)
else()
    set(TESTFILE_DIR_SABER ${LOCAL_PATH_TESTFILES_SABER})
    message(STATUS "Files loaded from: " ${TESTFILE_DIR_SABER})
endif()

# Make directories
file(MAKE_DIRECTORY ${TESTFILE_DIR_SABER}/${GIT_BRANCH}/testdata)
file(MAKE_DIRECTORY ${TESTFILE_DIR_SABER}/${GIT_BRANCH}/testref)
file(MAKE_DIRECTORY ${CMAKE_CURRENT_BINARY_DIR}/testdata)
file(MAKE_DIRECTORY ${CMAKE_CURRENT_BINARY_DIR}/testinput)
file(MAKE_DIRECTORY ${CMAKE_CURRENT_BINARY_DIR}/testoutput)
file(MAKE_DIRECTORY ${CMAKE_CURRENT_BINARY_DIR}/testref)
foreach(test ${saber_test})
    file(MAKE_DIRECTORY ${CMAKE_CURRENT_BINARY_DIR}/testdata/${test})
    file(MAKE_DIRECTORY ${CMAKE_CURRENT_BINARY_DIR}/testoutput/${test})
    file(MAKE_DIRECTORY ${CMAKE_CURRENT_BINARY_DIR}/testref/${test})
endforeach()
foreach(test ${saber_test_model})
    file(MAKE_DIRECTORY ${CMAKE_CURRENT_BINARY_DIR}/testdata/${test})
    file(MAKE_DIRECTORY ${CMAKE_CURRENT_BINARY_DIR}/testoutput/${test})
    file(MAKE_DIRECTORY ${CMAKE_CURRENT_BINARY_DIR}/testref/${test})
endforeach()
foreach(test ${saber_test_oops})
    file(MAKE_DIRECTORY ${CMAKE_CURRENT_BINARY_DIR}/testdata/${test})
    file(MAKE_DIRECTORY ${CMAKE_CURRENT_BINARY_DIR}/testoutput/${test})
    file(MAKE_DIRECTORY ${CMAKE_CURRENT_BINARY_DIR}/testref/${test})
endforeach()

# Link data/reference files
foreach(file ${saber_data})
    execute_process(COMMAND ${CMAKE_COMMAND} -E create_symlink
                    ${TESTFILE_DIR_SABER}/${GIT_BRANCH}/testdata/${file}
                    ${CMAKE_CURRENT_BINARY_DIR}/testdata/${file})
endforeach()
foreach(file ${saber_ref})
    execute_process(COMMAND ${CMAKE_COMMAND} -E create_symlink
                    ${TESTFILE_DIR_SABER}/${GIT_BRANCH}/testref/${file}
                    ${CMAKE_CURRENT_BINARY_DIR}/testref/${file})
endforeach()

if(NOT ${METIS_FOUND})
    # Remove METIS tests
    file(STRINGS testlist/bump_test_metis.txt saber_test_tmp )
    list(REMOVE_ITEM saber_test ${saber_test_tmp})
<<<<<<< HEAD
    if(${SABER_TEST_QUAD} MATCHES 1)
        file(STRINGS testlist/bump_test_metis.txt saber_test_quad_tmp )
=======
    if(${SABER_TEST_QUAD})
        file(STRINGS testlist/saber_test_metis.txt saber_test_quad_tmp )
>>>>>>> dbaf074c
        list(REMOVE_ITEM saber_test_quad ${saber_test_quad_tmp})
    endif()
endif()

# Function to add test
function(bump_add_test)
    set(options VALGRIND)
    set(single_value_args TESTNAME MPI OMP)
    cmake_parse_arguments(_p "${options}" "${single_value_args}" "${multi_value_args}" ${_FIRST_ARG} ${ARGN})

    # Set default values
    if (NOT _p_MPI)
        set(_p_MPI 1)
    endif()
    if (NOT _p_OMP)
        set(_p_OMP 1)
    endif()

    # Add tests
    if (_p_VALGRIND)
        ecbuild_add_test(TARGET       test_${_p_TESTNAME}_${_p_MPI}-${_p_OMP}_valgrind
                         TYPE SCRIPT
                         COMMAND      ${CMAKE_SOURCE_DIR}/saber/tools/bump_valgrind.sh
                         ARGS         ${CMAKE_BINARY_DIR}/bin/bump.x
                                      testinput/${_p_TESTNAME}_${mpi}-${omp}.yaml
                                      testoutput
                         DEPENDS      bump.x
                         TEST_DEPENDS get_saber_data
                                      get_saber_ref)
     else()   
        ecbuild_add_test(TARGET       test_${_p_TESTNAME}_${_p_MPI}-${_p_OMP}
                         TYPE SCRIPT
                         COMMAND      ${CMAKE_SOURCE_DIR}/saber/tools/bump_wrapper.sh
                         ARGS         ${MPIEXEC}
                                      ${MPIEXEC_NUMPROC_FLAG}
                                      ${_p_MPI}
                                      ${_p_OMP}
                                      ${CMAKE_BINARY_DIR}/bin/bump.x
                                      testinput/${_p_TESTNAME}_${mpi}-${omp}.yaml
                                      testoutput
                                      ${CMAKE_BINARY_DIR}/bin/bump_compare.sh
                                      ${_p_TESTNAME}
                         DEPENDS      bump.x
                         TEST_DEPENDS get_saber_data
                                      get_saber_ref)
    endif()
endfunction()

# Mono-core tests
set(mpi 1)
set(omp 1)
foreach(test ${saber_test})
    execute_process(COMMAND     sed "-e s/_MPI_/${mpi}/g;s/_OMP_/${omp}/g"
                    INPUT_FILE  ${CMAKE_CURRENT_SOURCE_DIR}/testinput/${test}.yaml
                    OUTPUT_FILE ${CMAKE_CURRENT_BINARY_DIR}/testinput/${test}_${mpi}-${omp}.yaml)

    bump_add_test(TESTNAME ${test}
                  MPI      ${mpi}
                  OMP      ${omp})

    if(${SABER_TEST_VALGRIND})
        bump_add_test(TESTNAME ${test}
                      MPI      ${mpi}
                      OMP      ${omp}
                      VALGRIND)
    endif()
endforeach()

# Dual-core tests (MPI)
if(${SABER_TEST_MPI})
    set(mpi 2)
    set(omp 1)
    foreach(test ${saber_test})
        execute_process(COMMAND     sed "-e s/_MPI_/${mpi}/g;s/_OMP_/${omp}/g"
                        INPUT_FILE  ${CMAKE_CURRENT_SOURCE_DIR}/testinput/${test}.yaml
                        OUTPUT_FILE ${CMAKE_CURRENT_BINARY_DIR}/testinput/${test}_${mpi}-${omp}.yaml)

        bump_add_test(TESTNAME ${test}
                      MPI      ${mpi}
                      OMP      ${omp})
    endforeach()
endif()

# Dual-core tests (OpenMP)
if(${SABER_TEST_OMP})
    set(mpi 1)
    set(omp 2)
    foreach(test ${saber_test})
        execute_process(COMMAND     sed "-e s/_MPI_/${mpi}/g;s/_OMP_/${omp}/g"
                        INPUT_FILE  ${CMAKE_CURRENT_SOURCE_DIR}/testinput/${test}.yaml
                        OUTPUT_FILE ${CMAKE_CURRENT_BINARY_DIR}/testinput/${test}_${mpi}-${omp}.yaml)

        bump_add_test(TESTNAME ${test}
                      MPI      ${mpi}
                      OMP      ${omp})
    endforeach()
endif()

# Quad-core tests (MPI)
if(${SABER_TEST_QUAD})
    set(mpi 4)
    set(omp 1)
    foreach(test ${saber_test_quad})
        execute_process(COMMAND     sed "-e s/_MPI_/${mpi}/g;s/_OMP_/${omp}/g"
                        INPUT_FILE  ${CMAKE_CURRENT_SOURCE_DIR}/testinput/${test}.yaml
                        OUTPUT_FILE ${CMAKE_CURRENT_BINARY_DIR}/testinput/${test}_${mpi}-${omp}.yaml)

        bump_add_test(TESTNAME ${test}
                      MPI      ${mpi}
                      OMP      ${omp})
    endforeach()
endif()

# Specific compare (TIER > 1)
if(${SABER_TEST_TIER} GREATER 1)
    ecbuild_add_test(TARGET       compare_bump_nicas_mpicom_lsqrt_a-b_dirac
                     TYPE SCRIPT
<<<<<<< HEAD
                     COMMAND      ${CMAKE_BINARY_DIR}/bin/bump_compare_specific.sh
=======
                     COMMAND      ${CMAKE_BINARY_DIR}/bin/saber_compare.sh
>>>>>>> dbaf074c
                     ARGS         bump_nicas_mpicom_lsqrt_a bump_nicas_mpicom_lsqrt_b dirac
                     TEST_DEPENDS test_bump_nicas_mpicom_lsqrt_a_1-1
                                  test_bump_nicas_mpicom_lsqrt_b_1-1)

    ecbuild_add_test(TARGET       compare_bump_nicas_mpicom_lsqrt_a-c_dirac
                     TYPE SCRIPT
<<<<<<< HEAD
                     COMMAND      ${CMAKE_BINARY_DIR}/bin/bump_compare_specific.sh
=======
                     COMMAND      ${CMAKE_BINARY_DIR}/bin/saber_compare.sh
>>>>>>> dbaf074c
                     ARGS         bump_nicas_mpicom_lsqrt_a bump_nicas_mpicom_lsqrt_c dirac
                     TEST_DEPENDS test_bump_nicas_mpicom_lsqrt_a_1-1
                                  test_bump_nicas_mpicom_lsqrt_c_1-1)
endif()

# Model tests
if(${SABER_TEST_MODEL})
    set(mpi 6)
    set(omp 1)
    foreach(test ${saber_test_model})
        execute_process(COMMAND ${CMAKE_COMMAND} -E create_symlink
                        ${CMAKE_CURRENT_SOURCE_DIR}/testinput/${test}.yaml
                        ${CMAKE_CURRENT_BINARY_DIR}/testinput/${test}.yaml)

        ecbuild_add_test(TARGET       test_${test}_link
                         COMMAND      ${CMAKE_BINARY_DIR}/bin/bump_links.ksh
                         ARGS         ${SABER_TEST_MODEL_DIR} ${CMAKE_CURRENT_BINARY_DIR}/testdata ${test})

        ecbuild_add_test(TARGET       test_${test}_run
                         MPI          ${mpi}
                         OMP          ${omp}
                         COMMAND      ${CMAKE_BINARY_DIR}/bin/bump.x
                         ARGS         testinput/${test}.yaml testoutput
                         DEPENDS      bump.x
                         TEST_DEPENDS test_${test}_link)
    endforeach()
endif()

# OOPS tests
if(${SABER_TEST_OOPS})
    #--------------------------------------------------------------------
    # Link to yaml files
    #--------------------------------------------------------------------

    foreach(test ${saber_test_oops})
        execute_process(COMMAND ${CMAKE_COMMAND} -E create_symlink
                        ${CMAKE_CURRENT_SOURCE_DIR}/testinput/${test}.yaml
                        ${CMAKE_CURRENT_BINARY_DIR}/testinput/${test}.yaml)
    endforeach()

    if (${ENABLE_OOPS_TOYMODELS})
        #--------------------------------------------------------------------
        # Parameters tests
        #--------------------------------------------------------------------

        ecbuild_add_test( TARGET test_qg_parameters_bump_cov_run
                          MPI    1
                          OMP    2
                          COMMAND ${CMAKE_BINARY_DIR}/bin/saber_qg_estimate_parameters.x
                          ARGS testinput/qg_parameters_bump_cov.yaml testoutput/qg_parameters_bump_cov/test.log.out
                          DEPENDS saber_qg_estimate_parameters.x
                          TEST_DEPENDS get_saber_data )

        #--------------------------------------------------------------------

        ecbuild_add_test( TARGET test_qg_parameters_bump_hyb_run
                          MPI    1
                          OMP    2
                          COMMAND ${CMAKE_BINARY_DIR}/bin/saber_qg_estimate_parameters.x
                          ARGS testinput/qg_parameters_bump_hyb.yaml testoutput/qg_parameters_bump_hyb/test.log.out
                          DEPENDS saber_qg_estimate_parameters.x
                          TEST_DEPENDS get_saber_data )

        #--------------------------------------------------------------------

        ecbuild_add_test( TARGET test_qg_parameters_bump_lct_run
                          MPI    1
                          OMP    2
                          COMMAND ${CMAKE_BINARY_DIR}/bin/saber_qg_estimate_parameters.x
                          ARGS testinput/qg_parameters_bump_lct.yaml testoutput/qg_parameters_bump_lct/test.log.out
                          DEPENDS saber_qg_estimate_parameters.x
                          TEST_DEPENDS get_saber_data )

        #--------------------------------------------------------------------

        ecbuild_add_test( TARGET test_qg_parameters_bump_loc_3d_run
                          MPI    1
                          OMP    2
                          COMMAND ${CMAKE_BINARY_DIR}/bin/saber_qg_estimate_parameters.x
                          ARGS testinput/qg_parameters_bump_loc_3d.yaml testoutput/qg_parameters_bump_loc_3d/test.log.out
                          DEPENDS saber_qg_estimate_parameters.x
                          TEST_DEPENDS get_saber_data )

        #--------------------------------------------------------------------

        ecbuild_add_test( TARGET test_qg_parameters_bump_loc_4d_run
                          MPI    1
                          OMP    2
                          COMMAND ${CMAKE_BINARY_DIR}/bin/saber_qg_estimate_parameters.x
                          ARGS testinput/qg_parameters_bump_loc_4d.yaml testoutput/qg_parameters_bump_loc_4d/test.log.out
                          DEPENDS saber_qg_estimate_parameters.x
                          TEST_DEPENDS get_saber_data )

        #--------------------------------------------------------------------
        # BUMP links
        #--------------------------------------------------------------------

        ecbuild_add_test( TARGET test_qg_bump_links
                          TYPE SCRIPT
                          COMMAND ${CMAKE_BINARY_DIR}/bin/saber_oops_links.sh
                          TEST_DEPENDS test_qg_parameters_bump_cov_run
                                       test_qg_parameters_bump_hyb_run
                                       test_qg_parameters_bump_lct_run
                                       test_qg_parameters_bump_loc_3d_run
                                       test_qg_parameters_bump_loc_4d_run )

        #--------------------------------------------------------------------
        # BUMP dirac tests
        #--------------------------------------------------------------------

        ecbuild_add_test( TARGET test_qg_dirac_bump_cov_run
                          MPI    1
                          OMP    2
                          COMMAND ${CMAKE_BINARY_DIR}/bin/saber_qg_dirac.x
                          ARGS testinput/qg_dirac_bump_cov.yaml testoutput/qg_dirac_bump_cov/test.log.out
                          DEPENDS saber_qg_dirac.x
                          TEST_DEPENDS test_qg_bump_links )

        #--------------------------------------------------------------------

        ecbuild_add_test( TARGET test_qg_dirac_bump_hyb_run
                          MPI    1
                          OMP    2
                          COMMAND ${CMAKE_BINARY_DIR}/bin/saber_qg_dirac.x
                          ARGS testinput/qg_dirac_bump_hyb.yaml testoutput/qg_dirac_bump_hyb/test.log.out
                          DEPENDS saber_qg_dirac.x
                          TEST_DEPENDS test_qg_bump_links )

        #--------------------------------------------------------------------

        ecbuild_add_test( TARGET test_qg_dirac_bump_lct_run
                          MPI    1
                          OMP    2
                          COMMAND ${CMAKE_BINARY_DIR}/bin/saber_qg_dirac.x
                          ARGS testinput/qg_dirac_bump_lct.yaml testoutput/qg_dirac_bump_lct/test.log.out
                          DEPENDS saber_qg_dirac.x
                          TEST_DEPENDS test_qg_bump_links )

        #--------------------------------------------------------------------

        ecbuild_add_test( TARGET test_qg_dirac_bump_loc_3d_run
                          MPI    1
                          OMP    2
                          COMMAND ${CMAKE_BINARY_DIR}/bin/saber_qg_dirac.x
                          ARGS testinput/qg_dirac_bump_loc_3d.yaml testoutput/qg_dirac_bump_loc_3d/test.log.out
                          DEPENDS saber_qg_dirac.x
                          TEST_DEPENDS test_qg_bump_links )

        #--------------------------------------------------------------------

        ecbuild_add_test( TARGET test_qg_dirac_bump_loc_4d_run
                          MPI    1
                          OMP    2
                          COMMAND ${CMAKE_BINARY_DIR}/bin/saber_qg_dirac.x
                          ARGS testinput/qg_dirac_bump_loc_4d.yaml testoutput/qg_dirac_bump_loc_4d/test.log.out
                          DEPENDS saber_qg_dirac.x
                          TEST_DEPENDS test_qg_bump_links )

        #--------------------------------------------------------------------
        # 3d variational tests
        #--------------------------------------------------------------------

        ecbuild_add_test( TARGET test_qg_3densvar_bump_run
                          MPI    1
                          OMP    2
                          COMMAND ${CMAKE_BINARY_DIR}/bin/saber_qg_4dvar.x
                          ARGS testinput/qg_3densvar_bump.yaml testoutput/qg_3densvar_bump/test.log.out
                          DEPENDS saber_qg_4dvar.x
                          TEST_DEPENDS test_qg_bump_links )

        #--------------------------------------------------------------------

        ecbuild_add_test( TARGET test_qg_3dvar_bump_run
                          MPI    1
                          OMP    2
                          COMMAND ${CMAKE_BINARY_DIR}/bin/saber_qg_4dvar.x
                          ARGS testinput/qg_3dvar_bump.yaml testoutput/qg_3dvar_bump/test.log.out
                          DEPENDS saber_qg_4dvar.x
                          TEST_DEPENDS test_qg_bump_links )

        #--------------------------------------------------------------------

        ecbuild_add_test( TARGET test_qg_3dvar_hybrid_bump_run
                          MPI    1
                          OMP    2
                          COMMAND ${CMAKE_BINARY_DIR}/bin/saber_qg_4dvar.x
                          ARGS testinput/qg_3dvar_hybrid_bump.yaml testoutput/qg_3dvar_hybrid_bump/test.log.out
                          DEPENDS saber_qg_4dvar.x
                          TEST_DEPENDS test_qg_bump_links )

        #--------------------------------------------------------------------
        # 4d variational tests
        #--------------------------------------------------------------------

        ecbuild_add_test( TARGET test_qg_4densvar_bump_run
                          MPI    1
                          OMP    2
                          COMMAND ${CMAKE_BINARY_DIR}/bin/saber_qg_4dvar.x
                          ARGS testinput/qg_4densvar_bump.yaml testoutput/qg_4densvar_bump/test.log.out
                          DEPENDS saber_qg_4dvar.x
                          TEST_DEPENDS test_qg_bump_links )

        #--------------------------------------------------------------------

        ecbuild_add_test( TARGET test_qg_4dvar_drplanczos_bump_run
                          MPI    1
                          OMP    2
                          COMMAND ${CMAKE_BINARY_DIR}/bin/saber_qg_4dvar.x
                          ARGS testinput/qg_4dvar_drplanczos_bump.yaml testoutput/qg_4dvar_drplanczos_bump/test.log.out
                          DEPENDS saber_qg_4dvar.x
                          TEST_DEPENDS test_qg_bump_links )

        #--------------------------------------------------------------------

        ecbuild_add_test( TARGET test_qg_4dvar_drplanczos_hybrid_bump_run
                          MPI    1
                          OMP    2
                          COMMAND ${CMAKE_BINARY_DIR}/bin/saber_qg_4dvar.x
                          ARGS testinput/qg_4dvar_drplanczos_hybrid_bump.yaml testoutput/qg_4dvar_drplanczos_hybrid_bump/test.log.out
                          DEPENDS saber_qg_4dvar.x
                          TEST_DEPENDS test_qg_bump_links )

        #--------------------------------------------------------------------
        # Compare tests
        #--------------------------------------------------------------------
        foreach(test ${saber_test_oops})
            ecbuild_add_test( TARGET test_${test}_compare
                              TYPE SCRIPT
                              COMMAND ${CMAKE_BINARY_DIR}/bin/saber_compare.sh
                              ARGS ${test}
                              TEST_DEPENDS get_saber_ref test_${test}_run )
        endforeach()

    endif()
endif()<|MERGE_RESOLUTION|>--- conflicted
+++ resolved
@@ -125,13 +125,8 @@
 endif()
 
 # Quad-core tests
-<<<<<<< HEAD
-if(${SABER_TEST_QUAD} MATCHES 1)
+if(${SABER_TEST_QUAD})
     file(STRINGS testlist/bump_test_quad.txt saber_test_quad_tmp )
-=======
-if(${SABER_TEST_QUAD})
-    file(STRINGS testlist/saber_test_quad.txt saber_test_quad_tmp )
->>>>>>> dbaf074c
     list(APPEND saber_test_quad ${saber_test_quad_tmp})
     file(STRINGS testlist/bump_ref_quad.txt saber_ref_tmp )
     list(APPEND saber_ref ${saber_ref_tmp})
@@ -139,26 +134,21 @@
 endif()
 
 # Model tests
-<<<<<<< HEAD
-if(${SABER_TEST_MODEL} MATCHES 1)
+if(${SABER_TEST_MODEL})
     file(STRINGS testlist/bump_test_model.txt saber_test_model_tmp )
-=======
-if(${SABER_TEST_MODEL})
-    file(STRINGS testlist/saber_test_model.txt saber_test_model_tmp )
->>>>>>> dbaf074c
     list(APPEND saber_test_model ${saber_test_model_tmp})
 endif()
 
 # OOPS tests
 if(${SABER_TEST_OOPS})
-    file(STRINGS testlist/saber_test_oops.txt saber_test_oops_tmp )
+    file(STRINGS testlist/oops_test.txt saber_test_oops_tmp )
     list(APPEND saber_test_oops ${saber_test_oops_tmp})
-    file(STRINGS testlist/saber_data_oops.txt saber_data_tmp )
+    file(STRINGS testlist/oops_data.txt saber_data_tmp )
     list(APPEND saber_data ${saber_data_tmp})
-    list(APPEND saber_data_tar saber_data_oops.tar.gz)
-    file(STRINGS testlist/saber_ref_oops.txt saber_ref_tmp )
+    list(APPEND saber_data_tar oops_data.tar.gz)
+    file(STRINGS testlist/oops_ref.txt saber_ref_tmp )
     list(APPEND saber_ref ${saber_ref_tmp})
-    list(APPEND saber_ref_tar saber_ref_oops.tar.gz)
+    list(APPEND saber_ref_tar oops_ref.tar.gz)
 endif()
 
 # Set download URL
@@ -272,62 +262,17 @@
 
 if(NOT ${METIS_FOUND})
     # Remove METIS tests
-    file(STRINGS testlist/bump_test_metis.txt saber_test_tmp )
+    file(STRINGS testlist/saber_test_metis.txt saber_test_tmp )
     list(REMOVE_ITEM saber_test ${saber_test_tmp})
-<<<<<<< HEAD
-    if(${SABER_TEST_QUAD} MATCHES 1)
-        file(STRINGS testlist/bump_test_metis.txt saber_test_quad_tmp )
-=======
     if(${SABER_TEST_QUAD})
         file(STRINGS testlist/saber_test_metis.txt saber_test_quad_tmp )
->>>>>>> dbaf074c
         list(REMOVE_ITEM saber_test_quad ${saber_test_quad_tmp})
     endif()
 endif()
 
-# Function to add test
-function(bump_add_test)
-    set(options VALGRIND)
-    set(single_value_args TESTNAME MPI OMP)
-    cmake_parse_arguments(_p "${options}" "${single_value_args}" "${multi_value_args}" ${_FIRST_ARG} ${ARGN})
-
-    # Set default values
-    if (NOT _p_MPI)
-        set(_p_MPI 1)
-    endif()
-    if (NOT _p_OMP)
-        set(_p_OMP 1)
-    endif()
-
-    # Add tests
-    if (_p_VALGRIND)
-        ecbuild_add_test(TARGET       test_${_p_TESTNAME}_${_p_MPI}-${_p_OMP}_valgrind
-                         TYPE SCRIPT
-                         COMMAND      ${CMAKE_SOURCE_DIR}/saber/tools/bump_valgrind.sh
-                         ARGS         ${CMAKE_BINARY_DIR}/bin/bump.x
-                                      testinput/${_p_TESTNAME}_${mpi}-${omp}.yaml
-                                      testoutput
-                         DEPENDS      bump.x
-                         TEST_DEPENDS get_saber_data
-                                      get_saber_ref)
-     else()   
-        ecbuild_add_test(TARGET       test_${_p_TESTNAME}_${_p_MPI}-${_p_OMP}
-                         TYPE SCRIPT
-                         COMMAND      ${CMAKE_SOURCE_DIR}/saber/tools/bump_wrapper.sh
-                         ARGS         ${MPIEXEC}
-                                      ${MPIEXEC_NUMPROC_FLAG}
-                                      ${_p_MPI}
-                                      ${_p_OMP}
-                                      ${CMAKE_BINARY_DIR}/bin/bump.x
-                                      testinput/${_p_TESTNAME}_${mpi}-${omp}.yaml
-                                      testoutput
-                                      ${CMAKE_BINARY_DIR}/bin/bump_compare.sh
-                                      ${_p_TESTNAME}
-                         DEPENDS      bump.x
-                         TEST_DEPENDS get_saber_data
-                                      get_saber_ref)
-    endif()
-endfunction()
+# Functions to add test
+include(bump_add_test)
+include(oops_add_test)
 
 # Mono-core tests
 set(mpi 1)
@@ -398,25 +343,17 @@
 if(${SABER_TEST_TIER} GREATER 1)
     ecbuild_add_test(TARGET       compare_bump_nicas_mpicom_lsqrt_a-b_dirac
                      TYPE SCRIPT
-<<<<<<< HEAD
-                     COMMAND      ${CMAKE_BINARY_DIR}/bin/bump_compare_specific.sh
-=======
-                     COMMAND      ${CMAKE_BINARY_DIR}/bin/saber_compare.sh
->>>>>>> dbaf074c
+                     COMMAND      ${CMAKE_BINARY_DIR}/bin/bump_compare.sh
                      ARGS         bump_nicas_mpicom_lsqrt_a bump_nicas_mpicom_lsqrt_b dirac
-                     TEST_DEPENDS test_bump_nicas_mpicom_lsqrt_a_1-1
-                                  test_bump_nicas_mpicom_lsqrt_b_1-1)
+                     TEST_DEPENDS test_bump_nicas_mpicom_lsqrt_a_1-1_run
+                                  test_bump_nicas_mpicom_lsqrt_b_1-1_run)
 
     ecbuild_add_test(TARGET       compare_bump_nicas_mpicom_lsqrt_a-c_dirac
                      TYPE SCRIPT
-<<<<<<< HEAD
-                     COMMAND      ${CMAKE_BINARY_DIR}/bin/bump_compare_specific.sh
-=======
-                     COMMAND      ${CMAKE_BINARY_DIR}/bin/saber_compare.sh
->>>>>>> dbaf074c
+                     COMMAND      ${CMAKE_BINARY_DIR}/bin/bump_compare.sh
                      ARGS         bump_nicas_mpicom_lsqrt_a bump_nicas_mpicom_lsqrt_c dirac
-                     TEST_DEPENDS test_bump_nicas_mpicom_lsqrt_a_1-1
-                                  test_bump_nicas_mpicom_lsqrt_c_1-1)
+                     TEST_DEPENDS test_bump_nicas_mpicom_lsqrt_a_1-1_run
+                                  test_bump_nicas_mpicom_lsqrt_c_1-1_run)
 endif()
 
 # Model tests
@@ -429,7 +366,7 @@
                         ${CMAKE_CURRENT_BINARY_DIR}/testinput/${test}.yaml)
 
         ecbuild_add_test(TARGET       test_${test}_link
-                         COMMAND      ${CMAKE_BINARY_DIR}/bin/bump_links.ksh
+                         COMMAND      ${CMAKE_BINARY_DIR}/bin/saber_links.ksh
                          ARGS         ${SABER_TEST_MODEL_DIR} ${CMAKE_CURRENT_BINARY_DIR}/testdata ${test})
 
         ecbuild_add_test(TARGET       test_${test}_run
@@ -443,209 +380,76 @@
 endif()
 
 # OOPS tests
-if(${SABER_TEST_OOPS})
-    #--------------------------------------------------------------------
+if(${SABER_TEST_OOPS} AND ${ENABLE_OOPS_TOYMODELS})
     # Link to yaml files
-    #--------------------------------------------------------------------
-
     foreach(test ${saber_test_oops})
         execute_process(COMMAND ${CMAKE_COMMAND} -E create_symlink
                         ${CMAKE_CURRENT_SOURCE_DIR}/testinput/${test}.yaml
                         ${CMAKE_CURRENT_BINARY_DIR}/testinput/${test}.yaml)
     endforeach()
 
-    if (${ENABLE_OOPS_TOYMODELS})
-        #--------------------------------------------------------------------
-        # Parameters tests
-        #--------------------------------------------------------------------
-
-        ecbuild_add_test( TARGET test_qg_parameters_bump_cov_run
-                          MPI    1
-                          OMP    2
-                          COMMAND ${CMAKE_BINARY_DIR}/bin/saber_qg_estimate_parameters.x
-                          ARGS testinput/qg_parameters_bump_cov.yaml testoutput/qg_parameters_bump_cov/test.log.out
+    # Parameters tests
+    foreach(test ${saber_test_oops})
+        string(FIND ${test} "qg_parameters" qg_parameters)
+        if (${qg_parameters} MATCHES 0)
+            oops_add_test(TESTNAME ${test}
+                          MODELNAME qg
+                          MPI 1
+                          OMP 2
+                          YAMLNAME testinput/${test}.yaml
+                          EXENAME  saber_qg_estimate_parameters.x
+                          RUN_FILE testoutput/${test}/test.log.out
+                          REF_FILE testref/${test}/test.log.out
                           DEPENDS saber_qg_estimate_parameters.x
-                          TEST_DEPENDS get_saber_data )
-
-        #--------------------------------------------------------------------
-
-        ecbuild_add_test( TARGET test_qg_parameters_bump_hyb_run
-                          MPI    1
-                          OMP    2
-                          COMMAND ${CMAKE_BINARY_DIR}/bin/saber_qg_estimate_parameters.x
-                          ARGS testinput/qg_parameters_bump_hyb.yaml testoutput/qg_parameters_bump_hyb/test.log.out
-                          DEPENDS saber_qg_estimate_parameters.x
-                          TEST_DEPENDS get_saber_data )
-
-        #--------------------------------------------------------------------
-
-        ecbuild_add_test( TARGET test_qg_parameters_bump_lct_run
-                          MPI    1
-                          OMP    2
-                          COMMAND ${CMAKE_BINARY_DIR}/bin/saber_qg_estimate_parameters.x
-                          ARGS testinput/qg_parameters_bump_lct.yaml testoutput/qg_parameters_bump_lct/test.log.out
-                          DEPENDS saber_qg_estimate_parameters.x
-                          TEST_DEPENDS get_saber_data )
-
-        #--------------------------------------------------------------------
-
-        ecbuild_add_test( TARGET test_qg_parameters_bump_loc_3d_run
-                          MPI    1
-                          OMP    2
-                          COMMAND ${CMAKE_BINARY_DIR}/bin/saber_qg_estimate_parameters.x
-                          ARGS testinput/qg_parameters_bump_loc_3d.yaml testoutput/qg_parameters_bump_loc_3d/test.log.out
-                          DEPENDS saber_qg_estimate_parameters.x
-                          TEST_DEPENDS get_saber_data )
-
-        #--------------------------------------------------------------------
-
-        ecbuild_add_test( TARGET test_qg_parameters_bump_loc_4d_run
-                          MPI    1
-                          OMP    2
-                          COMMAND ${CMAKE_BINARY_DIR}/bin/saber_qg_estimate_parameters.x
-                          ARGS testinput/qg_parameters_bump_loc_4d.yaml testoutput/qg_parameters_bump_loc_4d/test.log.out
-                          DEPENDS saber_qg_estimate_parameters.x
-                          TEST_DEPENDS get_saber_data )
-
-        #--------------------------------------------------------------------
-        # BUMP links
-        #--------------------------------------------------------------------
-
-        ecbuild_add_test( TARGET test_qg_bump_links
-                          TYPE SCRIPT
-                          COMMAND ${CMAKE_BINARY_DIR}/bin/saber_oops_links.sh
-                          TEST_DEPENDS test_qg_parameters_bump_cov_run
-                                       test_qg_parameters_bump_hyb_run
-                                       test_qg_parameters_bump_lct_run
-                                       test_qg_parameters_bump_loc_3d_run
-                                       test_qg_parameters_bump_loc_4d_run )
-
-        #--------------------------------------------------------------------
-        # BUMP dirac tests
-        #--------------------------------------------------------------------
-
-        ecbuild_add_test( TARGET test_qg_dirac_bump_cov_run
-                          MPI    1
-                          OMP    2
-                          COMMAND ${CMAKE_BINARY_DIR}/bin/saber_qg_dirac.x
-                          ARGS testinput/qg_dirac_bump_cov.yaml testoutput/qg_dirac_bump_cov/test.log.out
+                          TEST_DEPENDS get_saber_data
+                          COMPARE)
+        endif()
+    endforeach()
+
+    # Links
+    ecbuild_add_test(TARGET test_qg_links
+                     TYPE SCRIPT
+                     COMMAND ${CMAKE_BINARY_DIR}/bin/qg_links.sh
+                     TEST_DEPENDS test_qg_parameters_bump_cov
+                                  test_qg_parameters_bump_hyb
+                                  test_qg_parameters_bump_lct
+                                  test_qg_parameters_bump_loc_3d
+                                  test_qg_parameters_bump_loc_4d)
+
+    # Dirac tests
+    foreach(test ${saber_test_oops})
+        string(FIND ${test} "qg_dirac" qg_dirac)
+        if (${qg_dirac} MATCHES 0)
+            oops_add_test(TESTNAME ${test}
+                          MODELNAME qg
+                          MPI 1
+                          OMP 2
+                          YAMLNAME testinput/${test}.yaml
+                          EXENAME  saber_qg_dirac.x
+                          RUN_FILE testoutput/${test}/test.log.out
+                          REF_FILE testref/${test}/test.log.out
                           DEPENDS saber_qg_dirac.x
-                          TEST_DEPENDS test_qg_bump_links )
-
-        #--------------------------------------------------------------------
-
-        ecbuild_add_test( TARGET test_qg_dirac_bump_hyb_run
-                          MPI    1
-                          OMP    2
-                          COMMAND ${CMAKE_BINARY_DIR}/bin/saber_qg_dirac.x
-                          ARGS testinput/qg_dirac_bump_hyb.yaml testoutput/qg_dirac_bump_hyb/test.log.out
-                          DEPENDS saber_qg_dirac.x
-                          TEST_DEPENDS test_qg_bump_links )
-
-        #--------------------------------------------------------------------
-
-        ecbuild_add_test( TARGET test_qg_dirac_bump_lct_run
-                          MPI    1
-                          OMP    2
-                          COMMAND ${CMAKE_BINARY_DIR}/bin/saber_qg_dirac.x
-                          ARGS testinput/qg_dirac_bump_lct.yaml testoutput/qg_dirac_bump_lct/test.log.out
-                          DEPENDS saber_qg_dirac.x
-                          TEST_DEPENDS test_qg_bump_links )
-
-        #--------------------------------------------------------------------
-
-        ecbuild_add_test( TARGET test_qg_dirac_bump_loc_3d_run
-                          MPI    1
-                          OMP    2
-                          COMMAND ${CMAKE_BINARY_DIR}/bin/saber_qg_dirac.x
-                          ARGS testinput/qg_dirac_bump_loc_3d.yaml testoutput/qg_dirac_bump_loc_3d/test.log.out
-                          DEPENDS saber_qg_dirac.x
-                          TEST_DEPENDS test_qg_bump_links )
-
-        #--------------------------------------------------------------------
-
-        ecbuild_add_test( TARGET test_qg_dirac_bump_loc_4d_run
-                          MPI    1
-                          OMP    2
-                          COMMAND ${CMAKE_BINARY_DIR}/bin/saber_qg_dirac.x
-                          ARGS testinput/qg_dirac_bump_loc_4d.yaml testoutput/qg_dirac_bump_loc_4d/test.log.out
-                          DEPENDS saber_qg_dirac.x
-                          TEST_DEPENDS test_qg_bump_links )
-
-        #--------------------------------------------------------------------
-        # 3d variational tests
-        #--------------------------------------------------------------------
-
-        ecbuild_add_test( TARGET test_qg_3densvar_bump_run
-                          MPI    1
-                          OMP    2
-                          COMMAND ${CMAKE_BINARY_DIR}/bin/saber_qg_4dvar.x
-                          ARGS testinput/qg_3densvar_bump.yaml testoutput/qg_3densvar_bump/test.log.out
+                          TEST_DEPENDS test_qg_links     
+                          COMPARE)
+        endif()
+    endforeach()
+
+    # Variational tests
+    foreach(test ${saber_test_oops})
+        string(FIND ${test} "qg_3d" qg_3d)
+        string(FIND ${test} "qg_4d" qg_4d)
+        if ((${qg_3d} MATCHES 0) OR (${qg_4d} MATCHES 0))
+            oops_add_test(TESTNAME ${test}
+                          MODELNAME qg
+                          MPI 1
+                          OMP 2
+                          YAMLNAME testinput/${test}.yaml
+                          EXENAME  saber_qg_4dvar.x
+                          RUN_FILE testoutput/${test}/test.log.out
+                          REF_FILE testref/${test}/test.log.out
                           DEPENDS saber_qg_4dvar.x
-                          TEST_DEPENDS test_qg_bump_links )
-
-        #--------------------------------------------------------------------
-
-        ecbuild_add_test( TARGET test_qg_3dvar_bump_run
-                          MPI    1
-                          OMP    2
-                          COMMAND ${CMAKE_BINARY_DIR}/bin/saber_qg_4dvar.x
-                          ARGS testinput/qg_3dvar_bump.yaml testoutput/qg_3dvar_bump/test.log.out
-                          DEPENDS saber_qg_4dvar.x
-                          TEST_DEPENDS test_qg_bump_links )
-
-        #--------------------------------------------------------------------
-
-        ecbuild_add_test( TARGET test_qg_3dvar_hybrid_bump_run
-                          MPI    1
-                          OMP    2
-                          COMMAND ${CMAKE_BINARY_DIR}/bin/saber_qg_4dvar.x
-                          ARGS testinput/qg_3dvar_hybrid_bump.yaml testoutput/qg_3dvar_hybrid_bump/test.log.out
-                          DEPENDS saber_qg_4dvar.x
-                          TEST_DEPENDS test_qg_bump_links )
-
-        #--------------------------------------------------------------------
-        # 4d variational tests
-        #--------------------------------------------------------------------
-
-        ecbuild_add_test( TARGET test_qg_4densvar_bump_run
-                          MPI    1
-                          OMP    2
-                          COMMAND ${CMAKE_BINARY_DIR}/bin/saber_qg_4dvar.x
-                          ARGS testinput/qg_4densvar_bump.yaml testoutput/qg_4densvar_bump/test.log.out
-                          DEPENDS saber_qg_4dvar.x
-                          TEST_DEPENDS test_qg_bump_links )
-
-        #--------------------------------------------------------------------
-
-        ecbuild_add_test( TARGET test_qg_4dvar_drplanczos_bump_run
-                          MPI    1
-                          OMP    2
-                          COMMAND ${CMAKE_BINARY_DIR}/bin/saber_qg_4dvar.x
-                          ARGS testinput/qg_4dvar_drplanczos_bump.yaml testoutput/qg_4dvar_drplanczos_bump/test.log.out
-                          DEPENDS saber_qg_4dvar.x
-                          TEST_DEPENDS test_qg_bump_links )
-
-        #--------------------------------------------------------------------
-
-        ecbuild_add_test( TARGET test_qg_4dvar_drplanczos_hybrid_bump_run
-                          MPI    1
-                          OMP    2
-                          COMMAND ${CMAKE_BINARY_DIR}/bin/saber_qg_4dvar.x
-                          ARGS testinput/qg_4dvar_drplanczos_hybrid_bump.yaml testoutput/qg_4dvar_drplanczos_hybrid_bump/test.log.out
-                          DEPENDS saber_qg_4dvar.x
-                          TEST_DEPENDS test_qg_bump_links )
-
-        #--------------------------------------------------------------------
-        # Compare tests
-        #--------------------------------------------------------------------
-        foreach(test ${saber_test_oops})
-            ecbuild_add_test( TARGET test_${test}_compare
-                              TYPE SCRIPT
-                              COMMAND ${CMAKE_BINARY_DIR}/bin/saber_compare.sh
-                              ARGS ${test}
-                              TEST_DEPENDS get_saber_ref test_${test}_run )
-        endforeach()
-
-    endif()
+                          TEST_DEPENDS test_qg_links     
+                          COMPARE)
+        endif()
+    endforeach()
 endif()