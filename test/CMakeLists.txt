--- conflicted
+++ resolved
@@ -16,45 +16,10 @@
     # Default SABER_TEST_TIER
     set( SABER_TEST_TIER 1 )
 
-<<<<<<< HEAD
     # Override SABER_TEST_TIER using environment variable
     if( DEFINED ENV{SABER_TEST_TIER} )
         set( SABER_TEST_TIER $ENV{SABER_TEST_TIER} )
     endif()
-=======
-# Default test selection variables (TIER-dependent)
-set( SABER_TEST_MPI 1 )
-if( SABER_TEST_TIER EQUAL 1 )
-    set( SABER_TEST_OMP 0 )
-    set( SABER_TEST_MULTI 0 )
-elseif( SABER_TEST_TIER GREATER 1 )
-    set( SABER_TEST_OMP 1 )
-    set( SABER_TEST_MULTI 1 )
-else()
-    message( FATAL_ERROR "SABER_TEST_TIER should be 1 or 2, not ${SABER_TEST_TIER}" )
-endif()
-
-# Default test selection variables (TIER-independent)
-set( SABER_TEST_VALGRIND 0 )
-set( SABER_TEST_OOPS 0 )
-set( SABER_TEST_INTERPOLATION 0 )
-if( oops_qg_FOUND )
-    set( SABER_TEST_OOPS 1 )
-    set( SABER_TEST_INTERPOLATION 1 )
-endif()
-set( SABER_TEST_GSI_GEOS 0 )
-if( gsibec_FOUND )
-    set( SABER_TEST_GSI_GEOS 1 )
-endif()
-set( SABER_TEST_GSI_GFS 0 )
-if( gsibec_FOUND AND sp_FOUND )
-    set( SABER_TEST_GSI_GFS 1 )
-endif()
-set( SABER_TEST_SPECTRALB 0 )
-if( atlas_TRANS_FOUND AND oops_qg_FOUND)
-    set( SABER_TEST_SPECTRALB 1 )
-endif()
->>>>>>> c135fa96
 
     # Default test selection variables (TIER-dependent)
     set( SABER_TEST_MPI 1 )
@@ -68,11 +33,14 @@
 
     # Default test selection variables (TIER-independent)
     set( SABER_TEST_VALGRIND 0 )
-    set( SABER_TEST_GSI 0 )
-    if( gsibclim_FOUND )
-        set( SABER_TEST_GSI 1 )
-    endif()
-<<<<<<< HEAD
+    set( SABER_TEST_GSI_GEOS 0 )
+    if( gsibec_FOUND )
+        set( SABER_TEST_GSI_GEOS 1 )
+    endif()
+    set( SABER_TEST_GSI_GFS 0 )
+    if( gsibec_FOUND AND sp_FOUND )
+        set( SABER_TEST_GSI_GFS 1 )
+    endif()
     set( SABER_TEST_SPECTRALB 0 )
     if( atlas_TRANS_FOUND )
         set( SABER_TEST_SPECTRALB 1 )
@@ -81,27 +49,6 @@
     # Override test selection variables using environment variables
     if( DEFINED ENV{SABER_TEST_MPI} )
         set( SABER_TEST_MPI $ENV{SABER_TEST_MPI} )
-=======
-endif()
-if( gsibec_FOUND )
-    if( DEFINED ENV{SABER_TEST_GSI_GEOS} )
-        set( SABER_TEST_GSI_GEOS $ENV{SABER_TEST_GSI_GEOS} )
-    endif()
-endif()
-if( gsibec_FOUND AND sp_FOUND )
-    if( DEFINED ENV{SABER_TEST_GSI_GFS} )
-        set( SABER_TEST_GSI_GFS $ENV{SABER_TEST_GSI_GFS} )
-    endif()
-endif()
-if( SABER_TEST_GSI_GEOS )
-    if( DEFINED ENV{SABER_TEST_GSI_GEOS} )
-        set( SABER_TEST_GSI_GEOS $ENV{SABER_TEST_GSI_GEOS} )
-    endif()
-endif()
-if( SABER_TEST_GSI_GFS )
-    if( DEFINED ENV{SABER_TEST_GSI_GFS} )
-        set( SABER_TEST_GSI_GFS $ENV{SABER_TEST_GSI_GFS} )
->>>>>>> c135fa96
     endif()
     if( DEFINED ENV{SABER_TEST_OMP} )
         set( SABER_TEST_OMP $ENV{SABER_TEST_OMP} )
@@ -109,117 +56,15 @@
     if( DEFINED ENV{SABER_TEST_VALGRIND} )
         set( SABER_TEST_VALGRIND $ENV{SABER_TEST_VALGRIND} )
     endif()
-<<<<<<< HEAD
-    if( gsibclim_FOUND )
-        if( DEFINED ENV{SABER_TEST_GSI} )
-            set( SABER_TEST_GSI $ENV{SABER_TEST_GSI} )
+    if( gsibec_FOUND )
+        if( DEFINED ENV{SABER_TEST_GSI_GEOS} )
+            set( SABER_TEST_GSI_GEOS $ENV{SABER_TEST_GSI_GEOS} )
         endif()
-=======
-endif()
-
-# Summary
-message( STATUS "SABER variables:" )
-message( STATUS "  - SABER_TEST_TIER:          ${SABER_TEST_TIER}" )
-message( STATUS "  - SABER_TEST_MPI:           ${SABER_TEST_MPI}" )
-message( STATUS "  - SABER_TEST_OMP:           ${SABER_TEST_OMP}" )
-message( STATUS "  - SABER_TEST_MULTI:         ${SABER_TEST_MULTI}" )
-message( STATUS "  - SABER_TEST_VALGRIND:      ${SABER_TEST_VALGRIND}" )
-message( STATUS "  - SABER_TEST_OOPS:          ${SABER_TEST_OOPS}" )
-message( STATUS "  - SABER_TEST_GSI_GEOS:      ${SABER_TEST_GSI_GEOS}" )
-message( STATUS "  - SABER_TEST_GSI_GFS:       ${SABER_TEST_GSI_GFS}" )
-message( STATUS "  - SABER_TEST_SPECTRALB:     ${SABER_TEST_SPECTRALB}" )
-
-# Tests
-message( STATUS "SABER tests activated:" )
-
-# Input data
-file( STRINGS testlist/saber_data.txt saber_data_tmp )
-list( APPEND saber_data ${saber_data_tmp} )
-list( APPEND saber_data_tar saber_data.tar.gz)
-
-# TIER 1
-message( STATUS "  - TIER 1 base" )
-file( STRINGS testlist/saber_test_tier1.txt saber_test_tmp )
-list( APPEND saber_test ${saber_test_tmp} )
-list( APPEND saber_test_full ${saber_test_tmp} )
-file( STRINGS testlist/saber_test_tier1-cgal.txt saber_test_cgal_tmp )
-list( APPEND saber_test_full ${saber_test_cgal_tmp} )
-if( atlas_HAVE_TESSELATION )
-    message( STATUS "  - TIER 1 CGAL-specific" )
-    list( APPEND saber_test ${saber_test_cgal_tmp} )
-endif()
-file( STRINGS testlist/saber_test_tier1-multi.txt saber_test_multi_tmp )
-list( APPEND saber_test_full ${saber_test_multi_tmp} )
-if( SABER_TEST_MULTI )
-    message( STATUS "  - TIER 1 multicores" )
-    list( APPEND saber_test_multi ${saber_test_multi_tmp} )
-endif()
-file( STRINGS testlist/saber_test_tier1-oops.txt saber_test_oops_tmp )
-list( APPEND saber_test_full ${saber_test_oops_tmp} )
-if( SABER_TEST_OOPS )
-    message( STATUS "  - TIER 1 OOPS-specific" )
-    list( APPEND saber_test_oops ${saber_test_oops_tmp} )
-endif()
-file( STRINGS testlist/saber_test_tier1-gsi-geos.txt saber_test_gsi_geos_tmp )
-list( APPEND saber_test_full ${saber_test_gsi_geos_tmp} )
-if( SABER_TEST_GSI_GEOS )
-    message( STATUS "  - TIER 1 GSI-GEOS-specific" )
-    list( APPEND saber_test_gsi_geos ${saber_test_gsi_geos_tmp} )
-endif()
-file( STRINGS testlist/saber_test_tier1-gsi-gfs.txt saber_test_gsi_gfs_tmp )
-list( APPEND saber_test_full ${saber_test_gsi_gfs_tmp} )
-if( SABER_TEST_GSI_GFS )
-    message( STATUS "  - TIER 1 GSI-GFS-specific" )
-    list( APPEND saber_test_gsi_gfs ${saber_test_gsi_gfs_tmp} )
-endif()
-
-file( STRINGS testlist/saber_test_tier1-spectralb.txt saber_test_spectralb_tmp )
-list( APPEND saber_test_full ${saber_test_spectralb_tmp} )
-if( SABER_TEST_SPECTRALB )
-    message( STATUS "  - TIER 1 SPECTRALB-specific" )
-    list( APPEND saber_test_spectralb ${saber_test_spectralb_tmp} )
-endif()
-file( STRINGS testlist/saber_ref_tier1.txt saber_ref_tmp )
-list( APPEND saber_ref ${saber_ref_tmp} )
-list( APPEND saber_ref_tar saber_ref_tier1.tar.gz)
-
-# TIER > 1
-if( SABER_TEST_TIER GREATER 1 )
-    message( STATUS "  - TIER 2 base" )
-    file( STRINGS testlist/saber_test_tier2.txt saber_test_tmp )
-    list( APPEND saber_test_full ${saber_test_tmp} )
-    list( APPEND saber_test ${saber_test_tmp} )
-    file( STRINGS testlist/saber_ref_tier2.txt saber_ref_tmp )
-    list( APPEND saber_ref ${saber_ref_tmp} )
-    list( APPEND saber_ref_tar saber_ref_tier2.tar.gz )
-    file( STRINGS testlist/saber_test_tier2-oops.txt saber_test_oops_tmp )
-    list( APPEND saber_test_full ${saber_test_oops_tmp} )
-    if( SABER_TEST_OOPS )
-        message( STATUS "  - TIER 2 OOPS-specific" )
-        list( APPEND saber_test_oops ${saber_test_oops_tmp} )
-    endif()
-endif()
-
-# Set download URL
-
-# Define branch name
-if( DEFINED ENV{SABER_TESTFILES_BRANCH} )
-    # Branch specified by environment
-    set( GIT_BRANCH_SABER $ENV{SABER_TESTFILES_BRANCH} )
-    message( STATUS "Branch name provided by user: ${GIT_BRANCH_SABER}" )
-else()
-    # Find branch name
-    find_branch_name( REPO_DIR_NAME saber )
-
-    if( DEFINED GIT_TAG_FUNC )
-        # Tag is checked out => download data from DASH
-        set( GIT_BRANCH_SABER ${GIT_TAG_FUNC} )
-        message( STATUS "SABER is in tag: ${GIT_BRANCH_SABER}" )
-    elseif( DEFINED GIT_BRANCH_FUNC )
-        # Branch is checked out => data already downloaded in saber-data
-        set( GIT_BRANCH_SABER ${GIT_BRANCH_FUNC} )
-        message( STATUS "SABER is in branch: ${GIT_BRANCH_SABER}" )
->>>>>>> c135fa96
+        if( sp_FOUND )
+            if( DEFINED ENV{SABER_TEST_GSI_GFS} )
+                set( SABER_TEST_GSI_GFS $ENV{SABER_TEST_GSI_GFS} )
+            endif()
+        endif()
     endif()
     if( atlas_TRANS_FOUND )
         if( DEFINED ENV{SABER_TEST_SPECTRALB} )
@@ -231,10 +76,17 @@
     message( STATUS "  - TIER 1 base" )
     file( STRINGS testlist/saber_test_tier1.txt saber_test )
     list( APPEND saber_test_full ${saber_test} )
-    if( SABER_TEST_GSI )
-        message( STATUS "  - TIER 1 GSI-specific" )
-        file( STRINGS testlist/saber_test_tier1-gsi.txt saber_test )
-        list( APPEND saber_test_full ${saber_test} )
+    if( SABER_TEST_GSI_GEOS )
+        message( STATUS "  - TIER 1 GSI-GEOS-specific" )
+        file( STRINGS testlist/saber_test_tier1-gsi-geos.txt saber_test )
+        list( APPEND saber_test_full ${saber_test} )
+        list( APPEND saber_test_nml ${saber_test} )
+    endif()
+    if( SABER_TEST_GSI_GFS )
+        message( STATUS "  - TIER 1 GSI-GFS-specific" )
+        file( STRINGS testlist/saber_test_tier1-gsi-gfs.txt saber_test )
+        list( APPEND saber_test_full ${saber_test} )
+        list( APPEND saber_test_nml ${saber_test} )
     endif()
     if( SABER_TEST_SPECTRALB )
         message( STATUS "  - TIER 1 SPECTRALB-specific" )
@@ -274,6 +126,13 @@
                          ${CMAKE_CURRENT_SOURCE_DIR}/testref/${test}.ref
                          ${CMAKE_CURRENT_BINARY_DIR}/testref/${test}.ref )
     endforeach()
+    foreach( test ${saber_test_nml} )
+        # Link to nml file
+        execute_process( COMMAND ${CMAKE_COMMAND} -E create_symlink
+                         ${CMAKE_CURRENT_SOURCE_DIR}/testinput/${test}.nml
+                         ${CMAKE_CURRENT_BINARY_DIR}/testinput/${test}.nml )
+
+    endforeach()
     foreach( data ${saber_data} )
         # Link to input data file
         execute_process( COMMAND ${CMAKE_COMMAND} -E create_symlink
@@ -287,91 +146,30 @@
     else()
         set( vader_LIBRARIES "" )
     endif()
-    if( gsibec_FOUND )
-        message( STATUS "SABER TEST LIB gsibec was found" )
-        set( gsibec_LIBRARIES "gsibec" )
-    else()
-        message( STATUS "SABER TEST LIB gsibec was NOT found" )
-        set( gsibec_LIBRARIES "" )
-    endif()
-
-<<<<<<< HEAD
+
     # Executables
-=======
-    ecbuild_add_executable( TARGET  saber_qg_4dvar.x
-                            SOURCES mains/qg4DVar.cc
-                            LIBS    ${oops_qg_LIBRARIES}
-                                    ${vader_LIBRARIES}
-                                    ${gsibec_LIBRARIES}
-                                    saber )
-
-    ecbuild_add_executable( TARGET  saber_qg_convertstate.x
-                            SOURCES ${CMAKE_CURRENT_SOURCE_DIR}/../../oops/qg/mains/qgConvertState.cc
-                            LIBS    ${oops_qg_LIBRARIES} )
-
-    ecbuild_add_executable( TARGET  saber_qg_dirac.x
-                            SOURCES mains/qgDirac.cc
-                            LIBS    ${oops_qg_LIBRARIES}
-                                    ${vader_LIBRARIES}
-                                    ${gsibec_LIBRARIES}
-                                    saber )
-
-    ecbuild_add_executable( TARGET  saber_qg_ens_recenter.x
-                            SOURCES ${CMAKE_CURRENT_SOURCE_DIR}/../../oops/qg/mains/qgEnsRecenter.cc
-                            LIBS    ${oops_qg_LIBRARIES} )
-
-    ecbuild_add_executable( TARGET  saber_qg_error_covariance_training.x
-                            SOURCES mains/qgErrorCovarianceTraining.cc
-                            LIBS    ${oops_qg_LIBRARIES}
-                                    ${vader_LIBRARIES}
-                                    ${gsibec_LIBRARIES}
-                                    saber )
-
-    ecbuild_add_executable( TARGET  saber_qg_forecast.x
-                            SOURCES ${CMAKE_CURRENT_SOURCE_DIR}/../../oops/qg/mains/qgForecast.cc
-                            LIBS    ${oops_qg_LIBRARIES} )
-
-    ecbuild_add_executable( TARGET  saber_qg_gen_ens_pert_B.x
-                            SOURCES ${CMAKE_CURRENT_SOURCE_DIR}/../../oops/qg/mains/qgGenEnsPertB.cc
-                            LIBS    ${oops_qg_LIBRARIES} )
-
-    ecbuild_add_executable( TARGET  saber_qg_hofx.x
-                            SOURCES ${CMAKE_CURRENT_SOURCE_DIR}/../../oops/qg/mains/qgHofX.cc
-                            LIBS    ${oops_qg_LIBRARIES} )
-
-#    ecbuild_add_executable( TARGET  saber_interpolation_bump.x
-#                            SOURCES mains/InterpolationBump.cc
-#                            LIBS    ${oops_qg_LIBRARIES}
-#                                    ${vader_LIBRARIES}
-#                                    saber )
-
->>>>>>> c135fa96
     ecbuild_add_executable( TARGET  saber_quench_randomization.x
                             SOURCES mains/quenchRandomization.cc
                             LIBS    quench
                                     ${vader_LIBRARIES}
-                                    ${gsibec_LIBRARIES}
                                     saber )
 
     ecbuild_add_executable( TARGET  saber_quench_error_covariance_training.x
                             SOURCES mains/quenchErrorCovarianceTraining.cc
                             LIBS    quench
                                     ${vader_LIBRARIES}
-                                    ${gsibec_LIBRARIES}
                                     saber )
 
     ecbuild_add_executable( TARGET  saber_quench_saber_block_test.x
                             SOURCES mains/quenchSaberBlockTest.cc
                             LIBS    quench
                                     ${vader_LIBRARIES}
-                                    ${gsibec_LIBRARIES}
                                     saber )
 
     ecbuild_add_executable( TARGET  saber_quench_dirac.x
                             SOURCES mains/quenchDirac.cc
                             LIBS    quench
                                     ${vader_LIBRARIES}
-                                    ${gsibec_LIBRARIES}
                                     saber )
 
     ecbuild_add_executable( TARGET  saber_quench_convertstate.x
@@ -441,9 +239,10 @@
     
         # Dirac tests
         foreach( test ${saber_test_full} )
-            # Special check for spectralb (TODO: should be removed when spectralb works with more than 1 MPI task) 
-            string( FIND ${test} "spectralb" result )
-            if( ( result EQUAL -1 ) OR ( ${mpi} LESS_EQUAL 1 AND ${omp} LESS_EQUAL 1 ) )
+            # Special check for gsi and spectralb (TODO: should be removed when spectralb works with more than 1 MPI task) 
+            string( FIND ${test} "gsi" gsi_result )
+            string( FIND ${test} "spectralb" spectralb_result )
+            if( ( gsi_result EQUAL -1 AND spectralb_result EQUAL -1 ) OR ( ${mpi} LESS_EQUAL 1 AND ${omp} LESS_EQUAL 1 ) )
                 string( FIND ${test} "dirac" result )
                 if( result MATCHES 0 )
                     ecbuild_add_test( TARGET saber_test_${test}_${mpi}-${omp}
@@ -470,151 +269,7 @@
         endforeach()
 
     endforeach()
-<<<<<<< HEAD
 else()
     # Tests not activated
     message( STATUS "SABER tests not activated" )
-=======
-
-    # Error covariance training tests
-    foreach( test ${saber_test_oops} )
-        string( FIND ${test} "quench_error_covariance_training" quench )
-        if( quench MATCHES 0 )
-            ecbuild_add_test( TARGET saber_test_${test}
-                              MPI ${mpi}
-                              OMP ${omp}
-                              COMMAND ${CMAKE_BINARY_DIR}/bin/saber_quench_error_covariance_training.x
-                              ARGS testinput/${test}.yaml
-                              DEPENDS saber_quench_error_covariance_training.x )
-        endif()
-    endforeach()
-
-    # Adjoint/inverse tests
-    foreach( test ${saber_test_oops} )
-        string( FIND ${test} "quench_saber_block_test" quench )
-        if( quench MATCHES 0 )
-            ecbuild_add_test( TARGET saber_test_${test}
-                              MPI ${mpi}
-                              OMP ${omp}
-                              COMMAND ${CMAKE_BINARY_DIR}/bin/saber_quench_saber_block_test.x
-                              ARGS testinput/${test}.yaml
-                              DEPENDS saber_quench_saber_block_test.x )
-        endif()
-    endforeach()
-
-    # Dirac tests
-    foreach( test ${saber_test_oops} )
-        string( FIND ${test} "quench_dirac" quench )
-        if( quench MATCHES 0 )
-            ecbuild_add_test( TARGET saber_test_${test}
-                              MPI ${mpi}
-                              OMP ${omp}
-                              COMMAND ${CMAKE_BINARY_DIR}/bin/saber_quench_dirac.x
-                              ARGS testinput/${test}.yaml
-                              DEPENDS saber_quench_dirac.x )
-        endif()
-    endforeach()
-endif()
-
-# Tests depending on GSI B Climatology
-if( SABER_TEST_GSI_GEOS )
-
-  # Link to yaml files
-  foreach( test ${saber_test_gsi_geos} )
-      execute_process( COMMAND ${CMAKE_COMMAND} -E create_symlink
-                       ${CMAKE_CURRENT_SOURCE_DIR}/testinput/${test}.yaml
-                       ${CMAKE_CURRENT_BINARY_DIR}/testinput/${test}.yaml )
-  endforeach()
-  # Link to nml files
-  foreach( test ${saber_test_gsi_geos} )
-      execute_process( COMMAND ${CMAKE_COMMAND} -E create_symlink
-                       ${CMAKE_CURRENT_SOURCE_DIR}/testinput/${test}.nml
-                       ${CMAKE_CURRENT_BINARY_DIR}/testinput/${test}.nml )
-  endforeach()
-
-  if ( SABER_TEST_GSI_GFS )
-     # Link to yaml files
-     foreach( test ${saber_test_gsi_gfs} )
-         execute_process( COMMAND ${CMAKE_COMMAND} -E create_symlink
-                          ${CMAKE_CURRENT_SOURCE_DIR}/testinput/${test}.yaml
-                          ${CMAKE_CURRENT_BINARY_DIR}/testinput/${test}.yaml )
-     endforeach()
-     # Link to nml files
-     foreach( test ${saber_test_gsi_gfs} )
-         execute_process( COMMAND ${CMAKE_COMMAND} -E create_symlink
-                          ${CMAKE_CURRENT_SOURCE_DIR}/testinput/${test}.nml
-                          ${CMAKE_CURRENT_BINARY_DIR}/testinput/${test}.nml )
-     endforeach()
-  endif()
-
-  # QUENCH tests
-  set( mpi 1 )
-  set( omp 2 )
-
-  # Dirac tests
-  foreach( test ${saber_test_gsi_geos} )
-      string( FIND ${test} "quench_dirac" quench )
-      if( quench MATCHES 0 )
-          ecbuild_add_test( TARGET saber_test_${test}
-                            MPI ${mpi}
-                            OMP ${omp}
-                            COMMAND ${CMAKE_BINARY_DIR}/bin/saber_quench_dirac.x
-                            ARGS testinput/${test}.yaml
-                            DEPENDS saber_quench_dirac.x )
-      endif()
-  endforeach()
-  if ( SABER_TEST_GSI_GFS )
-     foreach( test ${saber_test_gsi_gfs} )
-         string( FIND ${test} "quench_dirac" quench )
-         if( quench MATCHES 0 )
-             ecbuild_add_test( TARGET saber_test_${test}
-                               MPI ${mpi}
-                               OMP ${omp}
-                               COMMAND ${CMAKE_BINARY_DIR}/bin/saber_quench_dirac.x
-                               ARGS testinput/${test}.yaml
-                               DEPENDS saber_quench_dirac.x )
-         endif()
-     endforeach()
-  endif()
-endif()
-
-# Tests depending on spectral transforms
-if( SABER_TEST_SPECTRALB )
-  # Link to yaml files
-  foreach( test ${saber_test_spectralb} )
-      execute_process( COMMAND ${CMAKE_COMMAND} -E create_symlink
-                       ${CMAKE_CURRENT_SOURCE_DIR}/testinput/${test}.yaml
-                       ${CMAKE_CURRENT_BINARY_DIR}/testinput/${test}.yaml )
-  endforeach()
-
-  # QUENCH tests
-  set( mpi 1 )
-  set( omp 1 )
-
-  # Adjoint/inverse tests
-  foreach( test ${saber_test_spectralb} )
-      string( FIND ${test} "quench_saber_block_test" quench )
-      if( quench MATCHES 0 )
-          ecbuild_add_test( TARGET saber_test_${test}
-                            MPI ${mpi}
-                            OMP ${omp}
-                            COMMAND ${CMAKE_BINARY_DIR}/bin/saber_quench_saber_block_test.x
-                            ARGS testinput/${test}.yaml
-                            DEPENDS saber_quench_saber_block_test.x )
-      endif()
-  endforeach()
-
-  # Dirac tests
-  foreach( test ${saber_test_spectralb} )
-      string( FIND ${test} "quench_dirac" quench )
-      if( quench MATCHES 0 )
-          ecbuild_add_test( TARGET saber_test_${test}
-                            MPI ${mpi}
-                            OMP ${omp}
-                            COMMAND ${CMAKE_BINARY_DIR}/bin/saber_quench_dirac.x
-                            ARGS testinput/${test}.yaml
-                            DEPENDS saber_quench_dirac.x )
-      endif()
-  endforeach()
->>>>>>> c135fa96
 endif()