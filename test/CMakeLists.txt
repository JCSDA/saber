--- conflicted
+++ resolved
@@ -65,42 +65,6 @@
 endif()
 
 # TIER 1
-<<<<<<< HEAD
-list(APPEND saber_test
-    bump_cortrack
-    bump_corstats
-    bump_hdiag_cor_diag_all
-    bump_hdiag_grid
-    bump_hdiag_hyb-rnd_common
-    bump_hdiag_mask_stddev_upper
-    bump_hdiag-nicas_cor_specific_univariate
-    bump_hdiag-nicas_local_diag_var_filter
-    bump_hdiag-nicas_loc_common
-    bump_hdiag-nicas_mask_check
-    bump_hdiag-nicas_network
-    bump_lct-nicas_one_scale
-    bump_nicas_fast_sampling
-    bump_nicas_subsamp_hvh
-)
-if(BUILD_METIS)
-    list(APPEND saber_test
-        bump_hdiag-nicas_remap_metis
-    )
-else()
-    list(APPEND saber_test
-        bump_hdiag-nicas_remap_no_metis
-    )
-endif()
-
-list(APPEND saber_test_2
-    bump_read-write_cmat
-    bump_read-write_mom
-    bump_read-write_nicas
-    bump_read-write_obsop
-    bump_read-write_sampling
-    bump_read-write_vbal
-)
-=======
 file(STRINGS testlist/saber_test_1.txt saber_test_tmp )
 list(APPEND saber_test ${saber_test_tmp})
 file(STRINGS testlist/saber_data.txt saber_data_tmp )
@@ -122,7 +86,10 @@
     list(APPEND saber_data ${saber_data_tmp})
     list(APPEND saber_data_tar saber_data_omp.tar.gz)
 endif()
->>>>>>> ffdb685f
+if(NOT BUILD_METIS)
+    file(STRINGS testlist/saber_test_metis.txt saber_test_tmp )
+    list(REMOVE_ITEM saber_test ${saber_test_tmp})
+endif()
 
 # TIER > 1
 if(${SABER_TEST_TIER} GREATER 1)
@@ -152,32 +119,6 @@
     endif()
 endif()
 
-<<<<<<< HEAD
-# Quadcore tests (should be among saber_test)
-if(${SABER_MPI4_TEST} MATCHES 1)
-    list(APPEND saber_test_quad
-        bump_hdiag-nicas_nprocio
-    )
-
-    if(BUILD_METIS)
-        list(APPEND saber_test_quad
-            bump_hdiag-nicas_remap_metis
-        )
-    else()
-        list(APPEND saber_test_quad
-            bump_hdiag-nicas_remap_no_metis
-        )
-    endif()
-endif()
-
-# Model tests
-if(${SABER_MODEL_TEST})
-    list(APPEND saber_test_model
-        bump_fv3
-        bump_geos
-        bump_mpas
-        bump_nemovar
-=======
 # Quad-core tests
 if(${SABER_TEST_QUAD} MATCHES 1)
     file(STRINGS testlist/saber_test_quad.txt saber_test_quad_tmp )
@@ -185,6 +126,10 @@
     file(STRINGS testlist/saber_ref_quad.txt saber_ref_tmp )
     list(APPEND saber_ref ${saber_ref_tmp})
     list(APPEND saber_ref_tar saber_ref_quad.tar.gz)
+    if(NOT BUILD_METIS)
+        file(STRINGS testlist/saber_test_metis.txt saber_test_quad_tmp )
+        list(REMOVE_ITEM saber_test_quad ${saber_test_quad_tmp})
+    endif()
 endif()
 
 # Model tests
@@ -212,7 +157,6 @@
         WORKING_DIRECTORY ${CMAKE_CURRENT_SOURCE_DIR}
         OUTPUT_VARIABLE GIT_BRANCH
         OUTPUT_STRIP_TRAILING_WHITESPACE
->>>>>>> ffdb685f
     )
     message(STATUS "Files downloaded into: " ${TESTFILE_DIR_SABER} "/" ${GIT_BRANCH})
     message(STATUS "Download sources:")
