# (C) Copyright 2017-2019 UCAR.
#
# This software is licensed under the terms of the Apache Licence Version 2.0
# which can be obtained at http://www.apache.org/licenses/LICENSE-2.0.

if( oops_FOUND )
    # Tests activated
    message( STATUS "SABER tests activated:" )

    # Build quench
    add_subdirectory( quench )

    # Use find_branch function in jedi-cmake
    include( git_functions )

    # Default SABER_TEST_TIER
    set( SABER_TEST_TIER 1 )

<<<<<<< HEAD
    # Override SABER_TEST_TIER using environment variable
    if( DEFINED ENV{SABER_TEST_TIER} )
        set( SABER_TEST_TIER $ENV{SABER_TEST_TIER} )
    endif()

    # Default test selection variables (TIER-dependent)
    set( SABER_TEST_MPI 1 )
    if( SABER_TEST_TIER EQUAL 1 )
        set( SABER_TEST_OMP 0 )
    elseif( SABER_TEST_TIER EQUAL 2 )
        set( SABER_TEST_OMP 1 )
    else()
        message( FATAL_ERROR "SABER_TEST_TIER should be 1 or 2, not ${SABER_TEST_TIER}" )
    endif()

    # Default test selection variables (TIER-independent)
    set( SABER_TEST_VALGRIND 0 )
    set( SABER_TEST_GSI_GEOS 0 )
    if( gsibec_FOUND )
        set( SABER_TEST_GSI_GEOS 1 )
    endif()
    set( SABER_TEST_GSI_GFS 0 )
    if( gsibec_FOUND AND sp_FOUND )
        set( SABER_TEST_GSI_GFS 1 )
    endif()
    set( SABER_TEST_SPECTRALB 0 )
    if( atlas_TRANS_FOUND )
        set( SABER_TEST_SPECTRALB 1 )
    endif()

    # Override test selection variables using environment variables
    if( DEFINED ENV{SABER_TEST_MPI} )
        set( SABER_TEST_MPI $ENV{SABER_TEST_MPI} )
    endif()
    if( DEFINED ENV{SABER_TEST_OMP} )
        set( SABER_TEST_OMP $ENV{SABER_TEST_OMP} )
    endif()
    if( DEFINED ENV{SABER_TEST_VALGRIND} )
        set( SABER_TEST_VALGRIND $ENV{SABER_TEST_VALGRIND} )
    endif()
    if( gsibec_FOUND )
        if( DEFINED ENV{SABER_TEST_GSI_GEOS} )
            set( SABER_TEST_GSI_GEOS $ENV{SABER_TEST_GSI_GEOS} )
        endif()
        if( sp_FOUND )
            if( DEFINED ENV{SABER_TEST_GSI_GFS} )
                set( SABER_TEST_GSI_GFS $ENV{SABER_TEST_GSI_GFS} )
            endif()
        endif()
    endif()
    if( atlas_TRANS_FOUND )
        if( DEFINED ENV{SABER_TEST_SPECTRALB} )
            set( SABER_TEST_SPECTRALB $ENV{SABER_TEST_SPECTRALB} )
        endif()
    endif()
   
    # TIER 1
    message( STATUS "  - TIER 1 base" )
    file( STRINGS testlist/saber_test_tier1.txt saber_test )
    list( APPEND saber_test_full ${saber_test} )
    if( SABER_TEST_GSI_GEOS )
        message( STATUS "  - TIER 1 GSI-GEOS-specific" )
        file( STRINGS testlist/saber_test_tier1-gsi-geos.txt saber_test )
        list( APPEND saber_test_full ${saber_test} )
        list( APPEND saber_test_nml ${saber_test} )
=======
# Default test selection variables (TIER-dependent)
set( SABER_TEST_MPI 1 )
if( SABER_TEST_TIER EQUAL 1 )
    set( SABER_TEST_OMP 0 )
    set( SABER_TEST_MULTI 0 )
elseif( SABER_TEST_TIER GREATER 1 )
    set( SABER_TEST_OMP 1 )
    set( SABER_TEST_MULTI 1 )
else()
    message( FATAL_ERROR "SABER_TEST_TIER should be 1 or 2, not ${SABER_TEST_TIER}" )
endif()

# Default test selection variables (TIER-independent)
set( SABER_TEST_VALGRIND 0 )
set( SABER_TEST_BUMP_QUENCH 0 )
set( SABER_TEST_GSI_GFS 0 )
set( SABER_TEST_GSI_GEOS 0 )
set( SABER_TEST_SPECTRALB 0 )
if( oops_FOUND )
    set( SABER_TEST_BUMP_QUENCH 1 )
    if( gsibec_FOUND )
        set( SABER_TEST_GSI_GEOS 1 )
    endif()
    if( gsibec_FOUND AND sp_FOUND )
        set( SABER_TEST_GSI_GFS 1 )
    endif()
    if( atlas_TRANS_FOUND )
        set( SABER_TEST_SPECTRALB 1 )
    endif()
endif()

# Override test selection variables using environment variables
if( DEFINED ENV{SABER_TEST_MPI} )
    set( SABER_TEST_MPI $ENV{SABER_TEST_MPI} )
endif()
if( DEFINED ENV{SABER_TEST_OMP} )
    set( SABER_TEST_OMP $ENV{SABER_TEST_OMP} )
endif()
if( DEFINED ENV{SABER_TEST_MULTI} )
    set( SABER_TEST_MULTI $ENV{SABER_TEST_MULTI} )
endif()
if( DEFINED ENV{SABER_TEST_VALGRIND} )
    set( SABER_TEST_VALGRIND $ENV{SABER_TEST_VALGRIND} )
endif()
if( oops_FOUND )
    if( DEFINED ENV{SABER_TEST_BUMP_QUENCH} )
        set( SABER_TEST_BUMP_QUENCH $ENV{SABER_TEST_BUMP_QUENCH} )
    endif()
    if( gsibec_FOUND )
        if( DEFINED ENV{SABER_TEST_GSI_GEOS} )
            set( SABER_TEST_GSI_GEOS $ENV{SABER_TEST_GSI_GEOS} )
        endif()
    endif()
    if( gsibec_FOUND AND sp_FOUND )
        if( DEFINED ENV{SABER_TEST_GSI_GFS} )
            set( SABER_TEST_GSI_GFS $ENV{SABER_TEST_GSI_GFS} )
        endif()
    endif()
    if( atlas_TRANS_FOUND )
        if( DEFINED ENV{SABER_TEST_SPECTRALB} )
            set( SABER_TEST_SPECTRALB $ENV{SABER_TEST_SPECTRALB} )
        endif()
    endif()
endif()

# Summary
message( STATUS "SABER variables:" )
message( STATUS "  - SABER_TEST_TIER:          ${SABER_TEST_TIER}" )
message( STATUS "  - SABER_TEST_MPI:           ${SABER_TEST_MPI}" )
message( STATUS "  - SABER_TEST_OMP:           ${SABER_TEST_OMP}" )
message( STATUS "  - SABER_TEST_MULTI:         ${SABER_TEST_MULTI}" )
message( STATUS "  - SABER_TEST_VALGRIND:      ${SABER_TEST_VALGRIND}" )
message( STATUS "  - SABER_TEST_BUMP_QUENCH:   ${SABER_TEST_BUMP_QUENCH}" )
message( STATUS "  - SABER_TEST_GSI_GEOS:      ${SABER_TEST_GSI_GEOS}" )
message( STATUS "  - SABER_TEST_GSI_GFS:       ${SABER_TEST_GSI_GFS}" )
message( STATUS "  - SABER_TEST_SPECTRALB:     ${SABER_TEST_SPECTRALB}" )

# Tests
message( STATUS "SABER tests activated:" )

# Input data
file( STRINGS testlist/saber_data.txt saber_data_tmp )
list( APPEND saber_data ${saber_data_tmp} )
list( APPEND saber_data_tar saber_data.tar.gz)

# TIER 1
message( STATUS "  - TIER 1 base" )
file( STRINGS testlist/saber_test_tier1.txt saber_test_tmp )
list( APPEND saber_test ${saber_test_tmp} )
list( APPEND saber_test_full ${saber_test_tmp} )
file( STRINGS testlist/saber_test_tier1-cgal.txt saber_test_cgal_tmp )
list( APPEND saber_test_full ${saber_test_cgal_tmp} )
if( atlas_HAVE_TESSELATION )
    message( STATUS "  - TIER 1 CGAL-specific" )
    list( APPEND saber_test ${saber_test_cgal_tmp} )
endif()
file( STRINGS testlist/saber_test_tier1-multi.txt saber_test_multi_tmp )
list( APPEND saber_test_full ${saber_test_multi_tmp} )
if( SABER_TEST_MULTI )
    message( STATUS "  - TIER 1 multicores" )
    list( APPEND saber_test_multi ${saber_test_multi_tmp} )
endif()
file( STRINGS testlist/saber_test_tier1-bump-quench.txt saber_test_bump_quench_tmp )
list( APPEND saber_test_full ${saber_test_bump_quench_tmp} )
if( SABER_TEST_BUMP_QUENCH )
    message( STATUS "  - TIER 1 BUMP-QUENCH-specific" )
    list( APPEND saber_test_bump_quench ${saber_test_bump_quench_tmp} )
endif()
file( STRINGS testlist/saber_test_tier1-gsi-geos.txt saber_test_gsi_geos_tmp )
list( APPEND saber_test_full ${saber_test_gsi_geos_tmp} )
if( SABER_TEST_GSI_GEOS )
    message( STATUS "  - TIER 1 GSI-GEOS-specific" )
    list( APPEND saber_test_gsi_geos ${saber_test_gsi_geos_tmp} )
endif()
file( STRINGS testlist/saber_test_tier1-gsi-gfs.txt saber_test_gsi_gfs_tmp )
list( APPEND saber_test_full ${saber_test_gsi_gfs_tmp} )
if( SABER_TEST_GSI_GFS )
    message( STATUS "  - TIER 1 GSI-GFS-specific" )
    list( APPEND saber_test_gsi_gfs ${saber_test_gsi_gfs_tmp} )
endif()

file( STRINGS testlist/saber_test_tier1-spectralb.txt saber_test_spectralb_tmp )
list( APPEND saber_test_full ${saber_test_spectralb_tmp} )
if( SABER_TEST_SPECTRALB )
    message( STATUS "  - TIER 1 SPECTRALB-specific" )
    # TODO(Benjamin): remove that once ATLAS 0.31.0 is available everywhere
    if( atlas_VERSION GREATER_EQUAL 0.31.0 )
        list( APPEND saber_test_spectralb ${saber_test_spectralb_tmp} )
    else()
        file( STRINGS testlist/saber_test_tier1-spectralb_old.txt saber_test_spectralb_tmp )
        list( APPEND saber_test_spectralb ${saber_test_spectralb_tmp} )
    endif()
endif()
file( STRINGS testlist/saber_ref_tier1.txt saber_ref_tmp )
list( APPEND saber_ref ${saber_ref_tmp} )
list( APPEND saber_ref_tar saber_ref_tier1.tar.gz)

# TIER > 1
if( SABER_TEST_TIER GREATER 1 )
    message( STATUS "  - TIER 2 base" )
    file( STRINGS testlist/saber_test_tier2.txt saber_test_tmp )
    list( APPEND saber_test_full ${saber_test_tmp} )
    list( APPEND saber_test ${saber_test_tmp} )
    file( STRINGS testlist/saber_ref_tier2.txt saber_ref_tmp )
    list( APPEND saber_ref ${saber_ref_tmp} )
    list( APPEND saber_ref_tar saber_ref_tier2.tar.gz )
endif()

# Set download URL

# Define branch name
if( DEFINED ENV{SABER_TESTFILES_BRANCH} )
    # Branch specified by environment
    set( GIT_BRANCH_SABER $ENV{SABER_TESTFILES_BRANCH} )
    message( STATUS "Branch name provided by user: ${GIT_BRANCH_SABER}" )
else()
    # Find branch name
    find_branch_name( REPO_DIR_NAME saber )

    if( DEFINED GIT_TAG_FUNC )
        # Tag is checked out => download data from DASH
        set( GIT_BRANCH_SABER ${GIT_TAG_FUNC} )
        message( STATUS "SABER is in tag: ${GIT_BRANCH_SABER}" )
    elseif( DEFINED GIT_BRANCH_FUNC )
        # Branch is checked out => data already downloaded in saber-data
        set( GIT_BRANCH_SABER ${GIT_BRANCH_FUNC} )
        message( STATUS "SABER is in branch: ${GIT_BRANCH_SABER}" )
>>>>>>> fcc970e1
    endif()
    if( SABER_TEST_GSI_GFS )
        message( STATUS "  - TIER 1 GSI-GFS-specific" )
        file( STRINGS testlist/saber_test_tier1-gsi-gfs.txt saber_test )
        list( APPEND saber_test_full ${saber_test} )
        list( APPEND saber_test_nml ${saber_test} )
    endif()
    if( SABER_TEST_SPECTRALB )
        message( STATUS "  - TIER 1 SPECTRALB-specific" )
        file( STRINGS testlist/saber_test_tier1-spectralb.txt saber_test )
        list( APPEND saber_test_full ${saber_test} )
    endif()

<<<<<<< HEAD
    # TIER > 1
    if( SABER_TEST_TIER GREATER 1 )
        message( STATUS "  - TIER 2 base" )
        file( STRINGS testlist/saber_test_tier2.txt saber_test )
        list( APPEND saber_test_full ${saber_test} )
    endif()

    # Input data
    file( STRINGS testlist/saber_data.txt saber_data )

    # Setup SABER directories and links
    message( STATUS "Setup SABER directories and links" )
    file( REMOVE_RECURSE ${CMAKE_CURRENT_BINARY_DIR}/testdata )
    file( REMOVE_RECURSE ${CMAKE_CURRENT_BINARY_DIR}/testinput )
    file( REMOVE_RECURSE ${CMAKE_CURRENT_BINARY_DIR}/testref )
    file( MAKE_DIRECTORY ${CMAKE_CURRENT_BINARY_DIR}/testdata )
    file( MAKE_DIRECTORY ${CMAKE_CURRENT_BINARY_DIR}/testinput )
    file( MAKE_DIRECTORY ${CMAKE_CURRENT_BINARY_DIR}/testref )
    foreach( test ${saber_test_full} )
        # Make test-specific data directory
        file( MAKE_DIRECTORY ${CMAKE_CURRENT_BINARY_DIR}/testdata/${test} )

        # Link to yaml file
        execute_process( COMMAND ${CMAKE_COMMAND} -E create_symlink
                         ${CMAKE_CURRENT_SOURCE_DIR}/testinput/${test}.yaml
                         ${CMAKE_CURRENT_BINARY_DIR}/testinput/${test}.yaml )
=======
    # Create test-data-release in source directory
    file( MAKE_DIRECTORY ${CMAKE_SOURCE_DIR}/test-data-release )

    # Create download script
    set ( FILENAME saber_data_downloader.py )
    set ( SOURCE_FILE ${CMAKE_CURRENT_SOURCE_DIR}/${FILENAME} )
    set ( DEST_FILE ${CMAKE_BINARY_DIR}/bin/${FILENAME} )

    # Set configure file
    if( EXISTS "${SOURCE_FILE}.in" )
      configure_file( ${SOURCE_FILE}.in ${DEST_FILE} @ONLY )
    else()
      configure_file( ${SOURCE_FILE}    ${DEST_FILE} @ONLY )
    endif()

    # Add download script
    add_custom_target( bin_saber_test_download_script ALL
                       COMMAND chmod +x ${DEST_FILE}
                       DEPENDS ${DEST_FILE} )

    # Add test for downloading data
    ecbuild_add_test( TARGET    get_saber_test_data
                      TYPE      SCRIPT
                      COMMAND   ${CMAKE_BINARY_DIR}/bin/saber_data_downloader.py
                      ARGS  ${SABER_DATA_DOWNLOADER_ARGS} )
endif()

# Setup SABER directories and links
message( STATUS "Setup SABER directories and links" )
file( WRITE ${CMAKE_BINARY_DIR}/bin/saber_testdir )
foreach( test ${saber_test_full} )
    file( APPEND ${CMAKE_BINARY_DIR}/bin/saber_testdir "${test}\n" )
endforeach()
file( WRITE ${CMAKE_BINARY_DIR}/bin/saber_testdata )
foreach( file ${saber_data} )
    file( APPEND ${CMAKE_BINARY_DIR}/bin/saber_testdata "${file}\n" )
endforeach()
file( WRITE ${CMAKE_BINARY_DIR}/bin/saber_testref )
foreach( file ${saber_ref} )
    file( APPEND ${CMAKE_BINARY_DIR}/bin/saber_testref "${file}\n" )
endforeach()
execute_process( COMMAND bash ${CMAKE_BINARY_DIR}/bin/saber_setup.sh
                         ${SABER_TESTFILES_PATH}
                         ${CMAKE_CURRENT_BINARY_DIR}
                         ${CMAKE_BINARY_DIR} )
>>>>>>> fcc970e1

        # Link to reference file
        execute_process( COMMAND ${CMAKE_COMMAND} -E create_symlink
                         ${CMAKE_CURRENT_SOURCE_DIR}/testref/${test}.ref
                         ${CMAKE_CURRENT_BINARY_DIR}/testref/${test}.ref )
    endforeach()
    foreach( test ${saber_test_nml} )
        # Link to nml file
        execute_process( COMMAND ${CMAKE_COMMAND} -E create_symlink
                         ${CMAKE_CURRENT_SOURCE_DIR}/testinput/${test}.nml
                         ${CMAKE_CURRENT_BINARY_DIR}/testinput/${test}.nml )

    endforeach()
    foreach( data ${saber_data} )
        # Link to input data file
        execute_process( COMMAND ${CMAKE_COMMAND} -E create_symlink
                         ${CMAKE_CURRENT_SOURCE_DIR}/testdata/${data}
                         ${CMAKE_CURRENT_BINARY_DIR}/testdata/${data} )
    endforeach()

<<<<<<< HEAD
    # VADER libraries
    if( vader_FOUND )
        set( vader_LIBRARIES "vader" )
    else()
        set( vader_LIBRARIES "" )
    endif()

    # Executables
=======
if( vader_FOUND )
    set( vader_LIBRARIES "vader" )
else()
    set( vader_LIBRARIES "" )
endif()
if( gsibec_FOUND )
    message( STATUS "SABER TEST LIB gsibec was found" )
    set( gsibec_LIBRARIES "gsibec" )
else()
    message( STATUS "SABER TEST LIB gsibec was NOT found" )
    set( gsibec_LIBRARIES "" )
endif()

if ( SABER_TEST_BUMP_QUENCH OR SABER_TEST_GSI_GEOS OR SABER_TEST_GSI_GFS OR SABER_TEST_SPECTRALB )
>>>>>>> fcc970e1
    ecbuild_add_executable( TARGET  saber_quench_randomization.x
                            SOURCES mains/quenchRandomization.cc
                            LIBS    quench
                                    ${vader_LIBRARIES}
                                    saber )

    ecbuild_add_executable( TARGET  saber_quench_error_covariance_training.x
                            SOURCES mains/quenchErrorCovarianceTraining.cc
                            LIBS    quench
                                    ${vader_LIBRARIES}
                                    saber )

    ecbuild_add_executable( TARGET  saber_quench_saber_block_test.x
                            SOURCES mains/quenchSaberBlockTest.cc
                            LIBS    quench
                                    ${vader_LIBRARIES}
                                    saber )

    ecbuild_add_executable( TARGET  saber_quench_dirac.x
                            SOURCES mains/quenchDirac.cc
                            LIBS    quench
                                    ${vader_LIBRARIES}
                                    saber )

    ecbuild_add_executable( TARGET  saber_quench_convertstate.x
                            SOURCES mains/quenchConvertState.cc
                            LIBS    quench
                                    ${vader_LIBRARIES}
                                    saber )

    # List of MPI/OpenMP configurations to test
    list( APPEND mpi_list 1)
    list( APPEND omp_list 1)
    if( SABER_TEST_MPI)
        list( APPEND mpi_list 2)
        list( APPEND omp_list 1)
    endif()
<<<<<<< HEAD
    if( SABER_TEST_OMP)
        list( APPEND mpi_list 1)
        list( APPEND omp_list 2)
=======
endforeach()

# Dual-core tests (MPI)
if( SABER_TEST_MPI )
    set( mpi 2 )
    set( omp 1 )
    foreach( test ${saber_test} )
        execute_process( COMMAND     sed "-e s/_MPI_/${mpi}/g;s/_OMP_/${omp}/g"
                         INPUT_FILE  ${CMAKE_CURRENT_SOURCE_DIR}/testinput/${test}.yaml
                         OUTPUT_FILE ${CMAKE_CURRENT_BINARY_DIR}/testinput/${test}_${mpi}-${omp}.yaml )

        ecbuild_add_test( TARGET       saber_test_${test}_${mpi}-${omp}_run
                          MPI          ${mpi}
                          OMP          ${omp}
                          COMMAND      ${CMAKE_BINARY_DIR}/bin/saber_bump.x
                          ARGS         testinput/${test}_${mpi}-${omp}.yaml testoutput
                          DEPENDS      saber_bump.x
                          TEST_DEPENDS get_saber_data )

        ecbuild_add_test( TARGET       saber_test_${test}_${mpi}-${omp}_compare
                          TYPE SCRIPT
                          COMMAND      ${CMAKE_BINARY_DIR}/bin/saber_compare.sh
                          ARGS         ${test} ${mpi} ${omp}
                          TEST_DEPENDS get_saber_ref
                                       saber_test_${test}_${mpi}-${omp}_run )
    endforeach()
endif()

# Dual-core tests (OpenMP)
if( SABER_TEST_OMP )
    set( mpi 1 )
    set( omp 2 )
    foreach( test ${saber_test} )
        execute_process( COMMAND     sed "-e s/_MPI_/${mpi}/g;s/_OMP_/${omp}/g"
                         INPUT_FILE  ${CMAKE_CURRENT_SOURCE_DIR}/testinput/${test}.yaml
                         OUTPUT_FILE ${CMAKE_CURRENT_BINARY_DIR}/testinput/${test}_${mpi}-${omp}.yaml )

        ecbuild_add_test( TARGET       saber_test_${test}_${mpi}-${omp}_run
                          MPI          ${mpi}
                          OMP          ${omp}
                          COMMAND      ${CMAKE_BINARY_DIR}/bin/saber_bump.x
                          ARGS         testinput/${test}_${mpi}-${omp}.yaml testoutput
                          DEPENDS      saber_bump.x
                          TEST_DEPENDS get_saber_data )

        ecbuild_add_test( TARGET       saber_test_${test}_${mpi}-${omp}_compare
                          TYPE SCRIPT
                          COMMAND      ${CMAKE_BINARY_DIR}/bin/saber_compare.sh
                          ARGS         ${test} ${mpi} ${omp}
                          TEST_DEPENDS get_saber_ref
                                       saber_test_${test}_${mpi}-${omp}_run )
    endforeach()
endif()

# Multi-core tests (MPI)
if( SABER_TEST_MULTI )
    set( omp 1 )
    foreach( mpi RANGE 4 12 2 )
        foreach( test ${saber_test_multi} )
            execute_process( COMMAND     sed "-e s/_MPI_/${mpi}/g;s/_OMP_/${omp}/g"
                             INPUT_FILE  ${CMAKE_CURRENT_SOURCE_DIR}/testinput/${test}.yaml
                             OUTPUT_FILE ${CMAKE_CURRENT_BINARY_DIR}/testinput/${test}_${mpi}-${omp}.yaml )

            ecbuild_add_test( TARGET       saber_test_${test}_${mpi}-${omp}_run
                              MPI          ${mpi}
                              OMP          ${omp}
                              COMMAND      ${CMAKE_BINARY_DIR}/bin/saber_bump.x
                              ARGS         testinput/${test}_${mpi}-${omp}.yaml testoutput
                              DEPENDS      saber_bump.x
                              TEST_DEPENDS get_saber_data )

            ecbuild_add_test( TARGET       saber_test_${test}_${mpi}-${omp}_compare
                              TYPE SCRIPT
                              COMMAND      ${CMAKE_BINARY_DIR}/bin/saber_compare.sh
                              ARGS         ${test} ${mpi} ${omp}
                              TEST_DEPENDS get_saber_ref
                                           saber_test_${test}_${mpi}-${omp}_run )
        endforeach()
    endforeach()
endif()

# Post-comparisons (between tests)

# Compare read and write tests
list( APPEND read-write_test mom )
list( APPEND read-write_test nicas_global )
list( APPEND read-write_test nicas_local )
list( APPEND read-write_test sampling_global )
list( APPEND read-write_test sampling_local )
list( APPEND read-write_test var )
list( APPEND read-write_test vbal_cov_global )
list( APPEND read-write_test vbal_cov_local )
list( APPEND read-write_test vbal_global )
list( APPEND read-write_test vbal_local )
foreach( test ${read-write_test} )
    # Mono-core tests
    set( mpi 1 )
    set( omp 1 )
    ecbuild_add_test( TARGET       saber_test_bump_read-write_${test}_${mpi}-${omp}_post
                      TYPE SCRIPT
                      COMMAND      ${CMAKE_BINARY_DIR}/bin/saber_compare.sh
                      ARGS         bump_read_${test} bump_write_${test} ${mpi}-${omp}
                      TEST_DEPENDS saber_test_bump_read_${test}_${mpi}-${omp}_run
                                   saber_test_bump_write_${test}_${mpi}-${omp}_run )

    # Dual-core tests (MPI)
    if( SABER_TEST_MPI )
        set( mpi 2 )
        set( omp 1 )
        ecbuild_add_test( TARGET       saber_test_bump_read-write_${test}_${mpi}-${omp}_post
                          TYPE SCRIPT
                          COMMAND      ${CMAKE_BINARY_DIR}/bin/saber_compare.sh
                          ARGS         bump_read_${test} bump_write_${test} ${mpi}-${omp}
                          TEST_DEPENDS saber_test_bump_read_${test}_${mpi}-${omp}_run
                                       saber_test_bump_write_${test}_${mpi}-${omp}_run )
    endif()

    # Dual-core tests (OpenMP)
    if( SABER_TEST_OMP )
        set( mpi 1 )
        set( omp 2 )
        ecbuild_add_test( TARGET       saber_test_bump_read-write_${test}_${mpi}-${omp}_post
                          TYPE SCRIPT
                          COMMAND      ${CMAKE_BINARY_DIR}/bin/saber_compare.sh
                          ARGS         bump_read_${test} bump_write_${test} ${mpi}-${omp}
                          TEST_DEPENDS saber_test_bump_read_${test}_${mpi}-${omp}_run
                                       saber_test_bump_write_${test}_${mpi}-${omp}_run )
>>>>>>> fcc970e1
    endif()

    # Loop over MPI/OpenMP configurations
    foreach( mpi omp IN ZIP_LISTS mpi_list omp_list )
        message( STATUS "Tests parallel configuration: MPI: ${mpi} / OMP: ${omp}" )
 
        # Randomization tests
        foreach( test ${saber_test_full} )
            string( FIND ${test} "randomization" result )
            if( result MATCHES 0 )
                ecbuild_add_test( TARGET saber_test_${test}_${mpi}-${omp}
                                  MPI ${mpi}
                                  OMP ${omp}
                                  COMMAND ${CMAKE_BINARY_DIR}/bin/saber_quench_randomization.x
                                  ARGS testinput/${test}.yaml
                                  DEPENDS saber_quench_randomization.x )
            endif()
        endforeach()
<<<<<<< HEAD

        # Error covariance training tests
        foreach( test ${saber_test_full} )
            string( FIND ${test} "error_covariance_training" result )
            if( result MATCHES 0 )
                ecbuild_add_test( TARGET saber_test_${test}_${mpi}-${omp}
                                  MPI ${mpi}
                                  OMP ${omp}
                                  COMMAND ${CMAKE_BINARY_DIR}/bin/saber_quench_error_covariance_training.x
                                  ARGS testinput/${test}.yaml
                                  DEPENDS saber_quench_error_covariance_training.x )
            endif()
        endforeach()

        # Adjoint/inverse tests
        foreach( test ${saber_test_full} )
            # Special check for spectralb (TODO: should be removed when spectralb works with more than 1 MPI task) 
            string( FIND ${test} "spectralb" result )
            if( ( result EQUAL -1 ) OR ( ${mpi} LESS_EQUAL 1 AND ${omp} LESS_EQUAL 1 ) )
                string( FIND ${test} "saber_block_test" result )
                if( result MATCHES 0 )
                    ecbuild_add_test( TARGET saber_test_${test}_${mpi}-${omp}
                                      MPI ${mpi}
                                      OMP ${omp}
                                      COMMAND ${CMAKE_BINARY_DIR}/bin/saber_quench_saber_block_test.x
                                      ARGS testinput/${test}.yaml
                                      DEPENDS saber_quench_saber_block_test.x )
                endif()
            endif()
        endforeach()
    
        # Dirac tests
        foreach( test ${saber_test_full} )
            # Special check for gsi and spectralb (TODO: should be removed when spectralb works with more than 1 MPI task) 
            string( FIND ${test} "gsi" gsi_result )
            string( FIND ${test} "spectralb" spectralb_result )
            if( ( gsi_result EQUAL -1 AND spectralb_result EQUAL -1 ) OR ( ${mpi} LESS_EQUAL 1 AND ${omp} LESS_EQUAL 1 ) )
                string( FIND ${test} "dirac" result )
                if( result MATCHES 0 )
                    ecbuild_add_test( TARGET saber_test_${test}_${mpi}-${omp}
                                      MPI ${mpi}
                                      OMP ${omp}
                                      COMMAND ${CMAKE_BINARY_DIR}/bin/saber_quench_dirac.x
                                      ARGS testinput/${test}.yaml
                                      DEPENDS saber_quench_dirac.x )
                endif()
            endif()
        endforeach()

        # ConvertState tests
        foreach( test ${saber_test_full} )
            string( FIND ${test} "convertstate" result )
            if( result MATCHES 0 )
                ecbuild_add_test( TARGET saber_test_${test}_${mpi}-${omp}
                                  MPI ${mpi}
                                  OMP ${omp}
                                  COMMAND ${CMAKE_BINARY_DIR}/bin/saber_quench_convertstate.x
                                  ARGS testinput/${test}.yaml
                                  DEPENDS saber_quench_convertstate.x )
            endif()
        endforeach()

    endforeach()
else()
    # Tests not activated
    message( STATUS "SABER tests not activated" )
=======
    endif()
endforeach()

if( SABER_TEST_TIER GREATER 1 )
    # Compare ensemble-based and covariance-based vertical balance
    ecbuild_add_test( TARGET       saber_test_bump_vbal_ens-cov_post
                      TYPE SCRIPT
                      COMMAND      ${CMAKE_BINARY_DIR}/bin/saber_compare.sh
                      ARGS         bump_vbal_no_mask bump_vbal_no_mask_cov 1-1
                      TEST_DEPENDS saber_test_bump_vbal_no_mask_1-1_run
                                   saber_test_bump_vbal_no_mask_cov_1-1_run )
endif()

# OOPS-based tests

# BUMP-QUENCH tests
if( SABER_TEST_BUMP_QUENCH )
    # 2 MPI tasks and 2 OpenMP threads
    set( mpi 2 )
    set( omp 2 )

    # Link to yaml files
    foreach( test ${saber_test_bump_quench} )
        execute_process( COMMAND ${CMAKE_COMMAND} -E create_symlink
                         ${CMAKE_CURRENT_SOURCE_DIR}/testinput/${test}.yaml
                         ${CMAKE_CURRENT_BINARY_DIR}/testinput/${test}.yaml )
    endforeach()

    # Randomization tests
    foreach( test ${saber_test_bump_quench} )
        string( FIND ${test} "quench_randomization" start_index )
        if( start_index MATCHES 0 )
            ecbuild_add_test( TARGET saber_test_${test}
                              MPI ${mpi}
                              OMP ${omp}
                              COMMAND ${CMAKE_BINARY_DIR}/bin/saber_quench_randomization.x
                              ARGS testinput/${test}.yaml
                              DEPENDS saber_quench_randomization.x )
        endif()
    endforeach()

    # Error covariance training tests
    foreach( test ${saber_test_bump_quench} )
        string( FIND ${test} "quench_error_covariance_training" start_index )
        if( start_index MATCHES 0 )
            ecbuild_add_test( TARGET saber_test_${test}
                              MPI ${mpi}
                              OMP ${omp}
                              COMMAND ${CMAKE_BINARY_DIR}/bin/saber_quench_error_covariance_training.x
                              ARGS testinput/${test}.yaml
                              DEPENDS saber_quench_error_covariance_training.x )
        endif()
    endforeach()

    # Adjoint/inverse tests
    foreach( test ${saber_test_bump_quench} )
        string( FIND ${test} "quench_saber_block_test" start_index )
        if( start_index MATCHES 0 )
            ecbuild_add_test( TARGET saber_test_${test}
                              MPI ${mpi}
                              OMP ${omp}
                              COMMAND ${CMAKE_BINARY_DIR}/bin/saber_quench_saber_block_test.x
                              ARGS testinput/${test}.yaml
                              DEPENDS saber_quench_saber_block_test.x )
        endif()
    endforeach()

    # Dirac tests
    foreach( test ${saber_test_bump_quench} )
        string( FIND ${test} "quench_dirac" start_index )
        if( start_index MATCHES 0 )
            ecbuild_add_test( TARGET saber_test_${test}
                              MPI ${mpi}
                              OMP ${omp}
                              COMMAND ${CMAKE_BINARY_DIR}/bin/saber_quench_dirac.x
                              ARGS testinput/${test}.yaml
                              DEPENDS saber_quench_dirac.x )
        endif()
    endforeach()
endif()

if( SABER_TEST_GSI_GEOS )
    # 1 MPI task and 2 OpenMP threads
    set( mpi 1 )
    set( omp 2 )

    # Link to yaml files
    foreach( test ${saber_test_gsi_geos} )
        execute_process( COMMAND ${CMAKE_COMMAND} -E create_symlink
                         ${CMAKE_CURRENT_SOURCE_DIR}/testinput/${test}.yaml
                         ${CMAKE_CURRENT_BINARY_DIR}/testinput/${test}.yaml )
    endforeach()

    # Link to nml files
    foreach( test ${saber_test_gsi_geos} )
        execute_process( COMMAND ${CMAKE_COMMAND} -E create_symlink
                         ${CMAKE_CURRENT_SOURCE_DIR}/testinput/${test}.nml
                         ${CMAKE_CURRENT_BINARY_DIR}/testinput/${test}.nml )
    endforeach()

    # Dirac tests
    foreach( test ${saber_test_gsi_geos} )
        string( FIND ${test} "quench_dirac" start_index )
        if( start_index MATCHES 0 )
            ecbuild_add_test( TARGET saber_test_${test}
                              MPI ${mpi}
                              OMP ${omp}
                              COMMAND ${CMAKE_BINARY_DIR}/bin/saber_quench_dirac.x
                              ARGS testinput/${test}.yaml
                              DEPENDS saber_quench_dirac.x )
        endif()
    endforeach()
endif()

if ( SABER_TEST_GSI_GFS )
    # 1 MPI task and 2 OpenMP threads
    set( mpi 1 )
    set( omp 2 )

    # Link to yaml files
    foreach( test ${saber_test_gsi_gfs} )
        execute_process( COMMAND ${CMAKE_COMMAND} -E create_symlink
                         ${CMAKE_CURRENT_SOURCE_DIR}/testinput/${test}.yaml
                         ${CMAKE_CURRENT_BINARY_DIR}/testinput/${test}.yaml )
     endforeach()

    # Link to nml files
    foreach( test ${saber_test_gsi_gfs} )
        execute_process( COMMAND ${CMAKE_COMMAND} -E create_symlink
                         ${CMAKE_CURRENT_SOURCE_DIR}/testinput/${test}.nml
                         ${CMAKE_CURRENT_BINARY_DIR}/testinput/${test}.nml )
    endforeach()

    # Dirac tests
    foreach( test ${saber_test_gsi_gfs} )
        string( FIND ${test} "quench_dirac" start_index )
        if( start_index MATCHES 0 )
            ecbuild_add_test( TARGET saber_test_${test}
                              MPI ${mpi}
                              OMP ${omp}
                              COMMAND ${CMAKE_BINARY_DIR}/bin/saber_quench_dirac.x
                              ARGS testinput/${test}.yaml
                              DEPENDS saber_quench_dirac.x )
        endif()
    endforeach()
endif()

if( SABER_TEST_SPECTRALB )
    # 1 OpenMP thread
    set( omp 1 )

    # Link to yaml files
    foreach( test ${saber_test_spectralb} )
        execute_process( COMMAND ${CMAKE_COMMAND} -E create_symlink
                         ${CMAKE_CURRENT_SOURCE_DIR}/testinput/${test}.yaml
                         ${CMAKE_CURRENT_BINARY_DIR}/testinput/${test}.yaml )
    endforeach()

    # Adjoint/inverse tests
    foreach( test ${saber_test_spectralb} )
        string( FIND ${test} "quench_saber_block_test" start_index )
        if( start_index MATCHES 0 )
            if ( test MATCHES quench_saber_block_test_spectralb_from_CS )
                set( mpi 1 )
            elseif(  test MATCHES quench_saber_block_test_spectralb_from_L15  )
                set( mpi 1 )
            else()
                set( mpi 4 )
            endif ()
            ecbuild_add_test( TARGET saber_test_${test}
                              MPI ${mpi}
                              OMP ${omp}
                              COMMAND ${CMAKE_BINARY_DIR}/bin/saber_quench_saber_block_test.x
                              ARGS testinput/${test}.yaml
                              DEPENDS saber_quench_saber_block_test.x )
        endif()
    endforeach()

    # Dirac tests
    foreach( test ${saber_test_spectralb} )
        string( FIND ${test} "quench_dirac" start_index )
        if( start_index MATCHES 0 )
            set( mpi 1 )
            ecbuild_add_test( TARGET saber_test_${test}
                              MPI ${mpi}
                              OMP ${omp}
                              COMMAND ${CMAKE_BINARY_DIR}/bin/saber_quench_dirac.x
                              ARGS testinput/${test}.yaml
                              DEPENDS saber_quench_dirac.x )
        endif()
    endforeach()
>>>>>>> fcc970e1
endif()<|MERGE_RESOLUTION|>--- conflicted
+++ resolved
@@ -16,7 +16,6 @@
     # Default SABER_TEST_TIER
     set( SABER_TEST_TIER 1 )
 
-<<<<<<< HEAD
     # Override SABER_TEST_TIER using environment variable
     if( DEFINED ENV{SABER_TEST_TIER} )
         set( SABER_TEST_TIER $ENV{SABER_TEST_TIER} )
@@ -82,175 +81,6 @@
         file( STRINGS testlist/saber_test_tier1-gsi-geos.txt saber_test )
         list( APPEND saber_test_full ${saber_test} )
         list( APPEND saber_test_nml ${saber_test} )
-=======
-# Default test selection variables (TIER-dependent)
-set( SABER_TEST_MPI 1 )
-if( SABER_TEST_TIER EQUAL 1 )
-    set( SABER_TEST_OMP 0 )
-    set( SABER_TEST_MULTI 0 )
-elseif( SABER_TEST_TIER GREATER 1 )
-    set( SABER_TEST_OMP 1 )
-    set( SABER_TEST_MULTI 1 )
-else()
-    message( FATAL_ERROR "SABER_TEST_TIER should be 1 or 2, not ${SABER_TEST_TIER}" )
-endif()
-
-# Default test selection variables (TIER-independent)
-set( SABER_TEST_VALGRIND 0 )
-set( SABER_TEST_BUMP_QUENCH 0 )
-set( SABER_TEST_GSI_GFS 0 )
-set( SABER_TEST_GSI_GEOS 0 )
-set( SABER_TEST_SPECTRALB 0 )
-if( oops_FOUND )
-    set( SABER_TEST_BUMP_QUENCH 1 )
-    if( gsibec_FOUND )
-        set( SABER_TEST_GSI_GEOS 1 )
-    endif()
-    if( gsibec_FOUND AND sp_FOUND )
-        set( SABER_TEST_GSI_GFS 1 )
-    endif()
-    if( atlas_TRANS_FOUND )
-        set( SABER_TEST_SPECTRALB 1 )
-    endif()
-endif()
-
-# Override test selection variables using environment variables
-if( DEFINED ENV{SABER_TEST_MPI} )
-    set( SABER_TEST_MPI $ENV{SABER_TEST_MPI} )
-endif()
-if( DEFINED ENV{SABER_TEST_OMP} )
-    set( SABER_TEST_OMP $ENV{SABER_TEST_OMP} )
-endif()
-if( DEFINED ENV{SABER_TEST_MULTI} )
-    set( SABER_TEST_MULTI $ENV{SABER_TEST_MULTI} )
-endif()
-if( DEFINED ENV{SABER_TEST_VALGRIND} )
-    set( SABER_TEST_VALGRIND $ENV{SABER_TEST_VALGRIND} )
-endif()
-if( oops_FOUND )
-    if( DEFINED ENV{SABER_TEST_BUMP_QUENCH} )
-        set( SABER_TEST_BUMP_QUENCH $ENV{SABER_TEST_BUMP_QUENCH} )
-    endif()
-    if( gsibec_FOUND )
-        if( DEFINED ENV{SABER_TEST_GSI_GEOS} )
-            set( SABER_TEST_GSI_GEOS $ENV{SABER_TEST_GSI_GEOS} )
-        endif()
-    endif()
-    if( gsibec_FOUND AND sp_FOUND )
-        if( DEFINED ENV{SABER_TEST_GSI_GFS} )
-            set( SABER_TEST_GSI_GFS $ENV{SABER_TEST_GSI_GFS} )
-        endif()
-    endif()
-    if( atlas_TRANS_FOUND )
-        if( DEFINED ENV{SABER_TEST_SPECTRALB} )
-            set( SABER_TEST_SPECTRALB $ENV{SABER_TEST_SPECTRALB} )
-        endif()
-    endif()
-endif()
-
-# Summary
-message( STATUS "SABER variables:" )
-message( STATUS "  - SABER_TEST_TIER:          ${SABER_TEST_TIER}" )
-message( STATUS "  - SABER_TEST_MPI:           ${SABER_TEST_MPI}" )
-message( STATUS "  - SABER_TEST_OMP:           ${SABER_TEST_OMP}" )
-message( STATUS "  - SABER_TEST_MULTI:         ${SABER_TEST_MULTI}" )
-message( STATUS "  - SABER_TEST_VALGRIND:      ${SABER_TEST_VALGRIND}" )
-message( STATUS "  - SABER_TEST_BUMP_QUENCH:   ${SABER_TEST_BUMP_QUENCH}" )
-message( STATUS "  - SABER_TEST_GSI_GEOS:      ${SABER_TEST_GSI_GEOS}" )
-message( STATUS "  - SABER_TEST_GSI_GFS:       ${SABER_TEST_GSI_GFS}" )
-message( STATUS "  - SABER_TEST_SPECTRALB:     ${SABER_TEST_SPECTRALB}" )
-
-# Tests
-message( STATUS "SABER tests activated:" )
-
-# Input data
-file( STRINGS testlist/saber_data.txt saber_data_tmp )
-list( APPEND saber_data ${saber_data_tmp} )
-list( APPEND saber_data_tar saber_data.tar.gz)
-
-# TIER 1
-message( STATUS "  - TIER 1 base" )
-file( STRINGS testlist/saber_test_tier1.txt saber_test_tmp )
-list( APPEND saber_test ${saber_test_tmp} )
-list( APPEND saber_test_full ${saber_test_tmp} )
-file( STRINGS testlist/saber_test_tier1-cgal.txt saber_test_cgal_tmp )
-list( APPEND saber_test_full ${saber_test_cgal_tmp} )
-if( atlas_HAVE_TESSELATION )
-    message( STATUS "  - TIER 1 CGAL-specific" )
-    list( APPEND saber_test ${saber_test_cgal_tmp} )
-endif()
-file( STRINGS testlist/saber_test_tier1-multi.txt saber_test_multi_tmp )
-list( APPEND saber_test_full ${saber_test_multi_tmp} )
-if( SABER_TEST_MULTI )
-    message( STATUS "  - TIER 1 multicores" )
-    list( APPEND saber_test_multi ${saber_test_multi_tmp} )
-endif()
-file( STRINGS testlist/saber_test_tier1-bump-quench.txt saber_test_bump_quench_tmp )
-list( APPEND saber_test_full ${saber_test_bump_quench_tmp} )
-if( SABER_TEST_BUMP_QUENCH )
-    message( STATUS "  - TIER 1 BUMP-QUENCH-specific" )
-    list( APPEND saber_test_bump_quench ${saber_test_bump_quench_tmp} )
-endif()
-file( STRINGS testlist/saber_test_tier1-gsi-geos.txt saber_test_gsi_geos_tmp )
-list( APPEND saber_test_full ${saber_test_gsi_geos_tmp} )
-if( SABER_TEST_GSI_GEOS )
-    message( STATUS "  - TIER 1 GSI-GEOS-specific" )
-    list( APPEND saber_test_gsi_geos ${saber_test_gsi_geos_tmp} )
-endif()
-file( STRINGS testlist/saber_test_tier1-gsi-gfs.txt saber_test_gsi_gfs_tmp )
-list( APPEND saber_test_full ${saber_test_gsi_gfs_tmp} )
-if( SABER_TEST_GSI_GFS )
-    message( STATUS "  - TIER 1 GSI-GFS-specific" )
-    list( APPEND saber_test_gsi_gfs ${saber_test_gsi_gfs_tmp} )
-endif()
-
-file( STRINGS testlist/saber_test_tier1-spectralb.txt saber_test_spectralb_tmp )
-list( APPEND saber_test_full ${saber_test_spectralb_tmp} )
-if( SABER_TEST_SPECTRALB )
-    message( STATUS "  - TIER 1 SPECTRALB-specific" )
-    # TODO(Benjamin): remove that once ATLAS 0.31.0 is available everywhere
-    if( atlas_VERSION GREATER_EQUAL 0.31.0 )
-        list( APPEND saber_test_spectralb ${saber_test_spectralb_tmp} )
-    else()
-        file( STRINGS testlist/saber_test_tier1-spectralb_old.txt saber_test_spectralb_tmp )
-        list( APPEND saber_test_spectralb ${saber_test_spectralb_tmp} )
-    endif()
-endif()
-file( STRINGS testlist/saber_ref_tier1.txt saber_ref_tmp )
-list( APPEND saber_ref ${saber_ref_tmp} )
-list( APPEND saber_ref_tar saber_ref_tier1.tar.gz)
-
-# TIER > 1
-if( SABER_TEST_TIER GREATER 1 )
-    message( STATUS "  - TIER 2 base" )
-    file( STRINGS testlist/saber_test_tier2.txt saber_test_tmp )
-    list( APPEND saber_test_full ${saber_test_tmp} )
-    list( APPEND saber_test ${saber_test_tmp} )
-    file( STRINGS testlist/saber_ref_tier2.txt saber_ref_tmp )
-    list( APPEND saber_ref ${saber_ref_tmp} )
-    list( APPEND saber_ref_tar saber_ref_tier2.tar.gz )
-endif()
-
-# Set download URL
-
-# Define branch name
-if( DEFINED ENV{SABER_TESTFILES_BRANCH} )
-    # Branch specified by environment
-    set( GIT_BRANCH_SABER $ENV{SABER_TESTFILES_BRANCH} )
-    message( STATUS "Branch name provided by user: ${GIT_BRANCH_SABER}" )
-else()
-    # Find branch name
-    find_branch_name( REPO_DIR_NAME saber )
-
-    if( DEFINED GIT_TAG_FUNC )
-        # Tag is checked out => download data from DASH
-        set( GIT_BRANCH_SABER ${GIT_TAG_FUNC} )
-        message( STATUS "SABER is in tag: ${GIT_BRANCH_SABER}" )
-    elseif( DEFINED GIT_BRANCH_FUNC )
-        # Branch is checked out => data already downloaded in saber-data
-        set( GIT_BRANCH_SABER ${GIT_BRANCH_FUNC} )
-        message( STATUS "SABER is in branch: ${GIT_BRANCH_SABER}" )
->>>>>>> fcc970e1
     endif()
     if( SABER_TEST_GSI_GFS )
         message( STATUS "  - TIER 1 GSI-GFS-specific" )
@@ -264,7 +94,6 @@
         list( APPEND saber_test_full ${saber_test} )
     endif()
 
-<<<<<<< HEAD
     # TIER > 1
     if( SABER_TEST_TIER GREATER 1 )
         message( STATUS "  - TIER 2 base" )
@@ -291,53 +120,6 @@
         execute_process( COMMAND ${CMAKE_COMMAND} -E create_symlink
                          ${CMAKE_CURRENT_SOURCE_DIR}/testinput/${test}.yaml
                          ${CMAKE_CURRENT_BINARY_DIR}/testinput/${test}.yaml )
-=======
-    # Create test-data-release in source directory
-    file( MAKE_DIRECTORY ${CMAKE_SOURCE_DIR}/test-data-release )
-
-    # Create download script
-    set ( FILENAME saber_data_downloader.py )
-    set ( SOURCE_FILE ${CMAKE_CURRENT_SOURCE_DIR}/${FILENAME} )
-    set ( DEST_FILE ${CMAKE_BINARY_DIR}/bin/${FILENAME} )
-
-    # Set configure file
-    if( EXISTS "${SOURCE_FILE}.in" )
-      configure_file( ${SOURCE_FILE}.in ${DEST_FILE} @ONLY )
-    else()
-      configure_file( ${SOURCE_FILE}    ${DEST_FILE} @ONLY )
-    endif()
-
-    # Add download script
-    add_custom_target( bin_saber_test_download_script ALL
-                       COMMAND chmod +x ${DEST_FILE}
-                       DEPENDS ${DEST_FILE} )
-
-    # Add test for downloading data
-    ecbuild_add_test( TARGET    get_saber_test_data
-                      TYPE      SCRIPT
-                      COMMAND   ${CMAKE_BINARY_DIR}/bin/saber_data_downloader.py
-                      ARGS  ${SABER_DATA_DOWNLOADER_ARGS} )
-endif()
-
-# Setup SABER directories and links
-message( STATUS "Setup SABER directories and links" )
-file( WRITE ${CMAKE_BINARY_DIR}/bin/saber_testdir )
-foreach( test ${saber_test_full} )
-    file( APPEND ${CMAKE_BINARY_DIR}/bin/saber_testdir "${test}\n" )
-endforeach()
-file( WRITE ${CMAKE_BINARY_DIR}/bin/saber_testdata )
-foreach( file ${saber_data} )
-    file( APPEND ${CMAKE_BINARY_DIR}/bin/saber_testdata "${file}\n" )
-endforeach()
-file( WRITE ${CMAKE_BINARY_DIR}/bin/saber_testref )
-foreach( file ${saber_ref} )
-    file( APPEND ${CMAKE_BINARY_DIR}/bin/saber_testref "${file}\n" )
-endforeach()
-execute_process( COMMAND bash ${CMAKE_BINARY_DIR}/bin/saber_setup.sh
-                         ${SABER_TESTFILES_PATH}
-                         ${CMAKE_CURRENT_BINARY_DIR}
-                         ${CMAKE_BINARY_DIR} )
->>>>>>> fcc970e1
 
         # Link to reference file
         execute_process( COMMAND ${CMAKE_COMMAND} -E create_symlink
@@ -358,7 +140,6 @@
                          ${CMAKE_CURRENT_BINARY_DIR}/testdata/${data} )
     endforeach()
 
-<<<<<<< HEAD
     # VADER libraries
     if( vader_FOUND )
         set( vader_LIBRARIES "vader" )
@@ -367,44 +148,32 @@
     endif()
 
     # Executables
-=======
-if( vader_FOUND )
-    set( vader_LIBRARIES "vader" )
-else()
-    set( vader_LIBRARIES "" )
-endif()
-if( gsibec_FOUND )
-    message( STATUS "SABER TEST LIB gsibec was found" )
-    set( gsibec_LIBRARIES "gsibec" )
-else()
-    message( STATUS "SABER TEST LIB gsibec was NOT found" )
-    set( gsibec_LIBRARIES "" )
-endif()
-
-if ( SABER_TEST_BUMP_QUENCH OR SABER_TEST_GSI_GEOS OR SABER_TEST_GSI_GFS OR SABER_TEST_SPECTRALB )
->>>>>>> fcc970e1
     ecbuild_add_executable( TARGET  saber_quench_randomization.x
                             SOURCES mains/quenchRandomization.cc
                             LIBS    quench
                                     ${vader_LIBRARIES}
+                                    ${gsibec_LIBRARIES}
                                     saber )
 
     ecbuild_add_executable( TARGET  saber_quench_error_covariance_training.x
                             SOURCES mains/quenchErrorCovarianceTraining.cc
                             LIBS    quench
                                     ${vader_LIBRARIES}
+                                    ${gsibec_LIBRARIES}
                                     saber )
 
     ecbuild_add_executable( TARGET  saber_quench_saber_block_test.x
                             SOURCES mains/quenchSaberBlockTest.cc
                             LIBS    quench
                                     ${vader_LIBRARIES}
+                                    ${gsibec_LIBRARIES}
                                     saber )
 
     ecbuild_add_executable( TARGET  saber_quench_dirac.x
                             SOURCES mains/quenchDirac.cc
                             LIBS    quench
                                     ${vader_LIBRARIES}
+                                    ${gsibec_LIBRARIES}
                                     saber )
 
     ecbuild_add_executable( TARGET  saber_quench_convertstate.x
@@ -420,139 +189,9 @@
         list( APPEND mpi_list 2)
         list( APPEND omp_list 1)
     endif()
-<<<<<<< HEAD
     if( SABER_TEST_OMP)
         list( APPEND mpi_list 1)
         list( APPEND omp_list 2)
-=======
-endforeach()
-
-# Dual-core tests (MPI)
-if( SABER_TEST_MPI )
-    set( mpi 2 )
-    set( omp 1 )
-    foreach( test ${saber_test} )
-        execute_process( COMMAND     sed "-e s/_MPI_/${mpi}/g;s/_OMP_/${omp}/g"
-                         INPUT_FILE  ${CMAKE_CURRENT_SOURCE_DIR}/testinput/${test}.yaml
-                         OUTPUT_FILE ${CMAKE_CURRENT_BINARY_DIR}/testinput/${test}_${mpi}-${omp}.yaml )
-
-        ecbuild_add_test( TARGET       saber_test_${test}_${mpi}-${omp}_run
-                          MPI          ${mpi}
-                          OMP          ${omp}
-                          COMMAND      ${CMAKE_BINARY_DIR}/bin/saber_bump.x
-                          ARGS         testinput/${test}_${mpi}-${omp}.yaml testoutput
-                          DEPENDS      saber_bump.x
-                          TEST_DEPENDS get_saber_data )
-
-        ecbuild_add_test( TARGET       saber_test_${test}_${mpi}-${omp}_compare
-                          TYPE SCRIPT
-                          COMMAND      ${CMAKE_BINARY_DIR}/bin/saber_compare.sh
-                          ARGS         ${test} ${mpi} ${omp}
-                          TEST_DEPENDS get_saber_ref
-                                       saber_test_${test}_${mpi}-${omp}_run )
-    endforeach()
-endif()
-
-# Dual-core tests (OpenMP)
-if( SABER_TEST_OMP )
-    set( mpi 1 )
-    set( omp 2 )
-    foreach( test ${saber_test} )
-        execute_process( COMMAND     sed "-e s/_MPI_/${mpi}/g;s/_OMP_/${omp}/g"
-                         INPUT_FILE  ${CMAKE_CURRENT_SOURCE_DIR}/testinput/${test}.yaml
-                         OUTPUT_FILE ${CMAKE_CURRENT_BINARY_DIR}/testinput/${test}_${mpi}-${omp}.yaml )
-
-        ecbuild_add_test( TARGET       saber_test_${test}_${mpi}-${omp}_run
-                          MPI          ${mpi}
-                          OMP          ${omp}
-                          COMMAND      ${CMAKE_BINARY_DIR}/bin/saber_bump.x
-                          ARGS         testinput/${test}_${mpi}-${omp}.yaml testoutput
-                          DEPENDS      saber_bump.x
-                          TEST_DEPENDS get_saber_data )
-
-        ecbuild_add_test( TARGET       saber_test_${test}_${mpi}-${omp}_compare
-                          TYPE SCRIPT
-                          COMMAND      ${CMAKE_BINARY_DIR}/bin/saber_compare.sh
-                          ARGS         ${test} ${mpi} ${omp}
-                          TEST_DEPENDS get_saber_ref
-                                       saber_test_${test}_${mpi}-${omp}_run )
-    endforeach()
-endif()
-
-# Multi-core tests (MPI)
-if( SABER_TEST_MULTI )
-    set( omp 1 )
-    foreach( mpi RANGE 4 12 2 )
-        foreach( test ${saber_test_multi} )
-            execute_process( COMMAND     sed "-e s/_MPI_/${mpi}/g;s/_OMP_/${omp}/g"
-                             INPUT_FILE  ${CMAKE_CURRENT_SOURCE_DIR}/testinput/${test}.yaml
-                             OUTPUT_FILE ${CMAKE_CURRENT_BINARY_DIR}/testinput/${test}_${mpi}-${omp}.yaml )
-
-            ecbuild_add_test( TARGET       saber_test_${test}_${mpi}-${omp}_run
-                              MPI          ${mpi}
-                              OMP          ${omp}
-                              COMMAND      ${CMAKE_BINARY_DIR}/bin/saber_bump.x
-                              ARGS         testinput/${test}_${mpi}-${omp}.yaml testoutput
-                              DEPENDS      saber_bump.x
-                              TEST_DEPENDS get_saber_data )
-
-            ecbuild_add_test( TARGET       saber_test_${test}_${mpi}-${omp}_compare
-                              TYPE SCRIPT
-                              COMMAND      ${CMAKE_BINARY_DIR}/bin/saber_compare.sh
-                              ARGS         ${test} ${mpi} ${omp}
-                              TEST_DEPENDS get_saber_ref
-                                           saber_test_${test}_${mpi}-${omp}_run )
-        endforeach()
-    endforeach()
-endif()
-
-# Post-comparisons (between tests)
-
-# Compare read and write tests
-list( APPEND read-write_test mom )
-list( APPEND read-write_test nicas_global )
-list( APPEND read-write_test nicas_local )
-list( APPEND read-write_test sampling_global )
-list( APPEND read-write_test sampling_local )
-list( APPEND read-write_test var )
-list( APPEND read-write_test vbal_cov_global )
-list( APPEND read-write_test vbal_cov_local )
-list( APPEND read-write_test vbal_global )
-list( APPEND read-write_test vbal_local )
-foreach( test ${read-write_test} )
-    # Mono-core tests
-    set( mpi 1 )
-    set( omp 1 )
-    ecbuild_add_test( TARGET       saber_test_bump_read-write_${test}_${mpi}-${omp}_post
-                      TYPE SCRIPT
-                      COMMAND      ${CMAKE_BINARY_DIR}/bin/saber_compare.sh
-                      ARGS         bump_read_${test} bump_write_${test} ${mpi}-${omp}
-                      TEST_DEPENDS saber_test_bump_read_${test}_${mpi}-${omp}_run
-                                   saber_test_bump_write_${test}_${mpi}-${omp}_run )
-
-    # Dual-core tests (MPI)
-    if( SABER_TEST_MPI )
-        set( mpi 2 )
-        set( omp 1 )
-        ecbuild_add_test( TARGET       saber_test_bump_read-write_${test}_${mpi}-${omp}_post
-                          TYPE SCRIPT
-                          COMMAND      ${CMAKE_BINARY_DIR}/bin/saber_compare.sh
-                          ARGS         bump_read_${test} bump_write_${test} ${mpi}-${omp}
-                          TEST_DEPENDS saber_test_bump_read_${test}_${mpi}-${omp}_run
-                                       saber_test_bump_write_${test}_${mpi}-${omp}_run )
-    endif()
-
-    # Dual-core tests (OpenMP)
-    if( SABER_TEST_OMP )
-        set( mpi 1 )
-        set( omp 2 )
-        ecbuild_add_test( TARGET       saber_test_bump_read-write_${test}_${mpi}-${omp}_post
-                          TYPE SCRIPT
-                          COMMAND      ${CMAKE_BINARY_DIR}/bin/saber_compare.sh
-                          ARGS         bump_read_${test} bump_write_${test} ${mpi}-${omp}
-                          TEST_DEPENDS saber_test_bump_read_${test}_${mpi}-${omp}_run
-                                       saber_test_bump_write_${test}_${mpi}-${omp}_run )
->>>>>>> fcc970e1
     endif()
 
     # Loop over MPI/OpenMP configurations
@@ -571,7 +210,6 @@
                                   DEPENDS saber_quench_randomization.x )
             endif()
         endforeach()
-<<<<<<< HEAD
 
         # Error covariance training tests
         foreach( test ${saber_test_full} )
@@ -638,197 +276,4 @@
 else()
     # Tests not activated
     message( STATUS "SABER tests not activated" )
-=======
-    endif()
-endforeach()
-
-if( SABER_TEST_TIER GREATER 1 )
-    # Compare ensemble-based and covariance-based vertical balance
-    ecbuild_add_test( TARGET       saber_test_bump_vbal_ens-cov_post
-                      TYPE SCRIPT
-                      COMMAND      ${CMAKE_BINARY_DIR}/bin/saber_compare.sh
-                      ARGS         bump_vbal_no_mask bump_vbal_no_mask_cov 1-1
-                      TEST_DEPENDS saber_test_bump_vbal_no_mask_1-1_run
-                                   saber_test_bump_vbal_no_mask_cov_1-1_run )
-endif()
-
-# OOPS-based tests
-
-# BUMP-QUENCH tests
-if( SABER_TEST_BUMP_QUENCH )
-    # 2 MPI tasks and 2 OpenMP threads
-    set( mpi 2 )
-    set( omp 2 )
-
-    # Link to yaml files
-    foreach( test ${saber_test_bump_quench} )
-        execute_process( COMMAND ${CMAKE_COMMAND} -E create_symlink
-                         ${CMAKE_CURRENT_SOURCE_DIR}/testinput/${test}.yaml
-                         ${CMAKE_CURRENT_BINARY_DIR}/testinput/${test}.yaml )
-    endforeach()
-
-    # Randomization tests
-    foreach( test ${saber_test_bump_quench} )
-        string( FIND ${test} "quench_randomization" start_index )
-        if( start_index MATCHES 0 )
-            ecbuild_add_test( TARGET saber_test_${test}
-                              MPI ${mpi}
-                              OMP ${omp}
-                              COMMAND ${CMAKE_BINARY_DIR}/bin/saber_quench_randomization.x
-                              ARGS testinput/${test}.yaml
-                              DEPENDS saber_quench_randomization.x )
-        endif()
-    endforeach()
-
-    # Error covariance training tests
-    foreach( test ${saber_test_bump_quench} )
-        string( FIND ${test} "quench_error_covariance_training" start_index )
-        if( start_index MATCHES 0 )
-            ecbuild_add_test( TARGET saber_test_${test}
-                              MPI ${mpi}
-                              OMP ${omp}
-                              COMMAND ${CMAKE_BINARY_DIR}/bin/saber_quench_error_covariance_training.x
-                              ARGS testinput/${test}.yaml
-                              DEPENDS saber_quench_error_covariance_training.x )
-        endif()
-    endforeach()
-
-    # Adjoint/inverse tests
-    foreach( test ${saber_test_bump_quench} )
-        string( FIND ${test} "quench_saber_block_test" start_index )
-        if( start_index MATCHES 0 )
-            ecbuild_add_test( TARGET saber_test_${test}
-                              MPI ${mpi}
-                              OMP ${omp}
-                              COMMAND ${CMAKE_BINARY_DIR}/bin/saber_quench_saber_block_test.x
-                              ARGS testinput/${test}.yaml
-                              DEPENDS saber_quench_saber_block_test.x )
-        endif()
-    endforeach()
-
-    # Dirac tests
-    foreach( test ${saber_test_bump_quench} )
-        string( FIND ${test} "quench_dirac" start_index )
-        if( start_index MATCHES 0 )
-            ecbuild_add_test( TARGET saber_test_${test}
-                              MPI ${mpi}
-                              OMP ${omp}
-                              COMMAND ${CMAKE_BINARY_DIR}/bin/saber_quench_dirac.x
-                              ARGS testinput/${test}.yaml
-                              DEPENDS saber_quench_dirac.x )
-        endif()
-    endforeach()
-endif()
-
-if( SABER_TEST_GSI_GEOS )
-    # 1 MPI task and 2 OpenMP threads
-    set( mpi 1 )
-    set( omp 2 )
-
-    # Link to yaml files
-    foreach( test ${saber_test_gsi_geos} )
-        execute_process( COMMAND ${CMAKE_COMMAND} -E create_symlink
-                         ${CMAKE_CURRENT_SOURCE_DIR}/testinput/${test}.yaml
-                         ${CMAKE_CURRENT_BINARY_DIR}/testinput/${test}.yaml )
-    endforeach()
-
-    # Link to nml files
-    foreach( test ${saber_test_gsi_geos} )
-        execute_process( COMMAND ${CMAKE_COMMAND} -E create_symlink
-                         ${CMAKE_CURRENT_SOURCE_DIR}/testinput/${test}.nml
-                         ${CMAKE_CURRENT_BINARY_DIR}/testinput/${test}.nml )
-    endforeach()
-
-    # Dirac tests
-    foreach( test ${saber_test_gsi_geos} )
-        string( FIND ${test} "quench_dirac" start_index )
-        if( start_index MATCHES 0 )
-            ecbuild_add_test( TARGET saber_test_${test}
-                              MPI ${mpi}
-                              OMP ${omp}
-                              COMMAND ${CMAKE_BINARY_DIR}/bin/saber_quench_dirac.x
-                              ARGS testinput/${test}.yaml
-                              DEPENDS saber_quench_dirac.x )
-        endif()
-    endforeach()
-endif()
-
-if ( SABER_TEST_GSI_GFS )
-    # 1 MPI task and 2 OpenMP threads
-    set( mpi 1 )
-    set( omp 2 )
-
-    # Link to yaml files
-    foreach( test ${saber_test_gsi_gfs} )
-        execute_process( COMMAND ${CMAKE_COMMAND} -E create_symlink
-                         ${CMAKE_CURRENT_SOURCE_DIR}/testinput/${test}.yaml
-                         ${CMAKE_CURRENT_BINARY_DIR}/testinput/${test}.yaml )
-     endforeach()
-
-    # Link to nml files
-    foreach( test ${saber_test_gsi_gfs} )
-        execute_process( COMMAND ${CMAKE_COMMAND} -E create_symlink
-                         ${CMAKE_CURRENT_SOURCE_DIR}/testinput/${test}.nml
-                         ${CMAKE_CURRENT_BINARY_DIR}/testinput/${test}.nml )
-    endforeach()
-
-    # Dirac tests
-    foreach( test ${saber_test_gsi_gfs} )
-        string( FIND ${test} "quench_dirac" start_index )
-        if( start_index MATCHES 0 )
-            ecbuild_add_test( TARGET saber_test_${test}
-                              MPI ${mpi}
-                              OMP ${omp}
-                              COMMAND ${CMAKE_BINARY_DIR}/bin/saber_quench_dirac.x
-                              ARGS testinput/${test}.yaml
-                              DEPENDS saber_quench_dirac.x )
-        endif()
-    endforeach()
-endif()
-
-if( SABER_TEST_SPECTRALB )
-    # 1 OpenMP thread
-    set( omp 1 )
-
-    # Link to yaml files
-    foreach( test ${saber_test_spectralb} )
-        execute_process( COMMAND ${CMAKE_COMMAND} -E create_symlink
-                         ${CMAKE_CURRENT_SOURCE_DIR}/testinput/${test}.yaml
-                         ${CMAKE_CURRENT_BINARY_DIR}/testinput/${test}.yaml )
-    endforeach()
-
-    # Adjoint/inverse tests
-    foreach( test ${saber_test_spectralb} )
-        string( FIND ${test} "quench_saber_block_test" start_index )
-        if( start_index MATCHES 0 )
-            if ( test MATCHES quench_saber_block_test_spectralb_from_CS )
-                set( mpi 1 )
-            elseif(  test MATCHES quench_saber_block_test_spectralb_from_L15  )
-                set( mpi 1 )
-            else()
-                set( mpi 4 )
-            endif ()
-            ecbuild_add_test( TARGET saber_test_${test}
-                              MPI ${mpi}
-                              OMP ${omp}
-                              COMMAND ${CMAKE_BINARY_DIR}/bin/saber_quench_saber_block_test.x
-                              ARGS testinput/${test}.yaml
-                              DEPENDS saber_quench_saber_block_test.x )
-        endif()
-    endforeach()
-
-    # Dirac tests
-    foreach( test ${saber_test_spectralb} )
-        string( FIND ${test} "quench_dirac" start_index )
-        if( start_index MATCHES 0 )
-            set( mpi 1 )
-            ecbuild_add_test( TARGET saber_test_${test}
-                              MPI ${mpi}
-                              OMP ${omp}
-                              COMMAND ${CMAKE_BINARY_DIR}/bin/saber_quench_dirac.x
-                              ARGS testinput/${test}.yaml
-                              DEPENDS saber_quench_dirac.x )
-        endif()
-    endforeach()
->>>>>>> fcc970e1
 endif()