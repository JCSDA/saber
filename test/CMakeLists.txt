# (C) Copyright 2017-2019 UCAR.
#
# This software is licensed under the terms of the Apache Licence Version 2.0
# which can be obtained at http://www.apache.org/licenses/LICENSE-2.0.

if( oops_FOUND )
    add_subdirectory( quench )
endif()

# Use find_branch function in jedi-cmake
include( git_functions )

# Default SABER_TEST_TIER
set( SABER_TEST_TIER 1 )

# Override SABER_TEST_TIER using environment variable
if( DEFINED ENV{SABER_TEST_TIER} )
    set( SABER_TEST_TIER $ENV{SABER_TEST_TIER} )
endif()

# Default test selection variables (TIER-dependent)
set( SABER_TEST_MPI 1 )
if( SABER_TEST_TIER EQUAL 1 )
    set( SABER_TEST_OMP 0 )
    set( SABER_TEST_MULTI 0 )
elseif( SABER_TEST_TIER GREATER 1 )
    set( SABER_TEST_OMP 1 )
    set( SABER_TEST_MULTI 1 )
else()
    message( FATAL_ERROR "SABER_TEST_TIER should be 1 or 2, not ${SABER_TEST_TIER}" )
endif()

# Default test selection variables (TIER-independent)
set( SABER_TEST_VALGRIND 0 )
set( SABER_TEST_OOPS 0 )
set( SABER_TEST_INTERPOLATION 0 )
if( oops_qg_FOUND )
    set( SABER_TEST_OOPS 1 )
    set( SABER_TEST_INTERPOLATION 1 )
endif()
set( SABER_TEST_GSI 0 )
if( gsibclim_FOUND AND oops_qg_FOUND)
    set( SABER_TEST_GSI 1 )
endif()
set( SABER_TEST_SPECTRALB 0 )
if( atlas_TRANS_FOUND AND oops_qg_FOUND)
    set( SABER_TEST_SPECTRALB 1 )
endif()

# Override test selection variables using environment variables
if( DEFINED ENV{SABER_TEST_MPI} )
    set( SABER_TEST_MPI $ENV{SABER_TEST_MPI} )
endif()
if( DEFINED ENV{SABER_TEST_OMP} )
    set( SABER_TEST_OMP $ENV{SABER_TEST_OMP} )
endif()
if( DEFINED ENV{SABER_TEST_MULTI} )
    set( SABER_TEST_MULTI $ENV{SABER_TEST_MULTI} )
endif()
if( DEFINED ENV{SABER_TEST_VALGRIND} )
    set( SABER_TEST_VALGRIND $ENV{SABER_TEST_VALGRIND} )
endif()
if( oops_qg_FOUND )
    if( DEFINED ENV{SABER_TEST_OOPS} )
        set( SABER_TEST_OOPS $ENV{SABER_TEST_OOPS} )
    endif()
endif()
if( SABER_TEST_OOPS )
    if( DEFINED ENV{SABER_TEST_OOPS} )
        set( SABER_TEST_OOPS $ENV{SABER_TEST_OOPS} )
    endif()
endif()
if( gsibclim_FOUND AND oops_qg_FOUND )
    if( DEFINED ENV{SABER_TEST_GSI} )
        set( SABER_TEST_GSI $ENV{SABER_TEST_GSI} )
    endif()
endif()
if( SABER_TEST_GSI )
    if( DEFINED ENV{SABER_TEST_GSI} )
        set( SABER_TEST_GSI $ENV{SABER_TEST_GSI} )
    endif()
endif()
if( atlas_TRANS_FOUND AND oops_qg_FOUND)
    if( DEFINED ENV{SABER_TEST_SPECTRALB} )
        set( SABER_TEST_SPECTRALB $ENV{SABER_TEST_SPECTRALB} )
    endif()
endif()
if( SABER_TEST_SPECTRALB )
    if( DEFINED ENV{SABER_TEST_SPECTRALB} )
        set( SABER_TEST_SPECTRALB $ENV{SABER_TEST_SPECTRALB} )
    endif()
endif()

# Summary
message( STATUS "SABER variables:" )
message( STATUS "  - SABER_TEST_TIER:          ${SABER_TEST_TIER}" )
message( STATUS "  - SABER_TEST_MPI:           ${SABER_TEST_MPI}" )
message( STATUS "  - SABER_TEST_OMP:           ${SABER_TEST_OMP}" )
message( STATUS "  - SABER_TEST_MULTI:         ${SABER_TEST_MULTI}" )
message( STATUS "  - SABER_TEST_VALGRIND:      ${SABER_TEST_VALGRIND}" )
message( STATUS "  - SABER_TEST_OOPS:          ${SABER_TEST_OOPS}" )
message( STATUS "  - SABER_TEST_GSI:           ${SABER_TEST_GSI}" )
message( STATUS "  - SABER_TEST_SPECTRALB:     ${SABER_TEST_SPECTRALB}" )

# Tests
message( STATUS "SABER tests activated:" )

# Input data
file( STRINGS testlist/saber_data.txt saber_data_tmp )
list( APPEND saber_data ${saber_data_tmp} )
list( APPEND saber_data_tar saber_data.tar.gz)

# TIER 1
message( STATUS "  - TIER 1 base" )
file( STRINGS testlist/saber_test_tier1.txt saber_test_tmp )
list( APPEND saber_test ${saber_test_tmp} )
list( APPEND saber_test_full ${saber_test_tmp} )
file( STRINGS testlist/saber_test_tier1-cgal.txt saber_test_cgal_tmp )
list( APPEND saber_test_full ${saber_test_cgal_tmp} )
if( atlas_HAVE_TESSELATION )
    message( STATUS "  - TIER 1 CGAL-specific" )
    list( APPEND saber_test ${saber_test_cgal_tmp} )
endif()
file( STRINGS testlist/saber_test_tier1-multi.txt saber_test_multi_tmp )
list( APPEND saber_test_full ${saber_test_multi_tmp} )
if( SABER_TEST_MULTI )
    message( STATUS "  - TIER 1 multicores" )
    list( APPEND saber_test_multi ${saber_test_multi_tmp} )
endif()
file( STRINGS testlist/saber_test_tier1-oops.txt saber_test_oops_tmp )
list( APPEND saber_test_full ${saber_test_oops_tmp} )
if( SABER_TEST_OOPS )
    message( STATUS "  - TIER 1 OOPS-specific" )
    list( APPEND saber_test_oops ${saber_test_oops_tmp} )
endif()
file( STRINGS testlist/saber_test_tier1-gsi.txt saber_test_gsi_tmp )
list( APPEND saber_test_full ${saber_test_gsi_tmp} )
if( SABER_TEST_GSI )
    message( STATUS "  - TIER 1 GSI-specific" )
    list( APPEND saber_test_gsi ${saber_test_gsi_tmp} )
endif()
file( STRINGS testlist/saber_test_tier1-spectralb.txt saber_test_spectralb_tmp )
list( APPEND saber_test_full ${saber_test_spectralb_tmp} )
if( SABER_TEST_SPECTRALB )
    message( STATUS "  - TIER 1 SPECTRALB-specific" )
    list( APPEND saber_test_spectralb ${saber_test_spectralb_tmp} )
endif()
file( STRINGS testlist/saber_ref_tier1.txt saber_ref_tmp )
list( APPEND saber_ref ${saber_ref_tmp} )
list( APPEND saber_ref_tar saber_ref_tier1.tar.gz)

# TIER > 1
if( SABER_TEST_TIER GREATER 1 )
    message( STATUS "  - TIER 2 base" )
    file( STRINGS testlist/saber_test_tier2.txt saber_test_tmp )
    list( APPEND saber_test_full ${saber_test_tmp} )
    list( APPEND saber_test ${saber_test_tmp} )
    file( STRINGS testlist/saber_ref_tier2.txt saber_ref_tmp )
    list( APPEND saber_ref ${saber_ref_tmp} )
    list( APPEND saber_ref_tar saber_ref_tier2.tar.gz )
    file( STRINGS testlist/saber_test_tier2-oops.txt saber_test_oops_tmp )
    list( APPEND saber_test_full ${saber_test_oops_tmp} )
    if( SABER_TEST_OOPS )
        message( STATUS "  - TIER 2 OOPS-specific" )
        list( APPEND saber_test_oops ${saber_test_oops_tmp} )
    endif()
endif()

# Set download URL

# Define branch name
if( DEFINED ENV{SABER_TESTFILES_BRANCH} )
    # Branch specified by environment
    set( GIT_BRANCH_SABER $ENV{SABER_TESTFILES_BRANCH} )
    message( STATUS "Branch name provided by user: ${GIT_BRANCH_SABER}" )
else()
    # Find branch name
    find_branch_name( REPO_DIR_NAME saber )

    if( DEFINED GIT_TAG_FUNC )
        # Tag is checked out => download data from DASH
        set( GIT_BRANCH_SABER ${GIT_TAG_FUNC} )
        message( STATUS "SABER is in tag: ${GIT_BRANCH_SABER}" )
    elseif( DEFINED GIT_BRANCH_FUNC )
        # Branch is checked out => data already downloaded in saber-data
        set( GIT_BRANCH_SABER ${GIT_BRANCH_FUNC} )
        message( STATUS "SABER is in branch: ${GIT_BRANCH_SABER}" )
    endif()
endif()

# Define where the data are already present or need to be downloaded (and how)
if( DEFINED ENV{LOCAL_PATH_JEDI_TESTFILES} )
    # Data should be present in the path defined by LOCAL_PATH_JEDI_TESTFILES
    if( EXISTS $ENV{LOCAL_PATH_JEDI_TESTFILES}/saber/${GIT_BRANCH_SABER} )
        set( SABER_TESTFILES_PATH $ENV{LOCAL_PATH_JEDI_TESTFILES}/saber/${GIT_BRANCH_SABER} )
    else()
        set( SABER_TESTFILES_PATH $ENV{LOCAL_PATH_JEDI_TESTFILES}/saber/develop )
    endif()
    message( STATUS "Files loaded from: " ${SABER_TESTFILES_PATH} )
elseif( DEFINED GIT_BRANCH_FUNC )
    # Data loaded from saber-data repo
    set( SABER_TESTFILES_PATH ${CMAKE_SOURCE_DIR}/saber-data )
    message( STATUS "Files loaded from: " ${SABER_TESTFILES_PATH} )
else( DEFINED GIT_TAG_FUNC )
    # ECBUILD_DOWNLOAD_BASE_URL env var can be used to force test files and
    # crtm coef to be downloaded from other databases such as S3 instead of DASH
    # example ECBUILD_DOWNLOAD_BASE_URL=https://jedi-test-files.s3.amazonaws.com

    if( DEFINED ENV{ECBUILD_DOWNLOAD_BASE_URL} )
        set( ECBUILD_DOWNLOAD_BASE_URL "$ENV{ECBUILD_DOWNLOAD_BASE_URL}/saber/${GIT_TAG_FUNC}" )
        set( checksum "0")
    else()
<<<<<<< HEAD
        set( ECBUILD_DOWNLOAD_BASE_URL https://dashrepo.ucar.edu/api/v1/dataset/147b_jcsda/version/1.0.0/file )
=======
        set( ECBUILD_DOWNLOAD_BASE_URL https://gdex.ucar.edu/dataset/jedi-skylab/file )
>>>>>>> 983aa033
        set( checksum "0")
    endif()
    message( STATUS "Files downloaded from: " ${ECBUILD_DOWNLOAD_BASE_URL} )

    # Set SABER_TESTFILES_PATH
    set( SABER_TESTFILES_PATH ${CMAKE_SOURCE_DIR}/test-data-release/saber/${GIT_TAG_FUNC} )
    message( STATUS "Files downloaded into: " ${SABER_TESTFILES_PATH} )

    list( APPEND SABER_DATA_DOWNLOADER_ARGS
          ${ECBUILD_DOWNLOAD_BASE_URL}
          ${CMAKE_SOURCE_DIR}/test-data-release
<<<<<<< HEAD
          "saber_testinput_tier_1.tar.gz"
=======
          "saber_testinput_tier_1_1.3.0.tar.gz"
>>>>>>> 983aa033
          ${checksum} )

    # Create test-data-release in source directory
    file( MAKE_DIRECTORY ${CMAKE_SOURCE_DIR}/test-data-release )

    # Create download script
    set ( FILENAME saber_data_downloader.py )
    set ( SOURCE_FILE ${CMAKE_CURRENT_SOURCE_DIR}/${FILENAME} )
    set ( DEST_FILE ${CMAKE_BINARY_DIR}/bin/${FILENAME} )

    # Set configure file
    if( EXISTS "${SOURCE_FILE}.in" )
      configure_file( ${SOURCE_FILE}.in ${DEST_FILE} @ONLY )
    else()
      configure_file( ${SOURCE_FILE}    ${DEST_FILE} @ONLY )
    endif()

    # Add download script
    add_custom_target( bin_saber_test_download_script ALL
                       COMMAND chmod +x ${DEST_FILE}
                       DEPENDS ${DEST_FILE} )

<<<<<<< HEAD

=======
>>>>>>> 983aa033
    # Add test for downloading data
    ecbuild_add_test( TARGET    get_saber_test_data
                      TYPE      SCRIPT
                      COMMAND   ${CMAKE_BINARY_DIR}/bin/saber_data_downloader.py
                      ARGS  ${SABER_DATA_DOWNLOADER_ARGS} )
endif()

# Setup SABER directories and links
message( STATUS "Setup SABER directories and links" )
file( WRITE ${CMAKE_BINARY_DIR}/bin/saber_testdir )
foreach( test ${saber_test_full} )
    file( APPEND ${CMAKE_BINARY_DIR}/bin/saber_testdir "${test}\n" )
endforeach()
file( WRITE ${CMAKE_BINARY_DIR}/bin/saber_testdata )
foreach( file ${saber_data} )
    file( APPEND ${CMAKE_BINARY_DIR}/bin/saber_testdata "${file}\n" )
endforeach()
file( WRITE ${CMAKE_BINARY_DIR}/bin/saber_testref )
foreach( file ${saber_ref} )
    file( APPEND ${CMAKE_BINARY_DIR}/bin/saber_testref "${file}\n" )
endforeach()
execute_process( COMMAND bash ${CMAKE_BINARY_DIR}/bin/saber_setup.sh
                         ${SABER_TESTFILES_PATH}
                         ${CMAKE_CURRENT_BINARY_DIR}
                         ${CMAKE_BINARY_DIR} )

# Executables
ecbuild_add_executable( TARGET  saber_bump.x
                        SOURCES mains/bump_main.cc
                                mains/bump_main.fypp
                        LIBS    saber )

# Process fypp files
fckit_target_preprocess_fypp( saber_bump.x )

if( SABER_TEST_OOPS )
    ecbuild_add_executable( TARGET  saber_qg_4dvar.x
                            SOURCES mains/qg4DVar.cc
                            LIBS    ${oops_qg_LIBRARIES}
                                    saber )

    ecbuild_add_executable( TARGET  saber_qg_convertstate.x
                            SOURCES ${CMAKE_CURRENT_SOURCE_DIR}/../../oops/qg/mains/qgConvertState.cc
                            LIBS    ${oops_qg_LIBRARIES} )

    ecbuild_add_executable( TARGET  saber_qg_dirac.x
                            SOURCES mains/qgDirac.cc
                            LIBS    ${oops_qg_LIBRARIES}
                                    saber )

    ecbuild_add_executable( TARGET  saber_qg_ens_recenter.x
                            SOURCES ${CMAKE_CURRENT_SOURCE_DIR}/../../oops/qg/mains/qgEnsRecenter.cc
                            LIBS    ${oops_qg_LIBRARIES} )

    ecbuild_add_executable( TARGET  saber_qg_error_covariance_training.x
                            SOURCES mains/qgErrorCovarianceTraining.cc
                            LIBS    ${oops_qg_LIBRARIES}
                                    saber )

    ecbuild_add_executable( TARGET  saber_qg_forecast.x
                            SOURCES ${CMAKE_CURRENT_SOURCE_DIR}/../../oops/qg/mains/qgForecast.cc
                            LIBS    ${oops_qg_LIBRARIES} )

    ecbuild_add_executable( TARGET  saber_qg_gen_ens_pert_B.x
                            SOURCES ${CMAKE_CURRENT_SOURCE_DIR}/../../oops/qg/mains/qgGenEnsPertB.cc
                            LIBS    ${oops_qg_LIBRARIES} )

    ecbuild_add_executable( TARGET  saber_qg_hofx.x
                            SOURCES ${CMAKE_CURRENT_SOURCE_DIR}/../../oops/qg/mains/qgHofX.cc
                            LIBS    ${oops_qg_LIBRARIES} )

#    ecbuild_add_executable( TARGET  saber_interpolation_bump.x
#                            SOURCES mains/InterpolationBump.cc
#                            LIBS    ${oops_qg_LIBRARIES}
#                                    saber )

    ecbuild_add_executable( TARGET  saber_quench_randomization.x
                            SOURCES mains/quenchRandomization.cc
                            LIBS    quench
                                    saber )

    ecbuild_add_executable( TARGET  saber_quench_error_covariance_training.x
                            SOURCES mains/quenchErrorCovarianceTraining.cc
                            LIBS    quench
                                    saber )

    ecbuild_add_executable( TARGET  saber_quench_saber_block_test.x
                            SOURCES mains/quenchSaberBlockTest.cc
                            LIBS    quench
                                    saber )

    ecbuild_add_executable( TARGET  saber_quench_dirac.x
                            SOURCES mains/quenchDirac.cc
                            LIBS    quench
                                    saber )
endif()

# Mono-core tests
set( mpi 1 )
set( omp 1 )
foreach( test ${saber_test} )
    execute_process( COMMAND     sed "-e s/_MPI_/${mpi}/g;s/_OMP_/${omp}/g"
                     INPUT_FILE  ${CMAKE_CURRENT_SOURCE_DIR}/testinput/${test}.yaml
                     OUTPUT_FILE ${CMAKE_CURRENT_BINARY_DIR}/testinput/${test}_${mpi}-${omp}.yaml )

    ecbuild_add_test( TARGET       saber_test_${test}_${mpi}-${omp}_run
                      MPI          ${mpi}
                      OMP          ${omp}
                      COMMAND      ${CMAKE_BINARY_DIR}/bin/saber_bump.x
                      ARGS         testinput/${test}_${mpi}-${omp}.yaml testoutput
                      DEPENDS      saber_bump.x
                      TEST_DEPENDS get_saber_data )

    ecbuild_add_test( TARGET       saber_test_${test}_${mpi}-${omp}_compare
                      TYPE SCRIPT
                      COMMAND      ${CMAKE_BINARY_DIR}/bin/saber_compare.sh
                      ARGS         ${test} ${mpi} ${omp}
                      TEST_DEPENDS get_saber_ref
                                   saber_test_${test}_${mpi}-${omp}_run )

    if( SABER_TEST_VALGRIND )
        ecbuild_add_test( TARGET saber_test_${test}_${mpi}-${omp}_valgrind
                          MPI    ${mpi}
                          OMP    ${omp}
                          COMMAND ${CMAKE_BINARY_DIR}/bin/saber_valgrind.sh
                          ARGS ${CMAKE_BINARY_DIR}/bin/saber_bump.x testinput/${test}_${mpi}-${omp}.yaml testoutput
                          DEPENDS saber_bump.x
                          TEST_DEPENDS get_saber_data )
    endif()
endforeach()

# Dual-core tests (MPI)
if( SABER_TEST_MPI )
    set( mpi 2 )
    set( omp 1 )
    foreach( test ${saber_test} )
        execute_process( COMMAND     sed "-e s/_MPI_/${mpi}/g;s/_OMP_/${omp}/g"
                         INPUT_FILE  ${CMAKE_CURRENT_SOURCE_DIR}/testinput/${test}.yaml
                         OUTPUT_FILE ${CMAKE_CURRENT_BINARY_DIR}/testinput/${test}_${mpi}-${omp}.yaml )

        ecbuild_add_test( TARGET       saber_test_${test}_${mpi}-${omp}_run
                          MPI          ${mpi}
                          OMP          ${omp}
                          COMMAND      ${CMAKE_BINARY_DIR}/bin/saber_bump.x
                          ARGS         testinput/${test}_${mpi}-${omp}.yaml testoutput
                          DEPENDS      saber_bump.x
                          TEST_DEPENDS get_saber_data )

        ecbuild_add_test( TARGET       saber_test_${test}_${mpi}-${omp}_compare
                          TYPE SCRIPT
                          COMMAND      ${CMAKE_BINARY_DIR}/bin/saber_compare.sh
                          ARGS         ${test} ${mpi} ${omp}
                          TEST_DEPENDS get_saber_ref
                                       saber_test_${test}_${mpi}-${omp}_run )
    endforeach()
endif()

# Dual-core tests (OpenMP)
if( SABER_TEST_OMP )
    set( mpi 1 )
    set( omp 2 )
    foreach( test ${saber_test} )
        execute_process( COMMAND     sed "-e s/_MPI_/${mpi}/g;s/_OMP_/${omp}/g"
                         INPUT_FILE  ${CMAKE_CURRENT_SOURCE_DIR}/testinput/${test}.yaml
                         OUTPUT_FILE ${CMAKE_CURRENT_BINARY_DIR}/testinput/${test}_${mpi}-${omp}.yaml )

        ecbuild_add_test( TARGET       saber_test_${test}_${mpi}-${omp}_run
                          MPI          ${mpi}
                          OMP          ${omp}
                          COMMAND      ${CMAKE_BINARY_DIR}/bin/saber_bump.x
                          ARGS         testinput/${test}_${mpi}-${omp}.yaml testoutput
                          DEPENDS      saber_bump.x
                          TEST_DEPENDS get_saber_data )

        ecbuild_add_test( TARGET       saber_test_${test}_${mpi}-${omp}_compare
                          TYPE SCRIPT
                          COMMAND      ${CMAKE_BINARY_DIR}/bin/saber_compare.sh
                          ARGS         ${test} ${mpi} ${omp}
                          TEST_DEPENDS get_saber_ref
                                       saber_test_${test}_${mpi}-${omp}_run )
    endforeach()
endif()

# Multi-core tests (MPI)
if( SABER_TEST_MULTI )
    set( omp 1 )
    foreach( mpi RANGE 4 12 2 )
        foreach( test ${saber_test_multi} )
            execute_process( COMMAND     sed "-e s/_MPI_/${mpi}/g;s/_OMP_/${omp}/g"
                             INPUT_FILE  ${CMAKE_CURRENT_SOURCE_DIR}/testinput/${test}.yaml
                             OUTPUT_FILE ${CMAKE_CURRENT_BINARY_DIR}/testinput/${test}_${mpi}-${omp}.yaml )

            ecbuild_add_test( TARGET       saber_test_${test}_${mpi}-${omp}_run
                              MPI          ${mpi}
                              OMP          ${omp}
                              COMMAND      ${CMAKE_BINARY_DIR}/bin/saber_bump.x
                              ARGS         testinput/${test}_${mpi}-${omp}.yaml testoutput
                              DEPENDS      saber_bump.x
                              TEST_DEPENDS get_saber_data )

            ecbuild_add_test( TARGET       saber_test_${test}_${mpi}-${omp}_compare
                              TYPE SCRIPT
                              COMMAND      ${CMAKE_BINARY_DIR}/bin/saber_compare.sh
                              ARGS         ${test} ${mpi} ${omp}
                              TEST_DEPENDS get_saber_ref
                                           saber_test_${test}_${mpi}-${omp}_run )
        endforeach()
    endforeach()
endif()

# Post-comparisons (between tests)

# Compare read and write tests
list( APPEND read-write_test mom )
list( APPEND read-write_test nicas_global )
list( APPEND read-write_test nicas_local )
list( APPEND read-write_test sampling_global )
list( APPEND read-write_test sampling_local )
list( APPEND read-write_test var )
list( APPEND read-write_test vbal_cov_global )
list( APPEND read-write_test vbal_cov_local )
list( APPEND read-write_test vbal_global )
list( APPEND read-write_test vbal_local )
foreach( test ${read-write_test} )
    # Mono-core tests
    set( mpi 1 )
    set( omp 1 )
    ecbuild_add_test( TARGET       saber_test_bump_read-write_${test}_${mpi}-${omp}_post
                      TYPE SCRIPT
                      COMMAND      ${CMAKE_BINARY_DIR}/bin/saber_compare.sh
                      ARGS         bump_read_${test} bump_write_${test} ${mpi}-${omp}
                      TEST_DEPENDS saber_test_bump_read_${test}_${mpi}-${omp}_run
                                   saber_test_bump_write_${test}_${mpi}-${omp}_run )

    # Dual-core tests (MPI)
    if( SABER_TEST_MPI )
        set( mpi 2 )
        set( omp 1 )
        ecbuild_add_test( TARGET       saber_test_bump_read-write_${test}_${mpi}-${omp}_post
                          TYPE SCRIPT
                          COMMAND      ${CMAKE_BINARY_DIR}/bin/saber_compare.sh
                          ARGS         bump_read_${test} bump_write_${test} ${mpi}-${omp}
                          TEST_DEPENDS saber_test_bump_read_${test}_${mpi}-${omp}_run
                                       saber_test_bump_write_${test}_${mpi}-${omp}_run )
    endif()

    # Dual-core tests (OpenMP)
    if( SABER_TEST_OMP )
        set( mpi 1 )
        set( omp 2 )
        ecbuild_add_test( TARGET       saber_test_bump_read-write_${test}_${mpi}-${omp}_post
                          TYPE SCRIPT
                          COMMAND      ${CMAKE_BINARY_DIR}/bin/saber_compare.sh
                          ARGS         bump_read_${test} bump_write_${test} ${mpi}-${omp}
                          TEST_DEPENDS saber_test_bump_read_${test}_${mpi}-${omp}_run
                                       saber_test_bump_write_${test}_${mpi}-${omp}_run )
    endif()

    # Multi-core tests (MPI)
    if( SABER_TEST_MULTI )
        set( omp 1 )
        foreach( mpi RANGE 4 12 2 )
            ecbuild_add_test( TARGET       saber_test_bump_read-write_${test}_${mpi}-${omp}_post
                              TYPE SCRIPT
                              COMMAND      ${CMAKE_BINARY_DIR}/bin/saber_compare.sh
                              ARGS         bump_read_${test} bump_write_${test} ${mpi}-${omp}
                              TEST_DEPENDS saber_test_bump_read_${test}_${mpi}-${omp}_run
                                           saber_test_bump_write_${test}_${mpi}-${omp}_run )
        endforeach()
    endif()
endforeach()

if( SABER_TEST_TIER GREATER 1 )
    # Compare ensemble-based and covariance-based vertical balance
    ecbuild_add_test( TARGET       saber_test_bump_vbal_ens-cov_post
                      TYPE SCRIPT
                      COMMAND      ${CMAKE_BINARY_DIR}/bin/saber_compare.sh
                      ARGS         bump_vbal_no_mask bump_vbal_no_mask_cov 1-1
                      TEST_DEPENDS saber_test_bump_vbal_no_mask_1-1_run
                                   saber_test_bump_vbal_no_mask_cov_1-1_run )
endif()

# OOPS tests
if( SABER_TEST_OOPS )
    # Link to yaml files
    foreach( test ${saber_test_oops} )
        execute_process( COMMAND ${CMAKE_COMMAND} -E create_symlink
                         ${CMAKE_CURRENT_SOURCE_DIR}/testinput/${test}.yaml
                         ${CMAKE_CURRENT_BINARY_DIR}/testinput/${test}.yaml )
    endforeach()

    # Most OOPS tests: 1 MPI task and 2 OpenMP threads
    set( mpi 1 )
    set( omp 2 )

    # Truth
    ecbuild_add_test( TARGET saber_test_qg_truth
                      MPI ${mpi}
                      OMP ${omp}
                      COMMAND ${CMAKE_BINARY_DIR}/bin/saber_qg_forecast.x
                      ARGS testinput/qg_truth.yaml
                      DEPENDS saber_qg_forecast.x )


    # Forecast
    ecbuild_add_test( TARGET saber_test_qg_forecast
                      MPI ${mpi}
                      OMP ${omp}
                      COMMAND ${CMAKE_BINARY_DIR}/bin/saber_qg_forecast.x
                      ARGS testinput/qg_forecast.yaml
                      DEPENDS saber_qg_forecast.x )

    # Ensemble generation
    ecbuild_add_test( TARGET saber_test_qg_gen_ens_pert_B
                      MPI ${mpi}
                      OMP ${omp}
                      COMMAND ${CMAKE_BINARY_DIR}/bin/saber_qg_gen_ens_pert_B.x
                      ARGS testinput/qg_gen_ens_pert_B.yaml
                      DEPENDS saber_qg_gen_ens_pert_B.x )

    # Make observations
    ecbuild_add_test( TARGET saber_test_qg_make_obs_3d
                      MPI ${mpi}
                      OMP ${omp}
                      COMMAND ${CMAKE_BINARY_DIR}/bin/saber_qg_hofx.x
                      ARGS testinput/qg_make_obs_3d.yaml
                      DEPENDS saber_qg_hofx.x )

    ecbuild_add_test( TARGET saber_test_qg_make_obs_4d_12h
                      MPI ${mpi}
                      OMP ${omp}
                      COMMAND ${CMAKE_BINARY_DIR}/bin/saber_qg_hofx.x
                      ARGS testinput/qg_make_obs_4d_12h.yaml
                      DEPENDS saber_qg_hofx.x )

    ecbuild_add_test( TARGET saber_test_qg_make_obs_4d_24h
                      MPI ${mpi}
                      OMP ${omp}
                      COMMAND ${CMAKE_BINARY_DIR}/bin/saber_qg_hofx.x
                      ARGS testinput/qg_make_obs_4d_24h.yaml
                      DEPENDS saber_qg_hofx.x )

    # Ens recenter test
    foreach( test ${saber_test_oops} )
        string( FIND ${test} "qg_ens_recenter" qg_ens_recenter )
        if( qg_ens_recenter MATCHES 0 )
            ecbuild_add_test( TARGET saber_test_qg_ens_recenter
                              MPI ${mpi}
                              OMP ${omp}
                              COMMAND ${CMAKE_BINARY_DIR}/bin/saber_qg_ens_recenter.x
                              ARGS testinput/${test}.yaml
                              DEPENDS saber_qg_ens_recenter.x )
        endif()
    endforeach()

    # Error covariance training tests
    foreach( test ${saber_test_oops} )
        string( FIND ${test} "qg_error_covariance_training" qg_error_covariance_training )
        if( qg_error_covariance_training MATCHES 0 )
            ecbuild_add_test( TARGET saber_test_${test}
                              MPI ${mpi}
                              OMP ${omp}
                              COMMAND ${CMAKE_BINARY_DIR}/bin/saber_qg_error_covariance_training.x
                              ARGS testinput/${test}.yaml
                              DEPENDS saber_qg_error_covariance_training.x )
        endif()
    endforeach()

    foreach( test ${saber_test_oops} )
        # Number of tasks
        string( FIND ${test} "4d" 4dpos REVERSE )
        string( LENGTH ${test} length )
        math( EXPR 4d ${length}-${4dpos}-2 )
        if( (4d MATCHES 0) OR (test MATCHES qg_4densvar_bump) )
            set( mpi 7 )
            set( omp 1 )
        else()
            set( mpi 1 )
            set( omp 2 )
        endif()

        # Dirac tests
        string( FIND ${test} "qg_dirac" qg_dirac )
        if( qg_dirac MATCHES 0 )
            ecbuild_add_test( TARGET saber_test_${test}
                              MPI ${mpi}
                              OMP ${omp}
                              COMMAND ${CMAKE_BINARY_DIR}/bin/saber_qg_dirac.x
                              ARGS testinput/${test}.yaml
                              DEPENDS saber_qg_dirac.x )
        endif()

        # Variational tests
        string( FIND ${test} "qg_3d" qg_3d )
        string( FIND ${test} "qg_4d" qg_4d )
        if( (qg_3d MATCHES 0) OR (qg_4d MATCHES 0) )
            ecbuild_add_test( TARGET saber_test_${test}
                              MPI ${mpi}
                              OMP ${omp}
                              COMMAND ${CMAKE_BINARY_DIR}/bin/saber_qg_4dvar.x
                              ARGS testinput/${test}.yaml
                              DEPENDS saber_qg_4dvar.x )
        endif()
    endforeach()

    if( SABER_TEST_TIER GREATER 1 )
        # High-resolution OOPS tests: 1 MPI task and 4 OpenMP threads
        set( mpi 1 )
        set( omp 4 )

        # Truth
        ecbuild_add_test( TARGET saber_test_qg_hr_truth
                          MPI ${mpi}
                          OMP ${omp}
                          COMMAND ${CMAKE_BINARY_DIR}/bin/saber_qg_forecast.x
                          ARGS testinput/qg_hr_truth.yaml
                          DEPENDS saber_qg_forecast.x )

        # Forecast
        ecbuild_add_test( TARGET saber_test_qg_hr_forecast
                          MPI ${mpi}
                          OMP ${omp}
                          COMMAND ${CMAKE_BINARY_DIR}/bin/saber_qg_forecast.x
                          ARGS testinput/qg_hr_forecast.yaml
                          DEPENDS saber_qg_forecast.x )

        # Ensemble generation
        ecbuild_add_test( TARGET saber_test_qg_hr_gen_ens_pert_B
                          MPI ${mpi}
                          OMP ${omp}
                          COMMAND ${CMAKE_BINARY_DIR}/bin/saber_qg_gen_ens_pert_B.x
                          ARGS testinput/qg_hr_gen_ens_pert_B.yaml
                          DEPENDS saber_qg_gen_ens_pert_B.x )


        # Low-resolution truth
        ecbuild_add_test( TARGET saber_test_qg_lr_truth
                          MPI ${mpi}
                          OMP ${omp}
                          COMMAND ${CMAKE_BINARY_DIR}/bin/saber_qg_convertstate.x
                          ARGS testinput/qg_lr_truth.yaml
                          DEPENDS saber_qg_convertstate.x )


        # Low-resolution ensemble generation
        ecbuild_add_test( TARGET saber_test_qg_lr_gen_ens_pert_B
                          MPI ${mpi}
                          OMP ${omp}
                          COMMAND ${CMAKE_BINARY_DIR}/bin/saber_qg_gen_ens_pert_B.x
                          ARGS testinput/qg_lr_gen_ens_pert_B.yaml
                          DEPENDS saber_qg_gen_ens_pert_B.x )

        # Error covariance training tests
        foreach( test ${saber_test_oops} )
            string( FIND ${test} "qg_hr_error_covariance_training" qg_hr_error_covariance_training )
            if( qg_hr_error_covariance_training MATCHES 0 )
                ecbuild_add_test( TARGET saber_test_${test}
                                  MPI ${mpi}
                                  OMP ${omp}
                                  COMMAND ${CMAKE_BINARY_DIR}/bin/saber_qg_error_covariance_training.x
                                  ARGS testinput/${test}.yaml
                                  DEPENDS saber_qg_error_covariance_training.x )
            endif()
        endforeach()
    endif()

#    # Interpolation tests
#    set( mpi 4 )
#    set( omp 1 )
#    ecbuild_add_test( TARGET saber_test_interpolation_bump
#                      MPI ${mpi}
#                      OMP ${omp}
#                      COMMAND ${CMAKE_BINARY_DIR}/bin/saber_interpolation_bump.x
#                      ARGS    testinput/interpolation_bump.yaml
#                      DEPENDS saber_interpolation_bump.x )

    # QUENCH tests
    set( mpi 2 )
    set( omp 2 )

    # Randomization tests
    foreach( test ${saber_test_oops} )
        string( FIND ${test} "quench_randomization" quench )
        if( quench MATCHES 0 )
            ecbuild_add_test( TARGET saber_test_${test}
                              MPI ${mpi}
                              OMP ${omp}
                              COMMAND ${CMAKE_BINARY_DIR}/bin/saber_quench_randomization.x
                              ARGS testinput/${test}.yaml
                              DEPENDS saber_quench_randomization.x )
        endif()
    endforeach()

    # Error covariance training tests
    foreach( test ${saber_test_oops} )
        string( FIND ${test} "quench_error_covariance_training" quench )
        if( quench MATCHES 0 )
            ecbuild_add_test( TARGET saber_test_${test}
                              MPI ${mpi}
                              OMP ${omp}
                              COMMAND ${CMAKE_BINARY_DIR}/bin/saber_quench_error_covariance_training.x
                              ARGS testinput/${test}.yaml
                              DEPENDS saber_quench_error_covariance_training.x )
        endif()
    endforeach()

    # Adjoint/inverse tests
    foreach( test ${saber_test_oops} )
        string( FIND ${test} "quench_saber_block_test" quench )
        if( quench MATCHES 0 )
            ecbuild_add_test( TARGET saber_test_${test}
                              MPI ${mpi}
                              OMP ${omp}
                              COMMAND ${CMAKE_BINARY_DIR}/bin/saber_quench_saber_block_test.x
                              ARGS testinput/${test}.yaml
                              DEPENDS saber_quench_saber_block_test.x )
        endif()
    endforeach()

    # Dirac tests
    foreach( test ${saber_test_oops} )
        string( FIND ${test} "quench_dirac" quench )
        if( quench MATCHES 0 )
            ecbuild_add_test( TARGET saber_test_${test}
                              MPI ${mpi}
                              OMP ${omp}
                              COMMAND ${CMAKE_BINARY_DIR}/bin/saber_quench_dirac.x
                              ARGS testinput/${test}.yaml
                              DEPENDS saber_quench_dirac.x )
        endif()
    endforeach()
endif()

# Tests depending on GSI B Climatology
if( SABER_TEST_GSI )
  # Link to yaml files
  foreach( test ${saber_test_gsi} )
      execute_process( COMMAND ${CMAKE_COMMAND} -E create_symlink
                       ${CMAKE_CURRENT_SOURCE_DIR}/testinput/${test}.yaml
                       ${CMAKE_CURRENT_BINARY_DIR}/testinput/${test}.yaml )
  endforeach()

  # Link to nml files
  foreach( test ${saber_test_gsi} )
      execute_process( COMMAND ${CMAKE_COMMAND} -E create_symlink
                       ${CMAKE_CURRENT_SOURCE_DIR}/testinput/${test}.nml
                       ${CMAKE_CURRENT_BINARY_DIR}/testinput/${test}.nml )
  endforeach()

  # QUENCH tests
  set( mpi 1 )
  set( omp 2 )

  # Dirac tests
  foreach( test ${saber_test_gsi} )
      string( FIND ${test} "quench_dirac" quench )
      if( quench MATCHES 0 )
          ecbuild_add_test( TARGET saber_test_${test}
                            MPI ${mpi}
                            OMP ${omp}
                            COMMAND ${CMAKE_BINARY_DIR}/bin/saber_quench_dirac.x
                            ARGS testinput/${test}.yaml
                            DEPENDS saber_quench_dirac.x )
      endif()
  endforeach()
endif()

# Tests depending on spectral transforms
if( SABER_TEST_SPECTRALB )
  # Link to yaml files
  foreach( test ${saber_test_spectralb} )
      execute_process( COMMAND ${CMAKE_COMMAND} -E create_symlink
                       ${CMAKE_CURRENT_SOURCE_DIR}/testinput/${test}.yaml
                       ${CMAKE_CURRENT_BINARY_DIR}/testinput/${test}.yaml )
  endforeach()

  # QUENCH tests
  set( mpi 1 )
  set( omp 1 )

  # Adjoint/inverse tests
  foreach( test ${saber_test_spectralb} )
      string( FIND ${test} "quench_saber_block_test" quench )
      if( quench MATCHES 0 )
          ecbuild_add_test( TARGET saber_test_${test}
                            MPI ${mpi}
                            OMP ${omp}
                            COMMAND ${CMAKE_BINARY_DIR}/bin/saber_quench_saber_block_test.x
                            ARGS testinput/${test}.yaml
                            DEPENDS saber_quench_saber_block_test.x )
      endif()
  endforeach()

  # Dirac tests
  foreach( test ${saber_test_spectralb} )
      string( FIND ${test} "quench_dirac" quench )
      if( quench MATCHES 0 )
          ecbuild_add_test( TARGET saber_test_${test}
                            MPI ${mpi}
                            OMP ${omp}
                            COMMAND ${CMAKE_BINARY_DIR}/bin/saber_quench_dirac.x
                            ARGS testinput/${test}.yaml
                            DEPENDS saber_quench_dirac.x )
      endif()
  endforeach()
endif()<|MERGE_RESOLUTION|>--- conflicted
+++ resolved
@@ -210,11 +210,7 @@
         set( ECBUILD_DOWNLOAD_BASE_URL "$ENV{ECBUILD_DOWNLOAD_BASE_URL}/saber/${GIT_TAG_FUNC}" )
         set( checksum "0")
     else()
-<<<<<<< HEAD
-        set( ECBUILD_DOWNLOAD_BASE_URL https://dashrepo.ucar.edu/api/v1/dataset/147b_jcsda/version/1.0.0/file )
-=======
         set( ECBUILD_DOWNLOAD_BASE_URL https://gdex.ucar.edu/dataset/jedi-skylab/file )
->>>>>>> 983aa033
         set( checksum "0")
     endif()
     message( STATUS "Files downloaded from: " ${ECBUILD_DOWNLOAD_BASE_URL} )
@@ -226,11 +222,7 @@
     list( APPEND SABER_DATA_DOWNLOADER_ARGS
           ${ECBUILD_DOWNLOAD_BASE_URL}
           ${CMAKE_SOURCE_DIR}/test-data-release
-<<<<<<< HEAD
-          "saber_testinput_tier_1.tar.gz"
-=======
           "saber_testinput_tier_1_1.3.0.tar.gz"
->>>>>>> 983aa033
           ${checksum} )
 
     # Create test-data-release in source directory
@@ -253,10 +245,6 @@
                        COMMAND chmod +x ${DEST_FILE}
                        DEPENDS ${DEST_FILE} )
 
-<<<<<<< HEAD
-
-=======
->>>>>>> 983aa033
     # Add test for downloading data
     ecbuild_add_test( TARGET    get_saber_test_data
                       TYPE      SCRIPT
